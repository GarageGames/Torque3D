//-----------------------------------------------------------------------------
// Copyright (c) 2012 GarageGames, LLC
//
// Permission is hereby granted, free of charge, to any person obtaining a copy
// of this software and associated documentation files (the "Software"), to
// deal in the Software without restriction, including without limitation the
// rights to use, copy, modify, merge, publish, distribute, sublicense, and/or
// sell copies of the Software, and to permit persons to whom the Software is
// furnished to do so, subject to the following conditions:
//
// The above copyright notice and this permission notice shall be included in
// all copies or substantial portions of the Software.
//
// THE SOFTWARE IS PROVIDED "AS IS", WITHOUT WARRANTY OF ANY KIND, EXPRESS OR
// IMPLIED, INCLUDING BUT NOT LIMITED TO THE WARRANTIES OF MERCHANTABILITY,
// FITNESS FOR A PARTICULAR PURPOSE AND NONINFRINGEMENT. IN NO EVENT SHALL THE
// AUTHORS OR COPYRIGHT HOLDERS BE LIABLE FOR ANY CLAIM, DAMAGES OR OTHER
// LIABILITY, WHETHER IN AN ACTION OF CONTRACT, TORT OR OTHERWISE, ARISING
// FROM, OUT OF OR IN CONNECTION WITH THE SOFTWARE OR THE USE OR OTHER DEALINGS
// IN THE SOFTWARE.
//-----------------------------------------------------------------------------

#include "platform/platform.h"
#include "T3D/player.h"

#include "platform/profiler.h"
#include "math/mMath.h"
#include "math/mathIO.h"
#include "core/resourceManager.h"
#include "core/stringTable.h"
#include "core/volume.h"
#include "core/stream/bitStream.h"
#include "console/consoleTypes.h"
#include "console/engineAPI.h"
#include "collision/extrudedPolyList.h"
#include "collision/clippedPolyList.h"
#include "collision/earlyOutPolyList.h"
#include "ts/tsShapeInstance.h"
#include "sfx/sfxSystem.h"
#include "sfx/sfxTrack.h"
#include "sfx/sfxSource.h"
#include "sfx/sfxTypes.h"
#include "scene/sceneManager.h"
#include "scene/sceneRenderState.h"
#include "T3D/gameBase/gameConnection.h"
#include "T3D/trigger.h"
#include "T3D/physicalZone.h"
#include "T3D/item.h"
#include "T3D/missionArea.h"
#include "T3D/fx/particleEmitter.h"
#include "T3D/fx/cameraFXMgr.h"
#include "T3D/fx/splash.h"
#include "T3D/tsStatic.h"
#include "T3D/physics/physicsPlugin.h"
#include "T3D/physics/physicsPlayer.h"
#include "T3D/decal/decalManager.h"
#include "T3D/decal/decalData.h"
#include "materials/baseMatInstance.h"

#ifdef TORQUE_EXTENDED_MOVE
   #include "T3D/gameBase/extended/extendedMove.h"
#endif

// Amount of time if takes to transition to a new action sequence.
static F32 sAnimationTransitionTime = 0.25f;
static bool sUseAnimationTransitions = true;
static F32 sLandReverseScale = 0.25f;
static F32 sSlowStandThreshSquared = 1.69f;
static S32 sRenderMyPlayer = true;
static S32 sRenderMyItems = true;
static bool sRenderPlayerCollision = false;

// Chooses new action animations every n ticks.
static const F32 sNewAnimationTickTime = 4.0f;
static const F32 sMountPendingTickWait = 13.0f * F32(TickMs);

// Number of ticks before we pick non-contact animations
static const S32 sContactTickTime = 10;

// Movement constants
static F32 sVerticalStepDot = 0.173f;   // 80
static F32 sMinFaceDistance = 0.01f;
static F32 sTractionDistance = 0.04f;
static F32 sNormalElasticity = 0.01f;
static U32 sMoveRetryCount = 5;
static F32 sMaxImpulseVelocity = 200.0f;

// Move triggers
static S32 sJumpTrigger = 2;
static S32 sCrouchTrigger = 3;
static S32 sProneTrigger = 4;
static S32 sSprintTrigger = 5;
static S32 sImageTrigger0 = 0;
static S32 sImageTrigger1 = 1;
static S32 sJumpJetTrigger = 1;
static S32 sVehicleDismountTrigger = 2;

// Client prediction
static F32 sMinWarpTicks = 0.5f;       // Fraction of tick at which instant warp occurs
static S32 sMaxWarpTicks = 3;          // Max warp duration in ticks
static S32 sMaxPredictionTicks = 30;   // Number of ticks to predict

S32 Player::smExtendedMoveHeadPosRotIndex = 0;  // The ExtendedMove position/rotation index used for head movements

// Anchor point compression
const F32 sAnchorMaxDistance = 32.0f;

//
static U32 sCollisionMoveMask =  TerrainObjectType       |
                                 WaterObjectType         | 
                                 PlayerObjectType        |
                                 StaticShapeObjectType   | 
                                 VehicleObjectType       |
                                 PhysicalZoneObjectType;

static U32 sServerCollisionContactMask = sCollisionMoveMask |
                                         ItemObjectType     |
                                         TriggerObjectType  |
                                         CorpseObjectType;

static U32 sClientCollisionContactMask = sCollisionMoveMask |
                                         TriggerObjectType;

enum PlayerConstants {
   JumpSkipContactsMax = 8
};

//----------------------------------------------------------------------------
// Player shape animation sequences:

// Action Animations:
PlayerData::ActionAnimationDef PlayerData::ActionAnimationList[NumTableActionAnims] =
{
   // *** WARNING ***
   // This array is indexed using the enum values defined in player.h

   // Root is the default animation
   { "root" },       // RootAnim,

   // These are selected in the move state based on velocity
   { "run",          { 0.0f, 1.0f, 0.0f } },       // RunForwardAnim,
   { "back",         { 0.0f,-1.0f, 0.0f } },       // BackBackwardAnim
   { "side",         {-1.0f, 0.0f, 0.0f } },       // SideLeftAnim,
   { "side_right",   { 1.0f, 0.0f, 0.0f } },       // SideRightAnim,

   { "sprint_root" },
   { "sprint_forward",  { 0.0f, 1.0f, 0.0f } },
   { "sprint_backward", { 0.0f,-1.0f, 0.0f } },
   { "sprint_side",     {-1.0f, 0.0f, 0.0f } },
   { "sprint_right",    { 1.0f, 0.0f, 0.0f } },

   { "crouch_root" },
   { "crouch_forward",  { 0.0f, 1.0f, 0.0f } },
   { "crouch_backward", { 0.0f,-1.0f, 0.0f } },
   { "crouch_side",     {-1.0f, 0.0f, 0.0f } },
   { "crouch_right",    { 1.0f, 0.0f, 0.0f } },

   { "prone_root" },
   { "prone_forward",   { 0.0f, 1.0f, 0.0f } },
   { "prone_backward",  { 0.0f,-1.0f, 0.0f } },

   { "swim_root" },
   { "swim_forward",    { 0.0f, 1.0f, 0.0f } },
   { "swim_backward",   { 0.0f,-1.0f, 0.0f }  },
   { "swim_left",       {-1.0f, 0.0f, 0.0f }  },
   { "swim_right",      { 1.0f, 0.0f, 0.0f }  },

   // These are set explicitly based on player actions
   { "fall" },       // FallAnim
   { "jump" },       // JumpAnim
   { "standjump" },  // StandJumpAnim
   { "land" },       // LandAnim
   { "jet" },        // JetAnim
};


//----------------------------------------------------------------------------
//----------------------------------------------------------------------------

//----------------------------------------------------------------------------

IMPLEMENT_CO_DATABLOCK_V1(PlayerData);

ConsoleDocClass( PlayerData,
   "@brief Defines properties for a Player object.\n\n"
   "@see Player\n"
   "@ingroup gameObjects\n"
);

IMPLEMENT_CALLBACK( PlayerData, onPoseChange, void, ( Player* obj, const char* oldPose, const char* newPose ), ( obj, oldPose, newPose ),
   "@brief Called when the player changes poses.\n\n"
   "@param obj The Player object\n"
   "@param oldPose The pose the player is switching from.\n"
   "@param newPose The pose the player is switching to.\n");

IMPLEMENT_CALLBACK( PlayerData, onStartSwim, void, ( Player* obj ), ( obj ),
   "@brief Called when the player starts swimming.\n\n"
   "@param obj The Player object\n" );

IMPLEMENT_CALLBACK( PlayerData, onStopSwim, void, ( Player* obj ), ( obj ),
   "@brief Called when the player stops swimming.\n\n"
   "@param obj The Player object\n" );

IMPLEMENT_CALLBACK( PlayerData, onStartSprintMotion, void, ( Player* obj ), ( obj ),
   "@brief Called when the player starts moving while in a Sprint pose.\n\n"
   "@param obj The Player object\n" );

IMPLEMENT_CALLBACK( PlayerData, onStopSprintMotion, void, ( Player* obj ), ( obj ),
   "@brief Called when the player stops moving while in a Sprint pose.\n\n"
   "@param obj The Player object\n" );

IMPLEMENT_CALLBACK( PlayerData, doDismount, void, ( Player* obj ), ( obj ),
   "@brief Called when attempting to dismount the player from a vehicle.\n\n"
   "It is up to the doDismount() method to actually perform the dismount.  Often "
   "there are some conditions that prevent this, such as the vehicle moving too fast.\n"
   "@param obj The Player object\n" );

IMPLEMENT_CALLBACK( PlayerData, onEnterLiquid, void, ( Player* obj, F32 coverage, const char* type ), ( obj, coverage, type ),
   "@brief Called when the player enters a liquid.\n\n"
   "@param obj The Player object\n"
   "@param coverage Percentage of the player's bounding box covered by the liquid\n"
   "@param type The type of liquid the player has entered\n" );

IMPLEMENT_CALLBACK( PlayerData, onLeaveLiquid, void, ( Player* obj, const char* type ), ( obj, type ),
   "@brief Called when the player leaves a liquid.\n\n"
   "@param obj The Player object\n"
   "@param type The type of liquid the player has left\n" );

IMPLEMENT_CALLBACK( PlayerData, animationDone, void, ( Player* obj ), ( obj ),
   "@brief Called on the server when a scripted animation completes.\n\n"
   "@param obj The Player object\n"
   "@see Player::setActionThread() for setting a scripted animation and its 'hold' parameter to "
   "determine if this callback is used.\n" );

IMPLEMENT_CALLBACK( PlayerData, onEnterMissionArea, void, ( Player* obj ), ( obj ),
   "@brief Called when the player enters the mission area.\n\n"
   "@param obj The Player object\n"
   "@see MissionArea\n" );

IMPLEMENT_CALLBACK( PlayerData, onLeaveMissionArea, void, ( Player* obj ), ( obj ),
   "@brief Called when the player leaves the mission area.\n"
   "@param obj The Player object\n"
   "@see MissionArea\n" );

PlayerData::PlayerData()
{
   shadowEnable = true;
   shadowSize = 256;
   shadowProjectionDistance = 14.0f;

   renderFirstPerson = true;
   firstPersonShadows = false;

   // Used for third person image rendering
   imageAnimPrefix = StringTable->insert("");

   allowImageStateAnimation = false;

   // Used for first person image rendering
   imageAnimPrefixFP = StringTable->insert("");
   for (U32 i=0; i<ShapeBase::MaxMountedImages; ++i)
   {
      shapeNameFP[i] = StringTable->insert("");
      mCRCFP[i] = 0;
      mValidShapeFP[i] = false;
   }

   pickupRadius = 0.0f;
   minLookAngle = -1.4f;
   maxLookAngle = 1.4f;
   maxFreelookAngle = 3.0f;
   maxTimeScale = 1.5f;

   mass = 9.0f;         // from ShapeBase
   maxEnergy = 60.0f;   // from ShapeBase
   drag = 0.3f;         // from ShapeBase
   density = 1.1f;      // from ShapeBase

   maxStepHeight = 1.0f;
   runSurfaceAngle = 80.0f;

   fallingSpeedThreshold = -10.0f;

   recoverDelay = 30;
   recoverRunForceScale = 1.0f;
   landSequenceTime = 0.0f;
   transitionToLand = false;

   // Running/Walking
   runForce = 40.0f * 9.0f;
   runEnergyDrain = 0.0f;
   minRunEnergy = 0.0f;
   maxForwardSpeed = 10.0f;
   maxBackwardSpeed = 10.0f;
   maxSideSpeed = 10.0f;

   // Jumping
   jumpForce = 75.0f;
   jumpEnergyDrain = 0.0f;
   minJumpEnergy = 0.0f;
   jumpSurfaceAngle = 78.0f;
   jumpDelay = 30;
   minJumpSpeed = 500.0f;
   maxJumpSpeed = 2.0f * minJumpSpeed;

   // Sprinting
   sprintForce = 50.0f * 9.0f;
   sprintEnergyDrain = 0.0f;
   minSprintEnergy = 0.0f;
   maxSprintForwardSpeed = 15.0f;
   maxSprintBackwardSpeed = 10.0f;
   maxSprintSideSpeed = 10.0f;
   sprintStrafeScale = 1.0f;
   sprintYawScale = 1.0f;
   sprintPitchScale = 1.0f;
   sprintCanJump = true;

   // Swimming
   swimForce = 55.0f * 9.0f;  
   maxUnderwaterForwardSpeed = 6.0f;
   maxUnderwaterBackwardSpeed = 6.0f;
   maxUnderwaterSideSpeed = 6.0f;

   // Crouching
   crouchForce = 45.0f * 9.0f;
   maxCrouchForwardSpeed = 4.0f;
   maxCrouchBackwardSpeed = 4.0f;
   maxCrouchSideSpeed = 4.0f;    

   // Prone
   proneForce = 45.0f * 9.0f;            
   maxProneForwardSpeed = 2.0f;  
   maxProneBackwardSpeed = 2.0f; 
   maxProneSideSpeed = 0.0f;     

   // Jetting
   jetJumpForce = 0;
   jetJumpEnergyDrain = 0;
   jetMinJumpEnergy = 0;
   jetJumpSurfaceAngle = 78;
   jetMinJumpSpeed = 20;
   jetMaxJumpSpeed = 100;

   horizMaxSpeed = 80.0f;
   horizResistSpeed = 38.0f;
   horizResistFactor = 1.0f;

   upMaxSpeed = 80.0f;
   upResistSpeed = 38.0f;
   upResistFactor = 1.0f;

   minImpactSpeed = 25.0f;
   minLateralImpactSpeed = 25.0f;

   decalData      = NULL;
   decalID        = 0;
   decalOffset      = 0.0f;

   actionCount = 0;
   lookAction = 0;

   // size of bounding box
   boxSize.set(1.0f, 1.0f, 2.3f);
   crouchBoxSize.set(1.0f, 1.0f, 2.0f);
   proneBoxSize.set(1.0f, 2.3f, 1.0f);
   swimBoxSize.set(1.0f, 2.3f, 1.0f);

   // location of head, torso, legs
   boxHeadPercentage = 0.85f;
   boxTorsoPercentage = 0.55f;

   // damage locations
   boxHeadLeftPercentage  = 0;
   boxHeadRightPercentage = 1;
   boxHeadBackPercentage  = 0;
   boxHeadFrontPercentage = 1;

   for (S32 i = 0; i < MaxSounds; i++)
      sound[i] = NULL;

   footPuffEmitter = NULL;
   footPuffID = 0;
   footPuffNumParts = 15;
   footPuffRadius = .25f;

   dustEmitter = NULL;
   dustID = 0;

   splash = NULL;
   splashId = 0;
   splashVelocity = 1.0f;
   splashAngle = 45.0f;
   splashFreqMod = 300.0f;
   splashVelEpsilon = 0.25f;
   bubbleEmitTime = 0.4f;

   medSplashSoundVel = 2.0f;
   hardSplashSoundVel = 3.0f;
   exitSplashSoundVel = 2.0f;
   footSplashHeight = 0.1f;

   dMemset( splashEmitterList, 0, sizeof( splashEmitterList ) );
   dMemset( splashEmitterIDList, 0, sizeof( splashEmitterIDList ) );

   groundImpactMinSpeed = 10.0f;
   groundImpactShakeFreq.set( 10.0f, 10.0f, 10.0f );
   groundImpactShakeAmp.set( 20.0f, 20.0f, 20.0f );
   groundImpactShakeDuration = 1.0f;
   groundImpactShakeFalloff = 10.0f;

   // Air control
   airControl = 0.0f;

   jumpTowardsNormal = true;

   physicsPlayerType = StringTable->insert("");

   dMemset( actionList, 0, sizeof(actionList) );
}

bool PlayerData::preload(bool server, String &errorStr)
{
   if(!Parent::preload(server, errorStr))
      return false;

   // Resolve objects transmitted from server
   if( !server )
   {
      for( U32 i = 0; i < MaxSounds; ++ i )
      {
         String sfxErrorStr;
         if( !sfxResolve( &sound[ i ], sfxErrorStr ) )
            Con::errorf( "PlayerData::preload: %s", sfxErrorStr.c_str() );
      }
   }

   //
   runSurfaceCos = mCos(mDegToRad(runSurfaceAngle));
   jumpSurfaceCos = mCos(mDegToRad(jumpSurfaceAngle));
   if (minJumpEnergy < jumpEnergyDrain)
      minJumpEnergy = jumpEnergyDrain;   

   // Jetting
   if (jetMinJumpEnergy < jetJumpEnergyDrain)
      jetMinJumpEnergy = jetJumpEnergyDrain;

   // Validate some of the data
   if (fallingSpeedThreshold > 0.0f)
      Con::printf("PlayerData:: Falling speed threshold should be downwards (negative)");

   if (recoverDelay > (1 << RecoverDelayBits) - 1) {
      recoverDelay = (1 << RecoverDelayBits) - 1;
      Con::printf("PlayerData:: Recover delay exceeds range (0-%d)",recoverDelay);
   }
   if (jumpDelay > (1 << JumpDelayBits) - 1) {
      jumpDelay = (1 << JumpDelayBits) - 1;
      Con::printf("PlayerData:: Jump delay exceeds range (0-%d)",jumpDelay);
   }

   // If we don't have a shape don't crash out trying to
   // setup animations and sequences.
   if ( mShape )
   {
      // Go ahead a pre-load the player shape
      TSShapeInstance* si = new TSShapeInstance(mShape, false);
      TSThread* thread = si->addThread();

      // Extract ground transform velocity from animations
      // Get the named ones first so they can be indexed directly.
      ActionAnimation *dp = &actionList[0];
      for (S32 i = 0; i < NumTableActionAnims; i++,dp++)
      {
         ActionAnimationDef *sp = &ActionAnimationList[i];
         dp->name          = sp->name;
         dp->dir.set(sp->dir.x,sp->dir.y,sp->dir.z);
         dp->sequence      = mShape->findSequence(sp->name);

         // If this is a sprint action and is missing a sequence, attempt to use
         // the standard run ones.
         if(dp->sequence == -1 && i >= SprintRootAnim && i <= SprintRightAnim)
         {
            S32 offset = i-SprintRootAnim;
            ActionAnimationDef *standDef = &ActionAnimationList[RootAnim+offset];
            dp->sequence = mShape->findSequence(standDef->name);
         }

         dp->velocityScale = true;
         dp->death         = false;
         if (dp->sequence != -1)
            getGroundInfo(si,thread,dp);
      }
      for (S32 b = 0; b < mShape->sequences.size(); b++)
      {
         if (!isTableSequence(b))
         {
            dp->sequence      = b;
            dp->name          = mShape->getName(mShape->sequences[b].nameIndex);
            dp->velocityScale = false;
            getGroundInfo(si,thread,dp++);
         }
      }
      actionCount = dp - actionList;
      AssertFatal(actionCount <= NumActionAnims, "Too many action animations!");
      delete si;

      // Resolve lookAction index
      dp = &actionList[0];
      String lookName("look");
      for (S32 c = 0; c < actionCount; c++,dp++)
         if( dStricmp( dp->name, lookName ) == 0 )
            lookAction = c;

      // Resolve spine
      spineNode[0] = mShape->findNode("Bip01 Pelvis");
      spineNode[1] = mShape->findNode("Bip01 Spine");
      spineNode[2] = mShape->findNode("Bip01 Spine1");
      spineNode[3] = mShape->findNode("Bip01 Spine2");
      spineNode[4] = mShape->findNode("Bip01 Neck");
      spineNode[5] = mShape->findNode("Bip01 Head");

      // Recoil animations
      recoilSequence[0] = mShape->findSequence("light_recoil");
      recoilSequence[1] = mShape->findSequence("medium_recoil");
      recoilSequence[2] = mShape->findSequence("heavy_recoil");
   }

   // Convert pickupRadius to a delta of boundingBox
   //
   // NOTE: it is not really correct to precalculate a pickupRadius based 
   // on boxSize since the actual player's bounds can vary by "pose".
   //
   F32 dr = (boxSize.x > boxSize.y)? boxSize.x: boxSize.y;
   if (pickupRadius < dr)
      pickupRadius = dr;
   else
      if (pickupRadius > 2.0f * dr)
         pickupRadius = 2.0f * dr;
   pickupDelta = (S32)(pickupRadius - dr);

   // Validate jump speed
   if (maxJumpSpeed <= minJumpSpeed)
      maxJumpSpeed = minJumpSpeed + 0.1f;

   // Load up all the emitters
   if (!footPuffEmitter && footPuffID != 0)
      if (!Sim::findObject(footPuffID, footPuffEmitter))
         Con::errorf(ConsoleLogEntry::General, "PlayerData::preload - Invalid packet, bad datablockId(footPuffEmitter): 0x%x", footPuffID);

   if (!decalData && decalID != 0 )
      if (!Sim::findObject(decalID, decalData))
         Con::errorf(ConsoleLogEntry::General, "PlayerData::preload Invalid packet, bad datablockId(decalData): 0x%x", decalID);

   if (!dustEmitter && dustID != 0 )
      if (!Sim::findObject(dustID, dustEmitter))
         Con::errorf(ConsoleLogEntry::General, "PlayerData::preload - Invalid packet, bad datablockId(dustEmitter): 0x%x", dustID);

   for (S32 i=0; i<NUM_SPLASH_EMITTERS; i++)
      if( !splashEmitterList[i] && splashEmitterIDList[i] != 0 )
         if( Sim::findObject( splashEmitterIDList[i], splashEmitterList[i] ) == false)
            Con::errorf(ConsoleLogEntry::General, "PlayerData::onAdd - Invalid packet, bad datablockId(particle emitter): 0x%x", splashEmitterIDList[i]);

   // First person mounted image shapes.
   for (U32 i=0; i<ShapeBase::MaxMountedImages; ++i)
   {
      bool shapeError = false;

      if (shapeNameFP[i] && shapeNameFP[i][0])
      {
         mShapeFP[i] = ResourceManager::get().load(shapeNameFP[i]);
         if (bool(mShapeFP[i]) == false)
         {
            errorStr = String::ToString("PlayerData: Couldn't load mounted image %d shape \"%s\"",i,shapeNameFP[i]);
            return false;
         }

         if(!server && !mShapeFP[i]->preloadMaterialList(mShapeFP[i].getPath()) && NetConnection::filesWereDownloaded())
            shapeError = true;

         if(computeCRC)
         {
            Con::printf("Validation required for mounted image %d shape: %s", i, shapeNameFP[i]);

            Torque::FS::FileNodeRef    fileRef = Torque::FS::GetFileNode(mShapeFP[i].getPath());

            if (!fileRef)
            {
               errorStr = String::ToString("PlayerData: Mounted image %d loading failed, shape \"%s\" is not found.",i,mShapeFP[i].getPath().getFullPath().c_str());
               return false;
            }

            if(server)
               mCRCFP[i] = fileRef->getChecksum();
            else if(mCRCFP[i] != fileRef->getChecksum())
            {
               errorStr = String::ToString("PlayerData: Mounted image %d shape \"%s\" does not match version on server.",i,shapeNameFP[i]);
               return false;
            }
         }

         mValidShapeFP[i] = true;
      }
   }

   return true;
}

void PlayerData::getGroundInfo(TSShapeInstance* si, TSThread* thread,ActionAnimation *dp)
{
   dp->death = !dStrnicmp(dp->name, "death", 5);
   if (dp->death)
   {
      // Death animations use roll frame-to-frame changes in ground transform into position
      dp->speed = 0.0f;
      dp->dir.set(0.0f, 0.0f, 0.0f);

      // Death animations MUST define ground transforms, so add dummy ones if required
      if (si->getShape()->sequences[dp->sequence].numGroundFrames == 0)
         si->getShape()->setSequenceGroundSpeed(dp->name, Point3F(0, 0, 0), Point3F(0, 0, 0));
   }
   else
   {
      VectorF save = dp->dir;
      si->setSequence(thread,dp->sequence,0);
      si->animate();
      si->advanceTime(1);
      si->animateGround();
      si->getGroundTransform().getColumn(3,&dp->dir);
      if ((dp->speed = dp->dir.len()) < 0.01f)
      {
         // No ground displacement... In this case we'll use the
         // default table entry, if there is one.
         if (save.len() > 0.01f)
         {
            dp->dir = save;
            dp->speed = 1.0f;
            dp->velocityScale = false;
         }
         else
            dp->speed = 0.0f;
      }
      else
         dp->dir *= 1.0f / dp->speed;
   }
}

bool PlayerData::isTableSequence(S32 seq)
{
   // The sequences from the table must already have
   // been loaded for this to work.
   for (S32 i = 0; i < NumTableActionAnims; i++)
      if (actionList[i].sequence == seq)
         return true;
   return false;
}

bool PlayerData::isJumpAction(U32 action)
{
   return (action == JumpAnim || action == StandJumpAnim);
}

void PlayerData::initPersistFields()
{
   addField( "pickupRadius", TypeF32, Offset(pickupRadius, PlayerData),
      "@brief Radius around the player to collide with Items in the scene (on server).\n\n"
      "Internally the pickupRadius is added to the larger side of the initial bounding box "
      "to determine the actual distance, to a maximum of 2 times the bounding box size.  The "
      "initial bounding box is that used for the root pose, and therefore doesn't take into "
      "account the change in pose.\n");
   addField( "maxTimeScale", TypeF32, Offset(maxTimeScale, PlayerData),
      "@brief Maximum time scale for action animations.\n\n"
      "If an action animation has a defined ground frame, it is automatically scaled to match the "
      "player's ground velocity.  This field limits the maximum time scale used even if "
      "the player's velocity exceeds it." );

   addGroup( "Camera" );

      addField( "renderFirstPerson", TypeBool, Offset(renderFirstPerson, PlayerData),
         "@brief Flag controlling whether to render the player shape in first person view.\n\n" );

      addField( "firstPersonShadows", TypeBool, Offset(firstPersonShadows, PlayerData),
         "@brief Forces shadows to be rendered in first person when renderFirstPerson is disabled.  Defaults to false.\n\n" );

      addField( "minLookAngle", TypeF32, Offset(minLookAngle, PlayerData),
         "@brief Lowest angle (in radians) the player can look.\n\n"
         "@note An angle of zero is straight ahead, with positive up and negative down." );
      addField( "maxLookAngle", TypeF32, Offset(maxLookAngle, PlayerData),
         "@brief Highest angle (in radians) the player can look.\n\n"
         "@note An angle of zero is straight ahead, with positive up and negative down." );
      addField( "maxFreelookAngle", TypeF32, Offset(maxFreelookAngle, PlayerData),
         "@brief Defines the maximum left and right angles (in radians) the player can "
         "look in freelook mode.\n\n" );

   endGroup( "Camera" );

   addGroup( "Movement" );

      addField( "maxStepHeight", TypeF32, Offset(maxStepHeight, PlayerData),
         "@brief Maximum height the player can step up.\n\n"
         "The player will automatically step onto changes in ground height less "
         "than maxStepHeight.  The player will collide with ground height changes "
         "greater than this." );

      addField( "runForce", TypeF32, Offset(runForce, PlayerData),
         "@brief Force used to accelerate the player when running.\n\n" );

      addField( "runEnergyDrain", TypeF32, Offset(runEnergyDrain, PlayerData),
         "@brief Energy value drained each tick that the player is moving.\n\n"
         "The player will not be able to move when his energy falls below "
         "minRunEnergy.\n"
         "@note Setting this to zero will disable any energy drain.\n"
         "@see minRunEnergy\n");
      addField( "minRunEnergy", TypeF32, Offset(minRunEnergy, PlayerData),
         "@brief Minimum energy level required to run or swim.\n\n"
         "@see runEnergyDrain\n");

      addField( "maxForwardSpeed", TypeF32, Offset(maxForwardSpeed, PlayerData),
         "@brief Maximum forward speed when running." );
      addField( "maxBackwardSpeed", TypeF32, Offset(maxBackwardSpeed, PlayerData),
         "@brief Maximum backward speed when running." );
      addField( "maxSideSpeed", TypeF32, Offset(maxSideSpeed, PlayerData),
         "@brief Maximum sideways speed when running." );

      addField( "runSurfaceAngle", TypeF32, Offset(runSurfaceAngle, PlayerData),
         "@brief Maximum angle from vertical (in degrees) the player can run up.\n\n" );

      addField( "minImpactSpeed", TypeF32, Offset(minImpactSpeed, PlayerData),
         "@brief Minimum impact speed to apply falling damage.\n\n"
         "This field also sets the minimum speed for the onImpact callback "
         "to be invoked.\n"
         "@see ShapeBaseData::onImpact()\n");
      addField( "minLateralImpactSpeed", TypeF32, Offset(minLateralImpactSpeed, PlayerData),
         "@brief Minimum impact speed to apply non-falling damage.\n\n"
         "This field also sets the minimum speed for the onLateralImpact callback "
         "to be invoked.\n"
         "@see ShapeBaseData::onLateralImpact()\n");

      addField( "horizMaxSpeed", TypeF32, Offset(horizMaxSpeed, PlayerData),
         "@brief Maximum horizontal speed.\n\n"
         "@note This limit is only enforced if the player's horizontal speed "
         "exceeds horizResistSpeed.\n"
         "@see horizResistSpeed\n"
         "@see horizResistFactor\n" );
      addField( "horizResistSpeed", TypeF32, Offset(horizResistSpeed, PlayerData),
         "@brief Horizontal speed at which resistence will take place.\n\n"
         "@see horizMaxSpeed\n"
         "@see horizResistFactor\n" );
      addField( "horizResistFactor", TypeF32, Offset(horizResistFactor, PlayerData),
         "@brief Factor of resistence once horizResistSpeed has been reached.\n\n"
         "@see horizMaxSpeed\n"
         "@see horizResistSpeed\n" );

      addField( "upMaxSpeed", TypeF32, Offset(upMaxSpeed, PlayerData),
         "@brief Maximum upwards speed.\n\n"
         "@note This limit is only enforced if the player's upward speed exceeds "
         "upResistSpeed.\n"
         "@see upResistSpeed\n"
         "@see upResistFactor\n" );
      addField( "upResistSpeed", TypeF32, Offset(upResistSpeed, PlayerData),
         "@brief Upwards speed at which resistence will take place.\n\n"
         "@see upMaxSpeed\n"
         "@see upResistFactor\n" );
      addField( "upResistFactor", TypeF32, Offset(upResistFactor, PlayerData),
         "@brief Factor of resistence once upResistSpeed has been reached.\n\n"
         "@see upMaxSpeed\n"
         "@see upResistSpeed\n" );

   endGroup( "Movement" );
   
   addGroup( "Movement: Jumping" );

      addField( "jumpForce", TypeF32, Offset(jumpForce, PlayerData),
         "@brief Force used to accelerate the player when a jump is initiated.\n\n" );

      addField( "jumpEnergyDrain", TypeF32, Offset(jumpEnergyDrain, PlayerData),
         "@brief Energy level drained each time the player jumps.\n\n"
         "@note Setting this to zero will disable any energy drain\n"
         "@see minJumpEnergy\n");
      addField( "minJumpEnergy", TypeF32, Offset(minJumpEnergy, PlayerData),
         "@brief Minimum energy level required to jump.\n\n"
         "@see jumpEnergyDrain\n");

      addField( "minJumpSpeed", TypeF32, Offset(minJumpSpeed, PlayerData),
         "@brief Minimum speed needed to jump.\n\n"
         "If the player's own z velocity is greater than this, then it is used to scale "
         "the jump speed, up to maxJumpSpeed.\n"
         "@see maxJumpSpeed\n");
      addField( "maxJumpSpeed", TypeF32, Offset(maxJumpSpeed, PlayerData),
         "@brief Maximum vertical speed before the player can no longer jump.\n\n" );
      addField( "jumpSurfaceAngle", TypeF32, Offset(jumpSurfaceAngle, PlayerData),
         "@brief Angle from vertical (in degrees) where the player can jump.\n\n" );
      addField( "jumpDelay", TypeS32, Offset(jumpDelay, PlayerData),
         "@brief Delay time in number of ticks ticks between jumps.\n\n" );
      addField( "airControl", TypeF32, Offset(airControl, PlayerData),
         "@brief Amount of movement control the player has when in the air.\n\n"
         "This is applied as a multiplier to the player's x and y motion.\n");
      addField( "jumpTowardsNormal", TypeBool, Offset(jumpTowardsNormal, PlayerData),
         "@brief Controls the direction of the jump impulse.\n"
         "When false, jumps are always in the vertical (+Z) direction. When true "
         "jumps are in the direction of the ground normal so long as the player is not "
         "directly facing the surface.  If the player is directly facing the surface, then "
         "they will jump straight up.\n" );
   
   endGroup( "Movement: Jumping" );
   
   addGroup( "Movement: Sprinting" );

      addField( "sprintForce", TypeF32, Offset(sprintForce, PlayerData),
         "@brief Force used to accelerate the player when sprinting.\n\n" );

      addField( "sprintEnergyDrain", TypeF32, Offset(sprintEnergyDrain, PlayerData),
         "@brief Energy value drained each tick that the player is sprinting.\n\n"
         "The player will not be able to move when his energy falls below "
         "sprintEnergyDrain.\n"
         "@note Setting this to zero will disable any energy drain.\n"
         "@see minSprintEnergy\n");
      addField( "minSprintEnergy", TypeF32, Offset(minSprintEnergy, PlayerData),
         "@brief Minimum energy level required to sprint.\n\n"
         "@see sprintEnergyDrain\n");

      addField( "maxSprintForwardSpeed", TypeF32, Offset(maxSprintForwardSpeed, PlayerData),
         "@brief Maximum forward speed when sprinting." );
      addField( "maxSprintBackwardSpeed", TypeF32, Offset(maxSprintBackwardSpeed, PlayerData),
         "@brief Maximum backward speed when sprinting." );
      addField( "maxSprintSideSpeed", TypeF32, Offset(maxSprintSideSpeed, PlayerData),
         "@brief Maximum sideways speed when sprinting." );

      addField( "sprintStrafeScale", TypeF32, Offset(sprintStrafeScale, PlayerData),
         "@brief Amount to scale strafing motion vector while sprinting." );
      addField( "sprintYawScale", TypeF32, Offset(sprintYawScale, PlayerData),
         "@brief Amount to scale yaw motion while sprinting." );
      addField( "sprintPitchScale", TypeF32, Offset(sprintPitchScale, PlayerData),
         "@brief Amount to scale pitch motion while sprinting." );

      addField( "sprintCanJump", TypeBool, Offset(sprintCanJump, PlayerData),
         "@brief Can the player jump while sprinting." );

   endGroup( "Movement: Sprinting" );

   addGroup( "Movement: Swimming" );

      addField( "swimForce", TypeF32, Offset(swimForce, PlayerData),
         "@brief Force used to accelerate the player when swimming.\n\n" );
      addField( "maxUnderwaterForwardSpeed", TypeF32, Offset(maxUnderwaterForwardSpeed, PlayerData),
         "@brief Maximum forward speed when underwater.\n\n" );
      addField( "maxUnderwaterBackwardSpeed", TypeF32, Offset(maxUnderwaterBackwardSpeed, PlayerData),
         "@brief Maximum backward speed when underwater.\n\n" );
      addField( "maxUnderwaterSideSpeed", TypeF32, Offset(maxUnderwaterSideSpeed, PlayerData),
         "@brief Maximum sideways speed when underwater.\n\n" );

   endGroup( "Movement: Swimming" );

   addGroup( "Movement: Crouching" );

      addField( "crouchForce", TypeF32, Offset(crouchForce, PlayerData),
         "@brief Force used to accelerate the player when crouching.\n\n" );
      addField( "maxCrouchForwardSpeed", TypeF32, Offset(maxCrouchForwardSpeed, PlayerData),
         "@brief Maximum forward speed when crouching.\n\n" );
      addField( "maxCrouchBackwardSpeed", TypeF32, Offset(maxCrouchBackwardSpeed, PlayerData),
         "@brief Maximum backward speed when crouching.\n\n" );
      addField( "maxCrouchSideSpeed", TypeF32, Offset(maxCrouchSideSpeed, PlayerData),
         "@brief Maximum sideways speed when crouching.\n\n" );

   endGroup( "Movement: Crouching" );

   addGroup( "Movement: Prone" );

      addField( "proneForce", TypeF32, Offset(proneForce, PlayerData),
         "@brief Force used to accelerate the player when prone (laying down).\n\n" );
      addField( "maxProneForwardSpeed", TypeF32, Offset(maxProneForwardSpeed, PlayerData),
         "@brief Maximum forward speed when prone (laying down).\n\n" );
      addField( "maxProneBackwardSpeed", TypeF32, Offset(maxProneBackwardSpeed, PlayerData),
         "@brief Maximum backward speed when prone (laying down).\n\n" );
      addField( "maxProneSideSpeed", TypeF32, Offset(maxProneSideSpeed, PlayerData),
         "@brief Maximum sideways speed when prone (laying down).\n\n" );

   endGroup( "Movement: Prone" );

   addGroup( "Movement: Jetting" );

      addField( "jetJumpForce", TypeF32, Offset(jetJumpForce, PlayerData),
         "@brief Force used to accelerate the player when a jet jump is initiated.\n\n" );

      addField( "jetJumpEnergyDrain", TypeF32, Offset(jetJumpEnergyDrain, PlayerData),
         "@brief Energy level drained each time the player jet jumps.\n\n"
         "@note Setting this to zero will disable any energy drain\n"
         "@see jetMinJumpEnergy\n");
      addField( "jetMinJumpEnergy", TypeF32, Offset(jetMinJumpEnergy, PlayerData),
         "@brief Minimum energy level required to jet jump.\n\n"
         "@see jetJumpEnergyDrain\n");

      addField( "jetMinJumpSpeed", TypeF32, Offset(jetMinJumpSpeed, PlayerData),
         "@brief Minimum speed needed to jet jump.\n\n"
         "If the player's own z velocity is greater than this, then it is used to scale "
         "the jet jump speed, up to jetMaxJumpSpeed.\n"
         "@see jetMaxJumpSpeed\n");
      addField( "jetMaxJumpSpeed", TypeF32, Offset(jetMaxJumpSpeed, PlayerData),
         "@brief Maximum vertical speed before the player can no longer jet jump.\n\n" );
      addField( "jetJumpSurfaceAngle", TypeF32, Offset(jetJumpSurfaceAngle, PlayerData),
         "@brief Angle from vertical (in degrees) where the player can jet jump.\n\n" );

   endGroup( "Movement: Jetting" );

   addGroup( "Falling" );

      addField( "fallingSpeedThreshold", TypeF32, Offset(fallingSpeedThreshold, PlayerData),
         "@brief Downward speed at which we consider the player falling.\n\n" );

      addField( "recoverDelay", TypeS32, Offset(recoverDelay, PlayerData),
         "@brief Number of ticks for the player to recover from falling.\n\n" );

      addField( "recoverRunForceScale", TypeF32, Offset(recoverRunForceScale, PlayerData),
         "@brief Scale factor applied to runForce while in the recover state.\n\n"
         "This can be used to temporarily slow the player's movement after a fall, or "
         "prevent the player from moving at all if set to zero.\n" );

      addField( "landSequenceTime", TypeF32, Offset(landSequenceTime, PlayerData),
         "@brief Time of land sequence play back when using new recover system.\n\n"
         "If greater than 0 then the legacy fall recovery system will be bypassed "
         "in favour of just playing the player's land sequence.  The time to "
         "recover from a fall then becomes this parameter's time and the land "
         "sequence's playback will be scaled to match.\n"
         "@see transitionToLand\n" );

      addField( "transitionToLand", TypeBool, Offset(transitionToLand, PlayerData),
         "@brief When going from a fall to a land, should we transition between the two.\n\n"
         "@note Only takes affect when landSequenceTime is greater than 0.\n"
         "@see landSequenceTime\n" );

   endGroup( "Falling" );

   addGroup( "Collision" );

      addField( "boundingBox", TypePoint3F, Offset(boxSize, PlayerData),
         "@brief Size of the bounding box used by the player for collision.\n\n"
         "Dimensions are given as \"width depth height\"." );
      addField( "crouchBoundingBox", TypePoint3F, Offset(crouchBoxSize, PlayerData),
         "@brief Collision bounding box used when the player is crouching.\n\n"
         "@see boundingBox" );
      addField( "proneBoundingBox", TypePoint3F, Offset(proneBoxSize, PlayerData),
         "@brief Collision bounding box used when the player is prone (laying down).\n\n"
         "@see boundingBox" );
      addField( "swimBoundingBox", TypePoint3F, Offset(swimBoxSize, PlayerData),
         "@brief Collision bounding box used when the player is swimming.\n\n"
         "@see boundingBox" );

      addField( "boxHeadPercentage", TypeF32, Offset(boxHeadPercentage, PlayerData),
         "@brief Percentage of the player's bounding box height that represents the head.\n\n"
         "Used when computing the damage location.\n"
         "@see Player::getDamageLocation" );
      addField( "boxTorsoPercentage", TypeF32, Offset(boxTorsoPercentage, PlayerData),
         "@brief Percentage of the player's bounding box height that represents the torso.\n\n"
         "Used when computing the damage location.\n"
         "@see Player::getDamageLocation" );
      addField( "boxHeadLeftPercentage", TypeF32, Offset(boxHeadLeftPercentage, PlayerData),
         "@brief Percentage of the player's bounding box width that represents the left side of the head.\n\n"
         "Used when computing the damage location.\n"
         "@see Player::getDamageLocation" );
      addField( "boxHeadRightPercentage", TypeF32, Offset(boxHeadRightPercentage, PlayerData),
         "@brief Percentage of the player's bounding box width that represents the right side of the head.\n\n"
         "Used when computing the damage location.\n"
         "@see Player::getDamageLocation" );
      addField( "boxHeadBackPercentage", TypeF32, Offset(boxHeadBackPercentage, PlayerData),
         "@brief Percentage of the player's bounding box depth that represents the back side of the head.\n\n"
         "Used when computing the damage location.\n"
         "@see Player::getDamageLocation" );
      addField( "boxHeadFrontPercentage", TypeF32, Offset(boxHeadFrontPercentage, PlayerData),
         "@brief Percentage of the player's bounding box depth that represents the front side of the head.\n\n"
         "Used when computing the damage location.\n"
         "@see Player::getDamageLocation" );

   endGroup( "Collision" );
   
   addGroup( "Interaction: Footsteps" );

      addField( "footPuffEmitter", TYPEID< ParticleEmitterData >(), Offset(footPuffEmitter, PlayerData),
         "@brief Particle emitter used to generate footpuffs (particles created as the player "
         "walks along the ground).\n\n"
         "@note The generation of foot puffs requires the appropriate triggeres to be defined in the "
         "player's animation sequences.  Without these, no foot puffs will be generated.\n");
      addField( "footPuffNumParts", TypeS32, Offset(footPuffNumParts, PlayerData),
         "@brief Number of footpuff particles to generate each step.\n\n"
         "Each foot puff is randomly placed within the defined foot puff radius.  This "
         "includes having footPuffNumParts set to one.\n"
         "@see footPuffRadius\n");
      addField( "footPuffRadius", TypeF32, Offset(footPuffRadius, PlayerData),
         "@brief Particle creation radius for footpuff particles.\n\n"
         "This is applied to each foot puff particle, even if footPuffNumParts is set to one.  So "
         "set this value to zero if you want a single foot puff placed at exactly the same location "
         "under the player each time.\n");
      addField( "dustEmitter", TYPEID< ParticleEmitterData >(), Offset(dustEmitter, PlayerData),
         "@brief Emitter used to generate dust particles.\n\n"
         "@note Currently unused." );

      addField( "decalData", TYPEID< DecalData >(), Offset(decalData, PlayerData),
         "@brief Decal to place on the ground for player footsteps.\n\n" );
      addField( "decalOffset",TypeF32, Offset(decalOffset, PlayerData),
         "@brief Distance from the center of the model to the right foot.\n\n"
         "While this defines the distance to the right foot, it is also used to place "
         "the left foot decal as well.  Just on the opposite side of the player." );

   endGroup( "Interaction: Footsteps" );

   addGroup( "Interaction: Sounds" );

      addField( "FootSoftSound", TypeSFXTrackName, Offset(sound[FootSoft], PlayerData),
         "@brief Sound to play when walking on a surface with Material footstepSoundId 0.\n\n" );
      addField( "FootHardSound", TypeSFXTrackName, Offset(sound[FootHard], PlayerData),
         "@brief Sound to play when walking on a surface with Material footstepSoundId 1.\n\n" );
      addField( "FootMetalSound", TypeSFXTrackName, Offset(sound[FootMetal], PlayerData),
         "@brief Sound to play when walking on a surface with Material footstepSoundId 2.\n\n" );
      addField( "FootSnowSound", TypeSFXTrackName, Offset(sound[FootSnow], PlayerData),
         "@brief Sound to play when walking on a surface with Material footstepSoundId 3.\n\n" );

      addField( "FootShallowSound", TypeSFXTrackName, Offset(sound[FootShallowSplash], PlayerData),
         "@brief Sound to play when walking in water and coverage is less than "
         "footSplashHeight.\n\n"
         "@see footSplashHeight\n" );
      addField( "FootWadingSound", TypeSFXTrackName, Offset(sound[FootWading], PlayerData),
         "@brief Sound to play when walking in water and coverage is less than 1, "
         "but > footSplashHeight.\n\n"
         "@see footSplashHeight\n" );
      addField( "FootUnderwaterSound", TypeSFXTrackName, Offset(sound[FootUnderWater], PlayerData),
         "@brief Sound to play when walking in water and coverage equals 1.0 "
         "(fully underwater).\n\n" );
      addField( "FootBubblesSound", TypeSFXTrackName, Offset(sound[FootBubbles], PlayerData),
         "@brief Sound to play when walking in water and coverage equals 1.0 "
         "(fully underwater).\n\n" );
      addField( "movingBubblesSound", TypeSFXTrackName, Offset(sound[MoveBubbles], PlayerData),
         "@brief Sound to play when in water and coverage equals 1.0 (fully underwater).\n\n"
         "Note that unlike FootUnderwaterSound, this sound plays even if the "
         "player is not moving around in the water.\n" );
      addField( "waterBreathSound", TypeSFXTrackName, Offset(sound[WaterBreath], PlayerData),
         "@brief Sound to play when in water and coverage equals 1.0 (fully underwater).\n\n"
         "Note that unlike FootUnderwaterSound, this sound plays even if the "
         "player is not moving around in the water.\n" );

      addField( "impactSoftSound", TypeSFXTrackName, Offset(sound[ImpactSoft], PlayerData),
         "@brief Sound to play after falling on a surface with Material footstepSoundId 0.\n\n" );
      addField( "impactHardSound", TypeSFXTrackName, Offset(sound[ImpactHard], PlayerData),
         "@brief Sound to play after falling on a surface with Material footstepSoundId 1.\n\n" );
      addField( "impactMetalSound", TypeSFXTrackName, Offset(sound[ImpactMetal], PlayerData),
         "@brief Sound to play after falling on a surface with Material footstepSoundId 2.\n\n" );
      addField( "impactSnowSound", TypeSFXTrackName, Offset(sound[ImpactSnow], PlayerData),
         "@brief Sound to play after falling on a surface with Material footstepSoundId 3.\n\n" );

      addField( "impactWaterEasy", TypeSFXTrackName, Offset(sound[ImpactWaterEasy], PlayerData),
         "@brief Sound to play when entering the water with velocity < "
         "mediumSplashSoundVelocity.\n\n"
         "@see mediumSplashSoundVelocity\n");
      addField( "impactWaterMedium", TypeSFXTrackName, Offset(sound[ImpactWaterMedium], PlayerData),
         "@brief Sound to play when entering the water with velocity >= "
         "mediumSplashSoundVelocity and < hardSplashSoundVelocity.\n\n"
         "@see mediumSplashSoundVelocity\n"
         "@see hardSplashSoundVelocity\n");
      addField( "impactWaterHard", TypeSFXTrackName, Offset(sound[ImpactWaterHard], PlayerData),
         "@brief Sound to play when entering the water with velocity >= "
         "hardSplashSoundVelocity.\n\n"
         "@see hardSplashSoundVelocity\n");
      addField( "exitingWater", TypeSFXTrackName, Offset(sound[ExitWater], PlayerData),
         "@brief Sound to play when exiting the water with velocity >= exitSplashSoundVelocity.\n\n"
         "@see exitSplashSoundVelocity\n");

   endGroup( "Interaction: Sounds" );

   addGroup( "Interaction: Splashes" );

      addField( "splash", TYPEID< SplashData >(), Offset(splash, PlayerData),
         "@brief SplashData datablock used to create splashes when the player moves "
         "through water.\n\n" );
      addField( "splashVelocity", TypeF32, Offset(splashVelocity, PlayerData),
         "@brief Minimum velocity when moving through water to generate splashes.\n\n" );
      addField( "splashAngle", TypeF32, Offset(splashAngle, PlayerData),
         "@brief Maximum angle (in degrees) from pure vertical movement in water to "
         "generate splashes.\n\n" );

      addField( "splashFreqMod", TypeF32, Offset(splashFreqMod, PlayerData),
         "@brief Multipled by speed to determine the number of splash particles to generate.\n\n" );
      addField( "splashVelEpsilon", TypeF32, Offset(splashVelEpsilon, PlayerData),
         "@brief Minimum speed to generate splash particles.\n\n" );
      addField( "bubbleEmitTime", TypeF32, Offset(bubbleEmitTime, PlayerData),
         "@brief Time in seconds to generate bubble particles after entering the water.\n\n" );
      addField( "splashEmitter", TYPEID< ParticleEmitterData >(), Offset(splashEmitterList, PlayerData), NUM_SPLASH_EMITTERS,
         "@brief Particle emitters used to generate splash particles.\n\n" );

      addField( "footstepSplashHeight", TypeF32, Offset(footSplashHeight, PlayerData),
         "@brief Water coverage level to choose between FootShallowSound and FootWadingSound.\n\n"
         "@see FootShallowSound\n"
         "@see FootWadingSound\n");

      addField( "mediumSplashSoundVelocity", TypeF32, Offset(medSplashSoundVel, PlayerData),
         "@brief Minimum velocity when entering the water for choosing between the impactWaterEasy and "
         "impactWaterMedium sounds to play.\n\n"
         "@see impactWaterEasy\n"
         "@see impactWaterMedium\n" );
      addField( "hardSplashSoundVelocity", TypeF32, Offset(hardSplashSoundVel, PlayerData),
         "@brief Minimum velocity when entering the water for choosing between the impactWaterMedium and "
         "impactWaterHard sound to play.\n\n"
         "@see impactWaterMedium\n"
         "@see impactWaterHard\n" );
      addField( "exitSplashSoundVelocity", TypeF32, Offset(exitSplashSoundVel, PlayerData),
         "@brief Minimum velocity when leaving the water for the exitingWater sound to "
         "play.\n\n"
         "@see exitingWater");

   endGroup( "Interaction: Splashes" );

   addGroup( "Interaction: Ground Impact" );

      addField( "groundImpactMinSpeed", TypeF32, Offset(groundImpactMinSpeed, PlayerData),
         "@brief Minimum falling impact speed to apply damage and initiate the camera "
         "shaking effect.\n\n" );
      addField( "groundImpactShakeFreq", TypePoint3F, Offset(groundImpactShakeFreq, PlayerData),
         "@brief Frequency of the camera shake effect after falling.\n\n"
         "This is how fast to shake the camera.\n");
      addField( "groundImpactShakeAmp", TypePoint3F, Offset(groundImpactShakeAmp, PlayerData),
         "@brief Amplitude of the camera shake effect after falling.\n\n"
         "This is how much to shake the camera.\n");
      addField( "groundImpactShakeDuration", TypeF32, Offset(groundImpactShakeDuration, PlayerData),
         "@brief Duration (in seconds) of the camera shake effect after falling.\n\n"
         "This is how long to shake the camera.\n");
      addField( "groundImpactShakeFalloff", TypeF32, Offset(groundImpactShakeFalloff, PlayerData),
         "@brief Falloff factor of the camera shake effect after falling.\n\n"
         "This is how to fade the camera shake over the duration.\n");

   endGroup( "Interaction: Ground Impact" );

   addGroup( "Physics" );

      // PhysicsPlayer
      addField( "physicsPlayerType", TypeString, Offset(physicsPlayerType, PlayerData),
         "@brief Specifies the type of physics used by the player.\n\n"
         "This depends on the physics module used.  An example is 'Capsule'.\n"
         "@note Not current used.\n");

   endGroup( "Physics" );

   addGroup( "First Person Arms" );

      addField( "imageAnimPrefixFP", TypeCaseString, Offset(imageAnimPrefixFP, PlayerData),
         "@brief Optional prefix to all mounted image animation sequences in first person.\n\n"
         "This defines a prefix that will be added when looking up mounted image "
         "animation sequences while in first person.  It allows for the customization "
         "of a first person image based on the type of player.\n");

      // Mounted images arrays
      addArray( "Mounted Images", ShapeBase::MaxMountedImages );

         addField( "shapeNameFP", TypeShapeFilename, Offset(shapeNameFP, PlayerData), ShapeBase::MaxMountedImages,
            "@brief File name of this player's shape that will be used in conjunction with the corresponding mounted image.\n\n"
            "These optional parameters correspond to each mounted image slot to indicate a shape that is rendered "
            "in addition to the mounted image shape.  Typically these are a player's arms (or arm) that is "
            "animated along with the mounted image's state animation sequences.\n");

      endArray( "Mounted Images" );

   endGroup( "First Person Arms" );

   addGroup( "Third Person" );

      addField( "imageAnimPrefix", TypeCaseString, Offset(imageAnimPrefix, PlayerData),
         "@brief Optional prefix to all mounted image animation sequences in third person.\n\n"
         "This defines a prefix that will be added when looking up mounted image "
         "animation sequences while in third person.  It allows for the customization "
         "of a third person image based on the type of player.\n");

      addField( "allowImageStateAnimation", TypeBool, Offset(allowImageStateAnimation, PlayerData),
         "@brief Allow mounted images to request a sequence be played on the Player.\n\n"
         "When true a new thread is added to the player to allow for "
         "mounted images to request a sequence be played on the player "
         "through the image's state machine.  It is only optional so "
         "that we don't create a TSThread on the player if we don't "
         "need to.\n");

   endGroup( "Third Person" );

   Parent::initPersistFields();
}

void PlayerData::packData(BitStream* stream)
{
   Parent::packData(stream);

   stream->writeFlag(renderFirstPerson);
   stream->writeFlag(firstPersonShadows);
   
   stream->write(minLookAngle);
   stream->write(maxLookAngle);
   stream->write(maxFreelookAngle);
   stream->write(maxTimeScale);

   stream->write(mass);
   stream->write(maxEnergy);
   stream->write(drag);
   stream->write(density);

   stream->write(maxStepHeight);

   stream->write(runForce);
   stream->write(runEnergyDrain);
   stream->write(minRunEnergy);
   stream->write(maxForwardSpeed);
   stream->write(maxBackwardSpeed);
   stream->write(maxSideSpeed);
   stream->write(runSurfaceAngle);

   stream->write(fallingSpeedThreshold);

   stream->write(recoverDelay);
   stream->write(recoverRunForceScale);
   stream->write(landSequenceTime);
   stream->write(transitionToLand);

   // Jumping
   stream->write(jumpForce);
   stream->write(jumpEnergyDrain);
   stream->write(minJumpEnergy);
   stream->write(minJumpSpeed);
   stream->write(maxJumpSpeed);
   stream->write(jumpSurfaceAngle);
   stream->writeInt(jumpDelay,JumpDelayBits);

   // Sprinting
   stream->write(sprintForce);
   stream->write(sprintEnergyDrain);
   stream->write(minSprintEnergy);
   stream->write(maxSprintForwardSpeed);
   stream->write(maxSprintBackwardSpeed);
   stream->write(maxSprintSideSpeed);
   stream->write(sprintStrafeScale);
   stream->write(sprintYawScale);
   stream->write(sprintPitchScale);
   stream->writeFlag(sprintCanJump);

   // Swimming
   stream->write(swimForce);   
   stream->write(maxUnderwaterForwardSpeed);
   stream->write(maxUnderwaterBackwardSpeed);
   stream->write(maxUnderwaterSideSpeed);

   // Crouching
   stream->write(crouchForce);   
   stream->write(maxCrouchForwardSpeed);
   stream->write(maxCrouchBackwardSpeed);
   stream->write(maxCrouchSideSpeed);

   // Prone
   stream->write(proneForce);   
   stream->write(maxProneForwardSpeed);
   stream->write(maxProneBackwardSpeed);
   stream->write(maxProneSideSpeed);

   // Jetting
   stream->write(jetJumpForce);
   stream->write(jetJumpEnergyDrain);
   stream->write(jetMinJumpEnergy);
   stream->write(jetMinJumpSpeed);
   stream->write(jetMaxJumpSpeed);
   stream->write(jetJumpSurfaceAngle);

   stream->write(horizMaxSpeed);
   stream->write(horizResistSpeed);
   stream->write(horizResistFactor);

   stream->write(upMaxSpeed);
   stream->write(upResistSpeed);
   stream->write(upResistFactor);

   stream->write(splashVelocity);
   stream->write(splashAngle);
   stream->write(splashFreqMod);
   stream->write(splashVelEpsilon);
   stream->write(bubbleEmitTime);

   stream->write(medSplashSoundVel);
   stream->write(hardSplashSoundVel);
   stream->write(exitSplashSoundVel);
   stream->write(footSplashHeight);
   // Don't need damage scale on the client
   stream->write(minImpactSpeed);
   stream->write(minLateralImpactSpeed);

   for( U32 i = 0; i < MaxSounds; i++)
      sfxWrite( stream, sound[ i ] );

   mathWrite(*stream, boxSize);
   mathWrite(*stream, crouchBoxSize);
   mathWrite(*stream, proneBoxSize);
   mathWrite(*stream, swimBoxSize);

   if( stream->writeFlag( footPuffEmitter ) )
   {
      stream->writeRangedU32( footPuffEmitter->getId(), DataBlockObjectIdFirst,  DataBlockObjectIdLast );
   }

   stream->write( footPuffNumParts );
   stream->write( footPuffRadius );

   if( stream->writeFlag( decalData ) )
   {
      stream->writeRangedU32( decalData->getId(), DataBlockObjectIdFirst,  DataBlockObjectIdLast );
   }
   stream->write(decalOffset);

   if( stream->writeFlag( dustEmitter ) )
   {
      stream->writeRangedU32( dustEmitter->getId(), DataBlockObjectIdFirst,  DataBlockObjectIdLast );
   }


   if (stream->writeFlag( splash ))
   {
      stream->writeRangedU32(splash->getId(), DataBlockObjectIdFirst, DataBlockObjectIdLast);
   }

   for( U32 i=0; i<NUM_SPLASH_EMITTERS; i++ )
   {
      if( stream->writeFlag( splashEmitterList[i] != NULL ) )
      {
         stream->writeRangedU32( splashEmitterList[i]->getId(), DataBlockObjectIdFirst,  DataBlockObjectIdLast );
      }
   }


   stream->write(groundImpactMinSpeed);
   stream->write(groundImpactShakeFreq.x);
   stream->write(groundImpactShakeFreq.y);
   stream->write(groundImpactShakeFreq.z);
   stream->write(groundImpactShakeAmp.x);
   stream->write(groundImpactShakeAmp.y);
   stream->write(groundImpactShakeAmp.z);
   stream->write(groundImpactShakeDuration);
   stream->write(groundImpactShakeFalloff);

   // Air control
   stream->write(airControl);

   // Jump off at normal
   stream->writeFlag(jumpTowardsNormal);

   stream->writeString(physicsPlayerType);

   // Third person mounted image shapes
   stream->writeString(imageAnimPrefix);

   stream->writeFlag(allowImageStateAnimation);

   // First person mounted image shapes
   stream->writeString(imageAnimPrefixFP);
   for (U32 i=0; i<ShapeBase::MaxMountedImages; ++i)
   {
      stream->writeString(shapeNameFP[i]);

      // computeCRC is handled in ShapeBaseData
      if (computeCRC)
      {
         stream->write(mCRCFP[i]);
      }
   }
}

void PlayerData::unpackData(BitStream* stream)
{
   Parent::unpackData(stream);

   renderFirstPerson = stream->readFlag();
   firstPersonShadows = stream->readFlag();

   stream->read(&minLookAngle);
   stream->read(&maxLookAngle);
   stream->read(&maxFreelookAngle);
   stream->read(&maxTimeScale);

   stream->read(&mass);
   stream->read(&maxEnergy);
   stream->read(&drag);
   stream->read(&density);

   stream->read(&maxStepHeight);

   stream->read(&runForce);
   stream->read(&runEnergyDrain);
   stream->read(&minRunEnergy);
   stream->read(&maxForwardSpeed);
   stream->read(&maxBackwardSpeed);
   stream->read(&maxSideSpeed);
   stream->read(&runSurfaceAngle);

   stream->read(&fallingSpeedThreshold);
   stream->read(&recoverDelay);
   stream->read(&recoverRunForceScale);
   stream->read(&landSequenceTime);
   stream->read(&transitionToLand);

   // Jumping
   stream->read(&jumpForce);
   stream->read(&jumpEnergyDrain);
   stream->read(&minJumpEnergy);
   stream->read(&minJumpSpeed);
   stream->read(&maxJumpSpeed);
   stream->read(&jumpSurfaceAngle);
   jumpDelay = stream->readInt(JumpDelayBits);

   // Sprinting
   stream->read(&sprintForce);
   stream->read(&sprintEnergyDrain);
   stream->read(&minSprintEnergy);
   stream->read(&maxSprintForwardSpeed);
   stream->read(&maxSprintBackwardSpeed);
   stream->read(&maxSprintSideSpeed);
   stream->read(&sprintStrafeScale);
   stream->read(&sprintYawScale);
   stream->read(&sprintPitchScale);
   sprintCanJump = stream->readFlag();

   // Swimming
   stream->read(&swimForce);
   stream->read(&maxUnderwaterForwardSpeed);
   stream->read(&maxUnderwaterBackwardSpeed);
   stream->read(&maxUnderwaterSideSpeed);   

   // Crouching
   stream->read(&crouchForce);
   stream->read(&maxCrouchForwardSpeed);
   stream->read(&maxCrouchBackwardSpeed);
   stream->read(&maxCrouchSideSpeed);

   // Prone
   stream->read(&proneForce);
   stream->read(&maxProneForwardSpeed);
   stream->read(&maxProneBackwardSpeed);
   stream->read(&maxProneSideSpeed);

   // Jetting
   stream->read(&jetJumpForce);
   stream->read(&jetJumpEnergyDrain);
   stream->read(&jetMinJumpEnergy);
   stream->read(&jetMinJumpSpeed);
   stream->read(&jetMaxJumpSpeed);
   stream->read(&jetJumpSurfaceAngle);

   stream->read(&horizMaxSpeed);
   stream->read(&horizResistSpeed);
   stream->read(&horizResistFactor);

   stream->read(&upMaxSpeed);
   stream->read(&upResistSpeed);
   stream->read(&upResistFactor);

   stream->read(&splashVelocity);
   stream->read(&splashAngle);
   stream->read(&splashFreqMod);
   stream->read(&splashVelEpsilon);
   stream->read(&bubbleEmitTime);

   stream->read(&medSplashSoundVel);
   stream->read(&hardSplashSoundVel);
   stream->read(&exitSplashSoundVel);
   stream->read(&footSplashHeight);

   stream->read(&minImpactSpeed);
   stream->read(&minLateralImpactSpeed);

   for( U32 i = 0; i < MaxSounds; i++)
      sfxRead( stream, &sound[ i ] );

   mathRead(*stream, &boxSize);
   mathRead(*stream, &crouchBoxSize);
   mathRead(*stream, &proneBoxSize);
   mathRead(*stream, &swimBoxSize);

   if( stream->readFlag() )
   {
      footPuffID = (S32) stream->readRangedU32(DataBlockObjectIdFirst, DataBlockObjectIdLast);
   }

   stream->read(&footPuffNumParts);
   stream->read(&footPuffRadius);

   if( stream->readFlag() )
   {
      decalID = (S32) stream->readRangedU32(DataBlockObjectIdFirst, DataBlockObjectIdLast);
   }
   stream->read(&decalOffset);

   if( stream->readFlag() )
   {
      dustID = (S32) stream->readRangedU32(DataBlockObjectIdFirst, DataBlockObjectIdLast);
   }


   if (stream->readFlag())
   {
      splashId = stream->readRangedU32( DataBlockObjectIdFirst, DataBlockObjectIdLast );
   }

   for( U32 i=0; i<NUM_SPLASH_EMITTERS; i++ )
   {
      if( stream->readFlag() )
      {
         splashEmitterIDList[i] = stream->readRangedU32( DataBlockObjectIdFirst, DataBlockObjectIdLast );
      }
   }

   stream->read(&groundImpactMinSpeed);
   stream->read(&groundImpactShakeFreq.x);
   stream->read(&groundImpactShakeFreq.y);
   stream->read(&groundImpactShakeFreq.z);
   stream->read(&groundImpactShakeAmp.x);
   stream->read(&groundImpactShakeAmp.y);
   stream->read(&groundImpactShakeAmp.z);
   stream->read(&groundImpactShakeDuration);
   stream->read(&groundImpactShakeFalloff);

   // Air control
   stream->read(&airControl);

   // Jump off at normal
   jumpTowardsNormal = stream->readFlag();

   physicsPlayerType = stream->readSTString();

   // Third person mounted image shapes
   imageAnimPrefix = stream->readSTString();

   allowImageStateAnimation = stream->readFlag();

   // First person mounted image shapes
   imageAnimPrefixFP = stream->readSTString();
   for (U32 i=0; i<ShapeBase::MaxMountedImages; ++i)
   {
      shapeNameFP[i] = stream->readSTString();

      // computeCRC is handled in ShapeBaseData
      if (computeCRC)
      {
         stream->read(&(mCRCFP[i]));
      }
   }
}


//----------------------------------------------------------------------------
//----------------------------------------------------------------------------

ImplementEnumType( PlayerPose,
   "@brief The pose of the Player.\n\n"
   "@ingroup gameObjects\n\n")
   { Player::StandPose,    "Stand",    "Standard movement pose.\n" },
   { Player::SprintPose,   "Sprint",   "Sprinting pose.\n" },
   { Player::CrouchPose,   "Crouch",   "Crouch pose.\n" },
   { Player::PronePose,    "Prone",    "Prone pose.\n" },
   { Player::SwimPose,     "Swim",     "Swimming pose.\n" },
EndImplementEnumType;

//----------------------------------------------------------------------------

IMPLEMENT_CO_NETOBJECT_V1(Player);

ConsoleDocClass( Player,
   "@ingroup gameObjects\n"
);

F32 Player::mGravity = -20;

//----------------------------------------------------------------------------

Player::Player()
{
   mTypeMask |= PlayerObjectType | DynamicShapeObjectType;

   delta.pos = mAnchorPoint = Point3F(0,0,100);
   delta.rot = delta.head = Point3F(0,0,0);
   delta.rotOffset.set(0.0f,0.0f,0.0f);
   delta.warpOffset.set(0.0f,0.0f,0.0f);
   delta.posVec.set(0.0f,0.0f,0.0f);
   delta.rotVec.set(0.0f,0.0f,0.0f);
   delta.headVec.set(0.0f,0.0f,0.0f);
   delta.warpTicks = 0;
   delta.dt = 1.0f;
   delta.move = NullMove;
   mPredictionCount = sMaxPredictionTicks;
   mObjToWorld.setColumn(3,delta.pos);
   mRot = delta.rot;
   mHead = delta.head;
   mVelocity.set(0.0f, 0.0f, 0.0f);
   mDataBlock = 0;
   mHeadHThread = mHeadVThread = mRecoilThread = mImageStateThread = 0;
   mArmAnimation.action = PlayerData::NullAnimation;
   mArmAnimation.thread = 0;
   mActionAnimation.action = PlayerData::NullAnimation;
   mActionAnimation.thread = 0;
   mActionAnimation.delayTicks = 0;
   mActionAnimation.forward = true;
   mActionAnimation.firstPerson = false;
   //mActionAnimation.time = 1.0f; //ActionAnimation::Scale;
   mActionAnimation.waitForEnd = false;
   mActionAnimation.holdAtEnd = false;
   mActionAnimation.animateOnServer = false;
   mActionAnimation.atEnd = false;
   mState = MoveState;
   mJetting = false;
   mFalling = false;
   mSwimming = false;
   mInWater = false;
   mPose = StandPose;
   mContactTimer = 0;
   mJumpDelay = 0;
   mJumpSurfaceLastContact = 0;
   mJumpSurfaceNormal.set(0.0f, 0.0f, 1.0f);
   mControlObject = 0;
   dMemset( mSplashEmitter, 0, sizeof( mSplashEmitter ) );

   mUseHeadZCalc = true;

   allowAllPoses();

   mImpactSound = 0;
   mRecoverTicks = 0;
   mReversePending = 0;

   mLastPos.set( 0.0f, 0.0f, 0.0f );

   mMoveBubbleSound = 0;
   mWaterBreathSound = 0;   

   mConvex.init(this);
   mWorkingQueryBox.minExtents.set(-1e9f, -1e9f, -1e9f);
   mWorkingQueryBox.maxExtents.set(-1e9f, -1e9f, -1e9f);

   mWeaponBackFraction = 0.0f;

   mInMissionArea = true;

   mBubbleEmitterTime = 10.0;
   mLastWaterPos.set( 0.0, 0.0, 0.0 );

   mMountPending = 0;

   mPhysicsRep = NULL;

   for (U32 i=0; i<ShapeBase::MaxMountedImages; ++i)
   {
      mShapeFPInstance[i] = 0;
      mShapeFPAmbientThread[i] = 0;
      mShapeFPVisThread[i] = 0;
      mShapeFPAnimThread[i] = 0;
      mShapeFPFlashThread[i] = 0;
      mShapeFPSpinThread[i] = 0;
   }

   mLastAbsoluteYaw = 0.0f;
   mLastAbsolutePitch = 0.0f;
   mLastAbsoluteRoll = 0.0f;
}

Player::~Player()
{
   for (U32 i=0; i<ShapeBase::MaxMountedImages; ++i)
   {
      delete mShapeFPInstance[i];
      mShapeFPInstance[i] = 0;
   }
}


//----------------------------------------------------------------------------

bool Player::onAdd()
{
   ActionAnimation serverAnim = mActionAnimation;
   if(!Parent::onAdd() || !mDataBlock)
      return false;

   mWorkingQueryBox.minExtents.set(-1e9f, -1e9f, -1e9f);
   mWorkingQueryBox.maxExtents.set(-1e9f, -1e9f, -1e9f);

   addToScene();

   // Make sure any state and animation passed from the server
   // in the initial update is set correctly.
   ActionState state = mState;
   mState = NullState;
   setState(state);
   setPose(StandPose);

   if (serverAnim.action != PlayerData::NullAnimation)
   {
      setActionThread(serverAnim.action, true, serverAnim.holdAtEnd, true, false, true);
      if (serverAnim.atEnd)
      {
         mShapeInstance->clearTransition(mActionAnimation.thread);
         mShapeInstance->setPos(mActionAnimation.thread,
                                mActionAnimation.forward ? 1.0f : 0.0f);
         if (inDeathAnim())
            mDeath.lastPos = 1.0f;
      }

      // We have to leave them sitting for a while since mounts don't come through right
      // away (and sometimes not for a while).  Still going to let this time out because
      // I'm not sure if we're guaranteed another anim will come through and cancel.
      if (!isServerObject() && inSittingAnim())
         mMountPending = (S32) sMountPendingTickWait;
      else
         mMountPending = 0;
   }
   if (mArmAnimation.action != PlayerData::NullAnimation)
      setArmThread(mArmAnimation.action);

   //
   if (isServerObject())
   {
      scriptOnAdd();
   }
   else
   {
      U32 i;
      for( i=0; i<PlayerData::NUM_SPLASH_EMITTERS; i++ )
      {
         if ( mDataBlock->splashEmitterList[i] ) 
         {
            mSplashEmitter[i] = new ParticleEmitter;
            mSplashEmitter[i]->onNewDataBlock( mDataBlock->splashEmitterList[i], false );
            if( !mSplashEmitter[i]->registerObject() )
            {
               Con::warnf( ConsoleLogEntry::General, "Could not register splash emitter for class: %s", mDataBlock->getName() );
               mSplashEmitter[i].getPointer()->destroySelf();
               mSplashEmitter[i] = NULL;
            }
         }
      }
      mLastWaterPos = getPosition();

      // clear out all camera effects
      gCamFXMgr.clear();
   }

   if ( PHYSICSMGR )
   {
      PhysicsWorld *world = PHYSICSMGR->getWorld( isServerObject() ? "server" : "client" );

      mPhysicsRep = PHYSICSMGR->createPlayer();
      mPhysicsRep->init(   mDataBlock->physicsPlayerType,
                           mDataBlock->boxSize,
                           mDataBlock->runSurfaceCos,
                           mDataBlock->maxStepHeight,
                           this, 
                           world );
      mPhysicsRep->setTransform( getTransform() );
   }

   return true;
}

void Player::onRemove()
{
   setControlObject(0);
   scriptOnRemove();
   removeFromScene();
   
   if ( isGhost() )
   {
      SFX_DELETE( mMoveBubbleSound );
      SFX_DELETE( mWaterBreathSound );
   }

   U32 i;
   for( i=0; i<PlayerData::NUM_SPLASH_EMITTERS; i++ )
   {
      if( mSplashEmitter[i] )
      {
         mSplashEmitter[i]->deleteWhenEmpty();
         mSplashEmitter[i] = NULL;
      }
   }

   mWorkingQueryBox.minExtents.set(-1e9f, -1e9f, -1e9f);
   mWorkingQueryBox.maxExtents.set(-1e9f, -1e9f, -1e9f);

   SAFE_DELETE( mPhysicsRep );		

   Parent::onRemove();
}

void Player::onScaleChanged()
{
   const Point3F& scale = getScale();
   mScaledBox = mObjBox;
   mScaledBox.minExtents.convolve( scale );
   mScaledBox.maxExtents.convolve( scale );
}


//----------------------------------------------------------------------------

bool Player::onNewDataBlock( GameBaseData *dptr, bool reload )
{
   PlayerData* prevData = mDataBlock;
   mDataBlock = dynamic_cast<PlayerData*>(dptr);
   if ( !mDataBlock || !Parent::onNewDataBlock( dptr, reload ) )
      return false;

   // Player requires a shape instance.
   if ( mShapeInstance == NULL )
      return false;

   // Initialize arm thread, preserve arm sequence from last datablock.
   // Arm animation can be from last datablock, or sent from the server.
   U32 prevAction = mArmAnimation.action;
   mArmAnimation.action = PlayerData::NullAnimation;
   if (mDataBlock->lookAction) {
      mArmAnimation.thread = mShapeInstance->addThread();
      mShapeInstance->setTimeScale(mArmAnimation.thread,0);
      if (prevData) {
         if (prevAction != prevData->lookAction && prevAction != PlayerData::NullAnimation)
            setArmThread(prevData->actionList[prevAction].name);
         prevAction = PlayerData::NullAnimation;
      }
      if (mArmAnimation.action == PlayerData::NullAnimation) {
         mArmAnimation.action = (prevAction != PlayerData::NullAnimation)?
            prevAction: mDataBlock->lookAction;
         mShapeInstance->setSequence(mArmAnimation.thread,
           mDataBlock->actionList[mArmAnimation.action].sequence,0);
      }
   }
   else
      mArmAnimation.thread = 0;

   // Initialize head look thread
   TSShape const* shape = mShapeInstance->getShape();
   S32 headSeq = shape->findSequence("head");
   if (headSeq != -1) {
      mHeadVThread = mShapeInstance->addThread();
      mShapeInstance->setSequence(mHeadVThread,headSeq,0);
      mShapeInstance->setTimeScale(mHeadVThread,0);
   }
   else
      mHeadVThread = 0;

   headSeq = shape->findSequence("headside");
   if (headSeq != -1) {
      mHeadHThread = mShapeInstance->addThread();
      mShapeInstance->setSequence(mHeadHThread,headSeq,0);
      mShapeInstance->setTimeScale(mHeadHThread,0);
   }
   else
      mHeadHThread = 0;

   // Create Recoil thread if any recoil sequences are specified.
   // Note that the server player does not play this animation.
   mRecoilThread = 0;
   if (isGhost())
      for (U32 s = 0; s < PlayerData::NumRecoilSequences; s++)
         if (mDataBlock->recoilSequence[s] != -1) {
            mRecoilThread = mShapeInstance->addThread();
            mShapeInstance->setSequence(mRecoilThread, mDataBlock->recoilSequence[s], 0);
            mShapeInstance->setTimeScale(mRecoilThread, 0);
            break;
         }

   // Reset the image state driven animation thread.  This will be properly built
   // in onImageStateAnimation() when needed.
   mImageStateThread = 0;

   // Initialize the primary thread, the actual sequence is
   // set later depending on player actions.
   mActionAnimation.action = PlayerData::NullAnimation;
   mActionAnimation.thread = mShapeInstance->addThread();
   updateAnimationTree(!isGhost());

   // First person mounted image shapes.  Only on client.
   if ( isGhost() )
   {
      for (U32 i=0; i<ShapeBase::MaxMountedImages; ++i)
      {
         if (bool(mDataBlock->mShapeFP[i]))
         {
            mShapeFPInstance[i] = new TSShapeInstance(mDataBlock->mShapeFP[i], isClientObject());

            mShapeFPInstance[i]->cloneMaterialList();

            // Ambient animation
            if (mShapeFPAmbientThread[i])
            {
               S32 seq = mShapeFPInstance[i]->getShape()->findSequence("ambient");
               if (seq != -1)
               {
                  mShapeFPAmbientThread[i] = mShapeFPInstance[i]->addThread();
                  mShapeFPInstance[i]->setTimeScale(mShapeFPAmbientThread[i], 1);
                  mShapeFPInstance[i]->setSequence(mShapeFPAmbientThread[i], seq, 0);
               }
            }

            // Standard state animation
            mShapeFPAnimThread[i] = mShapeFPInstance[i]->addThread();
            if (mShapeFPAnimThread[i])
            {
               mShapeFPInstance[i]->setTimeScale(mShapeFPAnimThread[i],0);
            }
         }
      }
   }

   if ( isGhost() )
   {
      // Create the sounds ahead of time.  This reduces runtime
      // costs and makes the system easier to understand.

      SFX_DELETE( mMoveBubbleSound );
      SFX_DELETE( mWaterBreathSound );

      if ( mDataBlock->sound[PlayerData::MoveBubbles] )
         mMoveBubbleSound = SFX->createSource( mDataBlock->sound[PlayerData::MoveBubbles] );

      if ( mDataBlock->sound[PlayerData::WaterBreath] )
         mWaterBreathSound = SFX->createSource( mDataBlock->sound[PlayerData::WaterBreath] );
   }

   mObjBox.maxExtents.x = mDataBlock->boxSize.x * 0.5f;
   mObjBox.maxExtents.y = mDataBlock->boxSize.y * 0.5f;
   mObjBox.maxExtents.z = mDataBlock->boxSize.z;
   mObjBox.minExtents.x = -mObjBox.maxExtents.x;
   mObjBox.minExtents.y = -mObjBox.maxExtents.y;
   mObjBox.minExtents.z = 0.0f;

   // Setup the box for our convex object...
   mObjBox.getCenter(&mConvex.mCenter);
   mConvex.mSize.x = mObjBox.len_x() / 2.0f;
   mConvex.mSize.y = mObjBox.len_y() / 2.0f;
   mConvex.mSize.z = mObjBox.len_z() / 2.0f;

   // Initialize our scaled attributes as well
   onScaleChanged();
   resetWorldBox();

   scriptOnNewDataBlock();
   return true;
}

//----------------------------------------------------------------------------

void Player::reSkin()
{
   if ( isGhost() && mShapeInstance && mSkinNameHandle.isValidString() )
   {
      Vector<String> skins;
      String(mSkinNameHandle.getString()).split( ";", skins );

      for ( S32 i = 0; i < skins.size(); i++ )
      {
         String oldSkin( mAppliedSkinName.c_str() );
         String newSkin( skins[i] );

         // Check if the skin handle contains an explicit "old" base string. This
         // allows all models to support skinning, even if they don't follow the 
         // "base_xxx" material naming convention.
         S32 split = newSkin.find( '=' );    // "old=new" format skin?
         if ( split != String::NPos )
         {
            oldSkin = newSkin.substr( 0, split );
            newSkin = newSkin.erase( 0, split+1 );
         }

         // Apply skin to both 3rd person and 1st person shape instances
         mShapeInstance->reSkin( newSkin, oldSkin );
         for ( S32 j = 0; j < ShapeBase::MaxMountedImages; j++ )
         {
            if (mShapeFPInstance[j])
               mShapeFPInstance[j]->reSkin( newSkin, oldSkin );
         }

         mAppliedSkinName = newSkin;
      }
   }
}

//----------------------------------------------------------------------------

void Player::setControllingClient(GameConnection* client)
{
   Parent::setControllingClient(client);
   if (mControlObject)
      mControlObject->setControllingClient(client);
}

void Player::setControlObject(ShapeBase* obj)
{
   if (mControlObject == obj)
      return;

   if (mControlObject) {
      mControlObject->setControllingObject(0);
      mControlObject->setControllingClient(0);
   }
   if (obj == this || obj == 0)
      mControlObject = 0;
   else {
      if (ShapeBase* coo = obj->getControllingObject())
         coo->setControlObject(0);
      if (GameConnection* con = obj->getControllingClient())
         con->setControlObject(0);

      mControlObject = obj;
      mControlObject->setControllingObject(this);
      mControlObject->setControllingClient(getControllingClient());
   }
}

void Player::onCameraScopeQuery(NetConnection *connection, CameraScopeQuery *query)
{
   // First, we are certainly in scope, and whatever we're riding is too...
   if(mControlObject.isNull() || mControlObject == mMount.object)
      Parent::onCameraScopeQuery(connection, query);
   else
   {
      connection->objectInScope(this);
      if (isMounted())
         connection->objectInScope(mMount.object);
      mControlObject->onCameraScopeQuery(connection, query);
   }
}

ShapeBase* Player::getControlObject()
{
   return mControlObject;
}

void Player::processTick(const Move* move)
{
   PROFILE_SCOPE(Player_ProcessTick);

   bool prevMoveMotion = mMoveMotion;
   Pose prevPose = getPose();

   // If we're not being controlled by a client, let the
   // AI sub-module get a chance at producing a move.
   Move aiMove;
   if (!move && isServerObject() && getAIMove(&aiMove))
      move = &aiMove;

   // Manage the control object and filter moves for the player
   Move pMove,cMove;
   if (mControlObject) {
      if (!move)
         mControlObject->processTick(0);
      else {
         pMove = NullMove;
         cMove = *move;
         //if (isMounted()) {
            // Filter Jump trigger if mounted
            //pMove.trigger[2] = move->trigger[2];
            //cMove.trigger[2] = false;
         //}
         if (move->freeLook) {
            // Filter yaw/picth/roll when freelooking.
            pMove.yaw = move->yaw;
            pMove.pitch = move->pitch;
            pMove.roll = move->roll;
            pMove.freeLook = true;
            cMove.freeLook = false;
            cMove.yaw = cMove.pitch = cMove.roll = 0.0f;
         }
         mControlObject->processTick((mDamageState == Enabled)? &cMove: &NullMove);
         move = &pMove;
      }
   }

   Parent::processTick(move);
   // Warp to catch up to server
   if (delta.warpTicks > 0) {
      delta.warpTicks--;

      // Set new pos
      getTransform().getColumn(3, &delta.pos);
      delta.pos += delta.warpOffset;
      delta.rot += delta.rotOffset;

      // Wrap yaw to +/-PI
      if (delta.rot.z < - M_PI_F)
         delta.rot.z += M_2PI_F;
      else if (delta.rot.z > M_PI_F)
         delta.rot.z -= M_2PI_F;

      setPosition(delta.pos,delta.rot);
      updateDeathOffsets();
      updateLookAnimation();

      // Backstepping
      delta.posVec = -delta.warpOffset;
      delta.rotVec = -delta.rotOffset;
   }
   else {
      // If there is no move, the player is either an
      // unattached player on the server, or a player's
      // client ghost.
      if (!move) {
         if (isGhost()) {
            // If we haven't run out of prediction time,
            // predict using the last known move.
            if (mPredictionCount-- <= 0)
               return;

            move = &delta.move;
         }
         else
            move = &NullMove;
      }
      if (!isGhost())
         updateAnimation(TickSec);

      PROFILE_START(Player_PhysicsSection);
      if ( isServerObject() || didRenderLastRender() || getControllingClient() )
      {
         if ( !mPhysicsRep )
         {
            if ( isMounted() )
            {
               // If we're mounted then do not perform any collision checks
               // and clear our previous working list.
               mConvex.clearWorkingList();
            }
            else
            {
               updateWorkingCollisionSet();
            }
         }

         updateState();
         updateMove(move);
         updateLookAnimation();
         updateDeathOffsets();
         updatePos();
      }
      PROFILE_END();

      if (!isGhost())
      {
         // Animations are advanced based on frame rate on the
         // client and must be ticked on the server.
         updateActionThread();
         updateAnimationTree(true);

         // Check for sprinting motion changes
         Pose currentPose = getPose();
         // Player has just switched into Sprint pose and is moving
         if (currentPose == SprintPose && prevPose != SprintPose && mMoveMotion)
         {
            mDataBlock->onStartSprintMotion_callback( this );
         }
         // Player has just switched out of Sprint pose and is moving, or was just moving
         else if (currentPose != SprintPose && prevPose == SprintPose && (mMoveMotion || prevMoveMotion))
         {
            mDataBlock->onStopSprintMotion_callback( this );
         }
         // Player is in Sprint pose and has modified their motion
         else if (currentPose == SprintPose && prevMoveMotion != mMoveMotion)
         {
            if (mMoveMotion)
            {
               mDataBlock->onStartSprintMotion_callback( this );
            }
            else
            {
               mDataBlock->onStopSprintMotion_callback( this );
            }
         }
      }
   }
}

void Player::interpolateTick(F32 dt)
{
   if (mControlObject)
      mControlObject->interpolateTick(dt);

   // Client side interpolation
   Parent::interpolateTick(dt);

   Point3F pos = delta.pos + delta.posVec * dt;
   Point3F rot = delta.rot + delta.rotVec * dt;

   setRenderPosition(pos,rot,dt);

/*
   // apply camera effects - is this the best place? - bramage
   GameConnection* connection = GameConnection::getConnectionToServer();
   if( connection->isFirstPerson() )
   {
      ShapeBase *obj = dynamic_cast<ShapeBase*>(connection->getControlObject());
      if( obj == this )
      {
         MatrixF curTrans = getRenderTransform();
         curTrans.mul( gCamFXMgr.getTrans() );
         Parent::setRenderTransform( curTrans );
      }
   }
*/

   updateLookAnimation(dt);
   delta.dt = dt;
}

void Player::advanceTime(F32 dt)
{
   // Client side animations
   Parent::advanceTime(dt);
   updateActionThread();
   updateAnimation(dt);
   updateSplash();
   updateFroth(dt);
   updateWaterSounds(dt);

   mLastPos = getPosition();

   if (mImpactSound)
      playImpactSound();

   // update camera effects.  Definitely need to find better place for this - bramage
   if( isControlObject() )
   {
      if( mDamageState == Disabled || mDamageState == Destroyed )
      {
         // clear out all camera effects being applied to player if dead
         gCamFXMgr.clear();
      }
   }
}

bool Player::getAIMove(Move* move)
{
   return false;
}

void Player::setState(ActionState state, U32 recoverTicks)
{
   if (state != mState) {
      // Skip initialization if there is no manager, the state
      // will get reset when the object is added to a manager.
      if (isProperlyAdded()) {
         switch (state) {
            case RecoverState: {
               if (mDataBlock->landSequenceTime > 0.0f)
               {
                  // Use the land sequence as the basis for the recovery
                  setActionThread(PlayerData::LandAnim, true, false, true, true);
                  F32 timeScale = mShapeInstance->getDuration(mActionAnimation.thread) / mDataBlock->landSequenceTime;
                  mShapeInstance->setTimeScale(mActionAnimation.thread,timeScale);
                  mRecoverDelay =  mDataBlock->landSequenceTime;
               }
               else
               {
                  // Legacy recover system
                  mRecoverTicks = recoverTicks;
                  mReversePending = U32(F32(mRecoverTicks) / sLandReverseScale);
                  setActionThread(PlayerData::LandAnim, true, false, true, true);
               }
               break;
            }
            
            default:
               break;
         }
      }

      mState = state;
   }
}

void Player::updateState()
{
   switch (mState)
   {
      case RecoverState:
         if (mDataBlock->landSequenceTime > 0.0f)
         {
            // Count down the land time
            mRecoverDelay -= TickSec;
            if (mRecoverDelay <= 0.0f)
            {
               setState(MoveState);
            }
         }
         else
         {
            // Legacy recover system
            if (mRecoverTicks-- <= 0)
            {
               if (mReversePending && mActionAnimation.action != PlayerData::NullAnimation)
               {
                  // this serves and counter, and direction state
                  mRecoverTicks = mReversePending;
                  mActionAnimation.forward = false;

                  S32 seq = mDataBlock->actionList[mActionAnimation.action].sequence;
                  S32 imageBasedSeq = convertActionToImagePrefix(mActionAnimation.action);
                  if (imageBasedSeq != -1)
                     seq = imageBasedSeq;

                  F32 pos = mShapeInstance->getPos(mActionAnimation.thread);

                  mShapeInstance->setTimeScale(mActionAnimation.thread, -sLandReverseScale);
                  mShapeInstance->transitionToSequence(mActionAnimation.thread,
                                                       seq, pos, sAnimationTransitionTime, true);
                  mReversePending = 0;
               }
               else
               {
                  setState(MoveState);
               }
            }        // Stand back up slowly only if not moving much-
            else if (!mReversePending && mVelocity.lenSquared() > sSlowStandThreshSquared)
            {
               mActionAnimation.waitForEnd = false;
               setState(MoveState);
            }
         }
         break;
      
      default:
         break;
   }
}

const char* Player::getStateName()
{
   if (mDamageState != Enabled)
      return "Dead";
   if (isMounted())
      return "Mounted";
   if (mState == RecoverState)
      return "Recover";
   return "Move";
}

void Player::getDamageLocation(const Point3F& in_rPos, const char *&out_rpVert, const char *&out_rpQuad)
{
   // TODO: This will be WRONG when player is prone or swimming!

   Point3F newPoint;
   mWorldToObj.mulP(in_rPos, &newPoint);

   Point3F boxSize = mObjBox.getExtents();
   F32 zHeight = boxSize.z;
   F32 zTorso  = mDataBlock->boxTorsoPercentage;
   F32 zHead   = mDataBlock->boxHeadPercentage;

   zTorso *= zHeight;
   zHead  *= zHeight;

   if (newPoint.z <= zTorso)
      out_rpVert = "legs";
   else if (newPoint.z <= zHead)
      out_rpVert = "torso";
   else
      out_rpVert = "head";

   if(dStrcmp(out_rpVert, "head") != 0)
   {
      if (newPoint.y >= 0.0f)
      {
         if (newPoint.x <= 0.0f)
            out_rpQuad = "front_left";
         else
            out_rpQuad = "front_right";
      }
      else
      {
         if (newPoint.x <= 0.0f)
            out_rpQuad = "back_left";
         else
            out_rpQuad = "back_right";
      }
   }
   else
   {
      F32 backToFront = boxSize.x;
      F32 leftToRight = boxSize.y;

      F32 backPoint  = backToFront * mDataBlock->boxHeadBackPercentage;
      F32 frontPoint = backToFront * mDataBlock->boxHeadFrontPercentage;
      F32 leftPoint  = leftToRight * mDataBlock->boxHeadLeftPercentage;
      F32 rightPoint = leftToRight * mDataBlock->boxHeadRightPercentage;

      S32 index = 0;
      if (newPoint.y < backPoint)
         index += 0;
      else if (newPoint.y >= frontPoint)
         index += 3;
      else
         index += 6;

      if (newPoint.x < leftPoint)
         index += 0;
      else if (newPoint.x >= rightPoint)
         index += 1;
      else
         index += 2;

      switch (index)
      {
         case 0: out_rpQuad = "left_back";      break;
         case 1: out_rpQuad = "middle_back";    break;
         case 2: out_rpQuad = "right_back";     break;
         case 3: out_rpQuad = "left_middle";    break;
         case 4: out_rpQuad = "middle_middle";  break;
         case 5: out_rpQuad = "right_middle";   break;
         case 6: out_rpQuad = "left_front";     break;
         case 7: out_rpQuad = "middle_front";   break;
         case 8: out_rpQuad = "right_front";    break;

         default:
            AssertFatal(0, "Bad non-tant index");
      };
   }
}

const char* Player::getPoseName() const
{
   return EngineMarshallData< PlayerPose >(getPose());
}

void Player::setPose( Pose pose )
{
   // Already the set pose, return.
   if ( pose == mPose ) 
      return;

   Pose oldPose = mPose;

   mPose = pose;

   // Not added yet, just assign the pose and return.
   if ( !isProperlyAdded() )   
      return;
        
   Point3F boxSize(1,1,1);

   // Resize the player boxes
   switch (pose) 
   {
      case StandPose:
      case SprintPose:
         boxSize = mDataBlock->boxSize;
         break;
      case CrouchPose:
         boxSize = mDataBlock->crouchBoxSize;         
         break;
      case PronePose:
         boxSize = mDataBlock->proneBoxSize;         
         break;
      case SwimPose:
         boxSize = mDataBlock->swimBoxSize;
         break;
   }

   // Object and World Boxes...
   mObjBox.maxExtents.x = boxSize.x * 0.5f;
   mObjBox.maxExtents.y = boxSize.y * 0.5f;
   mObjBox.maxExtents.z = boxSize.z;
   mObjBox.minExtents.x = -mObjBox.maxExtents.x;
   mObjBox.minExtents.y = -mObjBox.maxExtents.y;
   mObjBox.minExtents.z = 0.0f;

   resetWorldBox();

   // Setup the box for our convex object...
   mObjBox.getCenter(&mConvex.mCenter);
   mConvex.mSize.x = mObjBox.len_x() / 2.0f;
   mConvex.mSize.y = mObjBox.len_y() / 2.0f;
   mConvex.mSize.z = mObjBox.len_z() / 2.0f;

   // Initialize our scaled attributes as well...
   onScaleChanged();

   // Resize the PhysicsPlayer rep. should we have one
   if ( mPhysicsRep )
      mPhysicsRep->setSpacials( getPosition(), boxSize );

   if ( isServerObject() )
      mDataBlock->onPoseChange_callback( this, EngineMarshallData< PlayerPose >(oldPose), EngineMarshallData< PlayerPose >(mPose));
}

void Player::allowAllPoses()
{
   mAllowJumping = true;
   mAllowJetJumping = true;
   mAllowSprinting = true;
   mAllowCrouching = true;
   mAllowProne = true;
   mAllowSwimming = true;
}

void Player::updateMove(const Move* move)
{
   delta.move = *move;

   // Is waterCoverage high enough to be 'swimming'?
   {
      bool swimming = mWaterCoverage > 0.65f && canSwim();      

      if ( swimming != mSwimming )
      {
         if ( !isGhost() )
         {
            if ( swimming )
               mDataBlock->onStartSwim_callback( this );
            else
               mDataBlock->onStopSwim_callback( this );
         }

         mSwimming = swimming;
      }
   }

   // Trigger images
   if (mDamageState == Enabled) 
   {
      setImageTriggerState( 0, move->trigger[sImageTrigger0] );

      // If you have a secondary mounted image then
      // send the second trigger to it.  Else give it
      // to the first image as an alt fire.
      if ( getMountedImage( 1 ) )
         setImageTriggerState( 1, move->trigger[sImageTrigger1] );
      else
         setImageAltTriggerState( 0, move->trigger[sImageTrigger1] );
   }

   // Update current orientation
   if (mDamageState == Enabled) {
      F32 prevZRot = mRot.z;
      delta.headVec = mHead;

      bool doStandardMove = true;
      GameConnection* con = getControllingClient();

#ifdef TORQUE_EXTENDED_MOVE
      // Work with an absolute rotation from the ExtendedMove class?
      if(con && con->getControlSchemeAbsoluteRotation())
      {
         doStandardMove = false;
         const ExtendedMove* emove = dynamic_cast<const ExtendedMove*>(move);
         U32 emoveIndex = smExtendedMoveHeadPosRotIndex;
         if(emoveIndex >= ExtendedMove::MaxPositionsRotations)
            emoveIndex = 0;

         if(emove->EulerBasedRotation[emoveIndex])
         {
            // Head pitch
            mHead.x += (emove->rotX[emoveIndex] - mLastAbsolutePitch);

            // Do we also include the relative yaw value?
            if(con->getControlSchemeAddPitchToAbsRot())
            {
               F32 x = move->pitch;
               if (x > M_PI_F)
                  x -= M_2PI_F;

               mHead.x += x;
            }

            // Constrain the range of mHead.x
            while (mHead.x < -M_PI_F) 
               mHead.x += M_2PI_F;
            while (mHead.x > M_PI_F) 
               mHead.x -= M_2PI_F;

            // Rotate (heading) head or body?
            if (move->freeLook && ((isMounted() && getMountNode() == 0) || (con && !con->isFirstPerson())))
            {
               // Rotate head
               mHead.z += (emove->rotZ[emoveIndex] - mLastAbsoluteYaw);

               // Do we also include the relative yaw value?
               if(con->getControlSchemeAddYawToAbsRot())
               {
                  F32 z = move->yaw;
                  if (z > M_PI_F)
                     z -= M_2PI_F;

                  mHead.z += z;
               }

               // Constrain the range of mHead.z
               while (mHead.z < 0.0f)
                  mHead.z += M_2PI_F;
               while (mHead.z > M_2PI_F)
                  mHead.z -= M_2PI_F;
            }
            else
            {
               // Rotate body
               mRot.z += (emove->rotZ[emoveIndex] - mLastAbsoluteYaw);

               // Do we also include the relative yaw value?
               if(con->getControlSchemeAddYawToAbsRot())
               {
                  F32 z = move->yaw;
                  if (z > M_PI_F)
                     z -= M_2PI_F;

                  mRot.z += z;
               }

               // Constrain the range of mRot.z
               while (mRot.z < 0.0f)
                  mRot.z += M_2PI_F;
               while (mRot.z > M_2PI_F)
                  mRot.z -= M_2PI_F;
            }
            mLastAbsoluteYaw = emove->rotZ[emoveIndex];
            mLastAbsolutePitch = emove->rotX[emoveIndex];
            mLastAbsoluteRoll = emove->rotY[emoveIndex];

            // Head bank
            mHead.y = emove->rotY[emoveIndex];

            // Constrain the range of mHead.y
            while (mHead.y > M_PI_F) 
               mHead.y -= M_2PI_F;
         }
      }
#endif

      if(doStandardMove)
      {
         F32 p = move->pitch * (mPose == SprintPose ? mDataBlock->sprintPitchScale : 1.0f);
         if (p > M_PI_F) 
            p -= M_2PI_F;
         mHead.x = mClampF(mHead.x + p,mDataBlock->minLookAngle,
                           mDataBlock->maxLookAngle);

         F32 y = move->yaw * (mPose == SprintPose ? mDataBlock->sprintYawScale : 1.0f);
         if (y > M_PI_F)
            y -= M_2PI_F;

         if (move->freeLook && ((isMounted() && getMountNode() == 0) || (con && !con->isFirstPerson())))
         {
            mHead.z = mClampF(mHead.z + y,
                              -mDataBlock->maxFreelookAngle,
                              mDataBlock->maxFreelookAngle);
         }
         else
         {
            mRot.z += y;
            // Rotate the head back to the front, center horizontal
            // as well if we're controlling another object.
            mHead.z *= 0.5f;
            if (mControlObject)
               mHead.x *= 0.5f;
         }

         // constrain the range of mRot.z
         while (mRot.z < 0.0f)
            mRot.z += M_2PI_F;
         while (mRot.z > M_2PI_F)
            mRot.z -= M_2PI_F;
      }

      delta.rot = mRot;
      delta.rotVec.x = delta.rotVec.y = 0.0f;
      delta.rotVec.z = prevZRot - mRot.z;
      if (delta.rotVec.z > M_PI_F)
         delta.rotVec.z -= M_2PI_F;
      else if (delta.rotVec.z < -M_PI_F)
         delta.rotVec.z += M_2PI_F;

      delta.head = mHead;
      delta.headVec -= mHead;
      for(U32 i=0; i<3; ++i)
      {
         if (delta.headVec[i] > M_PI_F)
            delta.headVec[i] -= M_2PI_F;
         else if (delta.headVec[i] < -M_PI_F)
            delta.headVec[i] += M_2PI_F;
      }
   }
   MatrixF zRot;
   zRot.set(EulerF(0.0f, 0.0f, mRot.z));

   // Desired move direction & speed
   VectorF moveVec;
   F32 moveSpeed;
   if ((mState == MoveState || (mState == RecoverState && mDataBlock->recoverRunForceScale > 0.0f)) && mDamageState == Enabled)
   {
      zRot.getColumn(0,&moveVec);
      moveVec *= (move->x * (mPose == SprintPose ? mDataBlock->sprintStrafeScale : 1.0f));
      VectorF tv;
      zRot.getColumn(1,&tv);
      moveVec += tv * move->y;

      // Clamp water movement
      if (move->y > 0.0f)
      {
         if ( mSwimming )
            moveSpeed = getMax(mDataBlock->maxUnderwaterForwardSpeed * move->y,
                               mDataBlock->maxUnderwaterSideSpeed * mFabs(move->x));
         else if ( mPose == PronePose )
            moveSpeed = getMax(mDataBlock->maxProneForwardSpeed * move->y,
                               mDataBlock->maxProneSideSpeed * mFabs(move->x));
         else if ( mPose == CrouchPose )
            moveSpeed = getMax(mDataBlock->maxCrouchForwardSpeed * move->y,
                               mDataBlock->maxCrouchSideSpeed * mFabs(move->x));
         else if ( mPose == SprintPose )
            moveSpeed = getMax(mDataBlock->maxSprintForwardSpeed * move->y,
                               mDataBlock->maxSprintSideSpeed * mFabs(move->x));

         else // StandPose
            moveSpeed = getMax(mDataBlock->maxForwardSpeed * move->y,
                               mDataBlock->maxSideSpeed * mFabs(move->x));
      }
      else
      {
         if ( mSwimming )
            moveSpeed = getMax(mDataBlock->maxUnderwaterBackwardSpeed * mFabs(move->y),
                               mDataBlock->maxUnderwaterSideSpeed * mFabs(move->x));
         else if ( mPose == PronePose )
            moveSpeed = getMax(mDataBlock->maxProneBackwardSpeed * mFabs(move->y),
                               mDataBlock->maxProneSideSpeed * mFabs(move->x));
         else if ( mPose == CrouchPose )
            moveSpeed = getMax(mDataBlock->maxCrouchBackwardSpeed * mFabs(move->y),
                               mDataBlock->maxCrouchSideSpeed * mFabs(move->x));         
         else if ( mPose == SprintPose )
            moveSpeed = getMax(mDataBlock->maxSprintBackwardSpeed * mFabs(move->y),
                               mDataBlock->maxSprintSideSpeed * mFabs(move->x));         
         else // StandPose
            moveSpeed = getMax(mDataBlock->maxBackwardSpeed * mFabs(move->y),
                               mDataBlock->maxSideSpeed * mFabs(move->x));
      }

      // Cancel any script driven animations if we are going to move.
      if (moveVec.x + moveVec.y + moveVec.z != 0.0f &&
          (mActionAnimation.action >= PlayerData::NumTableActionAnims
               || mActionAnimation.action == PlayerData::LandAnim))
         mActionAnimation.action = PlayerData::NullAnimation;
   }
   else
   {
      moveVec.set(0.0f, 0.0f, 0.0f);
      moveSpeed = 0.0f;
   }

   // Acceleration due to gravity
   VectorF acc(0.0f, 0.0f, mGravity * mGravityMod * TickSec);

   // Determine ground contact normal. Only look for contacts if
   // we can move and aren't mounted.
   VectorF contactNormal(0,0,0);
   bool jumpSurface = false, runSurface = false;
   if ( !isMounted() )
      findContact( &runSurface, &jumpSurface, &contactNormal );
   if ( jumpSurface )
      mJumpSurfaceNormal = contactNormal;
   
   // If we don't have a runSurface but we do have a contactNormal,
   // then we are standing on something that is too steep.
   // Deflect the force of gravity by the normal so we slide.
   // We could also try aligning it to the runSurface instead,
   // but this seems to work well.
   if ( !runSurface && !contactNormal.isZero() )  
      acc = ( acc - 2 * contactNormal * mDot( acc, contactNormal ) );   

   // Acceleration on run surface
   if (runSurface && !mSwimming) {
      mContactTimer = 0;

      // Remove acc into contact surface (should only be gravity)
      // Clear out floating point acc errors, this will allow
      // the player to "rest" on the ground.
      // However, no need to do that if we're using a physics library.
      // It will take care of itself.
      if (!mPhysicsRep)
      {
         F32 vd = -mDot(acc,contactNormal);
         if (vd > 0.0f) {
            VectorF dv = contactNormal * (vd + 0.002f);
            acc += dv;
            if (acc.len() < 0.0001f)
               acc.set(0.0f, 0.0f, 0.0f);
         }
      }

      // Force a 0 move if there is no energy, and only drain
      // move energy if we're moving.
      VectorF pv;
      if (mPose == SprintPose && mEnergy >= mDataBlock->minSprintEnergy) {
         if (moveSpeed)
            mEnergy -= mDataBlock->sprintEnergyDrain;
         pv = moveVec;
      }
      else if (mEnergy >= mDataBlock->minRunEnergy) {
         if (moveSpeed)
            mEnergy -= mDataBlock->runEnergyDrain;
         pv = moveVec;
      }
      else
         pv.set(0.0f, 0.0f, 0.0f);

      // Adjust the player's requested dir. to be parallel
      // to the contact surface.
      F32 pvl = pv.len();
      if(mJetting)
      {
         pvl = moveVec.len();
         if (pvl)
         {
            VectorF nn;
            mCross(pv,VectorF(0.0f, 0.0f, 0.0f),&nn);
            nn *= 1 / pvl;
            VectorF cv(0.0f, 0.0f, 0.0f);
            cv -= nn * mDot(nn,cv);
            pv -= cv * mDot(pv,cv);
            pvl = pv.len();
         }
      }
      else if (!mPhysicsRep)
      {
         // We only do this if we're not using a physics library.  The
         // library will take care of itself.
         if (pvl)
         {
            VectorF nn;
            mCross(pv,VectorF(0.0f, 0.0f, 1.0f),&nn);
            nn *= 1.0f / pvl;
            VectorF cv = contactNormal;
            cv -= nn * mDot(nn,cv);
            pv -= cv * mDot(pv,cv);
            pvl = pv.len();
         }
      }

      // Convert to acceleration
      if ( pvl )
         pv *= moveSpeed / pvl;
      VectorF runAcc = pv - (mVelocity + acc);
      F32 runSpeed = runAcc.len();

      // Clamp acceleration, player also accelerates faster when
      // in his hard landing recover state.
      F32 maxAcc;
      if (mPose == SprintPose)
      {
         maxAcc = (mDataBlock->sprintForce / getMass()) * TickSec;
      }
      else
      {
         maxAcc = (mDataBlock->runForce / getMass()) * TickSec;
      }
      if (mState == RecoverState)
         maxAcc *= mDataBlock->recoverRunForceScale;
      if (runSpeed > maxAcc)
         runAcc *= maxAcc / runSpeed;
      acc += runAcc;

      // If we are running on the ground, then we're not jumping
      if (mDataBlock->isJumpAction(mActionAnimation.action))
         mActionAnimation.action = PlayerData::NullAnimation;
   }
   else if (!mSwimming && mDataBlock->airControl > 0.0f)
   {
      VectorF pv;
      pv = moveVec;
      F32 pvl = pv.len();

      if (pvl)
         pv *= moveSpeed / pvl;

      VectorF runAcc = pv - (mVelocity + acc);
      runAcc.z = 0;
      runAcc.x = runAcc.x * mDataBlock->airControl;
      runAcc.y = runAcc.y * mDataBlock->airControl;
      F32 runSpeed = runAcc.len();
      // We don't test for sprinting when performing air control
      F32 maxAcc = (mDataBlock->runForce / getMass()) * TickSec * 0.3f;

      if (runSpeed > maxAcc)
         runAcc *= maxAcc / runSpeed;

      acc += runAcc;

      // There are no special air control animations 
      // so... increment this unless you really want to 
      // play the run anims in the air.
      mContactTimer++;
   }
   else if (mSwimming)
   {
      // Remove acc into contact surface (should only be gravity)
      // Clear out floating point acc errors, this will allow
      // the player to "rest" on the ground.
      F32 vd = -mDot(acc,contactNormal);
      if (vd > 0.0f) {
         VectorF dv = contactNormal * (vd + 0.002f);
         acc += dv;
         if (acc.len() < 0.0001f)
            acc.set(0.0f, 0.0f, 0.0f);
      }

      // get the head pitch and add it to the moveVec
      // This more accurate swim vector calc comes from Matt Fairfax
      MatrixF xRot, zRot;
      xRot.set(EulerF(mHead.x, 0, 0));
      zRot.set(EulerF(0, 0, mRot.z));
      MatrixF rot;
      rot.mul(zRot, xRot);
      rot.getColumn(0,&moveVec);

      moveVec *= move->x;
      VectorF tv;
      rot.getColumn(1,&tv);
      moveVec += tv * move->y;
      rot.getColumn(2,&tv);
      moveVec += tv * move->z;

      // Force a 0 move if there is no energy, and only drain
      // move energy if we're moving.
      VectorF swimVec;
      if (mEnergy >= mDataBlock->minRunEnergy) {
         if (moveSpeed)         
            mEnergy -= mDataBlock->runEnergyDrain;
         swimVec = moveVec;
      }
      else
         swimVec.set(0.0f, 0.0f, 0.0f);

      // If we are swimming but close enough to the shore/ground
      // we can still have a surface-normal. In this case align the
      // velocity to the normal to make getting out of water easier.
      
      moveVec.normalize();
      F32 isSwimUp = mDot( moveVec, contactNormal );

      if ( !contactNormal.isZero() && isSwimUp < 0.1f )
      {
         F32 pvl = swimVec.len();

         if ( true && pvl )
         {
            VectorF nn;
            mCross(swimVec,VectorF(0.0f, 0.0f, 1.0f),&nn);
            nn *= 1.0f / pvl;
            VectorF cv = contactNormal;
            cv -= nn * mDot(nn,cv);
            swimVec -= cv * mDot(swimVec,cv);
         }
      }

      F32 swimVecLen = swimVec.len();

      // Convert to acceleration.
      if ( swimVecLen )
         swimVec *= moveSpeed / swimVecLen;
      VectorF swimAcc = swimVec - (mVelocity + acc);
      F32 swimSpeed = swimAcc.len();

      // Clamp acceleration.
      F32 maxAcc = (mDataBlock->swimForce / getMass()) * TickSec;
      if ( swimSpeed > maxAcc )
         swimAcc *= maxAcc / swimSpeed;      

      acc += swimAcc;

      mContactTimer++;
   }
   else
      mContactTimer++;   

   // Acceleration from Jumping
   if (move->trigger[sJumpTrigger] && canJump())// !isMounted() && 
   {
      // Scale the jump impulse base on maxJumpSpeed
      F32 zSpeedScale = mVelocity.z;
      if (zSpeedScale <= mDataBlock->maxJumpSpeed)
      {
         zSpeedScale = (zSpeedScale <= mDataBlock->minJumpSpeed)? 1:
            1 - (zSpeedScale - mDataBlock->minJumpSpeed) /
            (mDataBlock->maxJumpSpeed - mDataBlock->minJumpSpeed);

         // Desired jump direction
         VectorF pv = moveVec;
         F32 len = pv.len();
         if (len > 0)
            pv *= 1 / len;

         // We want to scale the jump size by the player size, somewhat
         // in reduced ratio so a smaller player can jump higher in
         // proportion to his size, than a larger player.
         F32 scaleZ = (getScale().z * 0.25) + 0.75;

         // Calculate our jump impulse
         F32 impulse = mDataBlock->jumpForce / getMass();

         if (mDataBlock->jumpTowardsNormal)
         {
            // If we are facing into the surface jump up, otherwise
            // jump away from surface.
            F32 dot = mDot(pv,mJumpSurfaceNormal);
            if (dot <= 0)
               acc.z += mJumpSurfaceNormal.z * scaleZ * impulse * zSpeedScale;
            else
            {
               acc.x += pv.x * impulse * dot;
               acc.y += pv.y * impulse * dot;
               acc.z += mJumpSurfaceNormal.z * scaleZ * impulse * zSpeedScale;
            }
         }
         else
            acc.z += scaleZ * impulse * zSpeedScale;

         mJumpDelay = mDataBlock->jumpDelay;
         mEnergy -= mDataBlock->jumpEnergyDrain;

         // If we don't have a StandJumpAnim, just play the JumpAnim...
         S32 seq = (mVelocity.len() < 0.5) ? PlayerData::StandJumpAnim: PlayerData::JumpAnim; 
         if ( mDataBlock->actionList[seq].sequence == -1 )
            seq = PlayerData::JumpAnim;         
         setActionThread( seq, true, false, true );

         mJumpSurfaceLastContact = JumpSkipContactsMax;
      }
   }
   else
   {
      if (jumpSurface) 
      {
         if (mJumpDelay > 0)
            mJumpDelay--;
         mJumpSurfaceLastContact = 0;
      }
      else
         mJumpSurfaceLastContact++;
   }

   if (move->trigger[sJumpJetTrigger] && !isMounted() && canJetJump())
   {
      mJetting = true;

      // Scale the jump impulse base on maxJumpSpeed
      F32 zSpeedScale = mVelocity.z;

      if (zSpeedScale <= mDataBlock->jetMaxJumpSpeed)
      {
         zSpeedScale = (zSpeedScale <= mDataBlock->jetMinJumpSpeed)? 1:
         1 - (zSpeedScale - mDataBlock->jetMinJumpSpeed) / (mDataBlock->jetMaxJumpSpeed - mDataBlock->jetMinJumpSpeed);

         // Desired jump direction
         VectorF pv = moveVec;
         F32 len = pv.len();

         if (len > 0.0f)
            pv *= 1 / len;

         // If we are facing into the surface jump up, otherwise
         // jump away from surface.
         F32 dot = mDot(pv,mJumpSurfaceNormal);
         F32 impulse = mDataBlock->jetJumpForce / getMass();

         if (dot <= 0)
            acc.z += mJumpSurfaceNormal.z * impulse * zSpeedScale;
         else
         {
            acc.x += pv.x * impulse * dot;
            acc.y += pv.y * impulse * dot;
            acc.z += mJumpSurfaceNormal.z * impulse * zSpeedScale;
         }

         mEnergy -= mDataBlock->jetJumpEnergyDrain;
      }
   }
   else
   {
      mJetting = false;
   }

   // Add in force from physical zones...
   acc += (mAppliedForce / getMass()) * TickSec;

   // Adjust velocity with all the move & gravity acceleration
   // TG: I forgot why doesn't the TickSec multiply happen here...
   mVelocity += acc;

   // apply horizontal air resistance

   F32 hvel = mSqrt(mVelocity.x * mVelocity.x + mVelocity.y * mVelocity.y);

   if(hvel > mDataBlock->horizResistSpeed)
   {
      F32 speedCap = hvel;
      if(speedCap > mDataBlock->horizMaxSpeed)
         speedCap = mDataBlock->horizMaxSpeed;
      speedCap -= mDataBlock->horizResistFactor * TickSec * (speedCap - mDataBlock->horizResistSpeed);
      F32 scale = speedCap / hvel;
      mVelocity.x *= scale;
      mVelocity.y *= scale;
   }
   if(mVelocity.z > mDataBlock->upResistSpeed)
   {
      if(mVelocity.z > mDataBlock->upMaxSpeed)
         mVelocity.z = mDataBlock->upMaxSpeed;
      mVelocity.z -= mDataBlock->upResistFactor * TickSec * (mVelocity.z - mDataBlock->upResistSpeed);
   }

   // Container buoyancy & drag
/* Commented out until the buoyancy calculation can be reworked so that a container and
** player with the same density will result in neutral buoyancy.
   if (mBuoyancy != 0)
   {     
      // Applying buoyancy when standing still causing some jitters-
      if (mBuoyancy > 1.0 || !mVelocity.isZero() || !runSurface)
      {
         // A little hackery to prevent oscillation
         // based on http://reinot.blogspot.com/2005/11/oh-yes-they-float-georgie-they-all.html

         F32 buoyancyForce = mBuoyancy * mGravity * mGravityMod * TickSec;
         F32 currHeight = getPosition().z;
         const F32 C = 2.0f;
         const F32 M = 0.1f;
         
         if ( currHeight + mVelocity.z * TickSec * C > mLiquidHeight )
            buoyancyForce *= M;
                  
         mVelocity.z -= buoyancyForce;
      }
   }
*/

   // Apply drag
   if ( mSwimming )
      mVelocity -= mVelocity * mDrag * TickSec * ( mVelocity.len() / mDataBlock->maxUnderwaterForwardSpeed );
   else
      mVelocity -= mVelocity * mDrag * TickSec;

   // Clamp very small velocity to zero
   if ( mVelocity.isZero() )
      mVelocity = Point3F::Zero;

   // If we are not touching anything and have sufficient -z vel,
   // we are falling.
   if (runSurface)
      mFalling = false;
   else
   {
      VectorF vel;
      mWorldToObj.mulV(mVelocity,&vel);
      mFalling = vel.z < mDataBlock->fallingSpeedThreshold;
   }
   
   // Vehicle Dismount   
   if ( !isGhost() && move->trigger[sVehicleDismountTrigger] && canJump())
      mDataBlock->doDismount_callback( this );

   // Enter/Leave Liquid
   if ( !mInWater && mWaterCoverage > 0.0f ) 
   {      
      mInWater = true;

      if ( !isGhost() )
         mDataBlock->onEnterLiquid_callback( this, mWaterCoverage, mLiquidType.c_str() );
   }
   else if ( mInWater && mWaterCoverage <= 0.0f ) 
   {      
      mInWater = false;

      if ( !isGhost() )
         mDataBlock->onLeaveLiquid_callback( this, mLiquidType.c_str() );
      else
      {
         // exit-water splash sound happens for client only
         if ( getSpeed() >= mDataBlock->exitSplashSoundVel && !isMounted() )         
            SFX->playOnce( mDataBlock->sound[PlayerData::ExitWater], &getTransform() );                     
      }
   }

   // Update the PlayerPose
   Pose desiredPose = mPose;
<<<<<<< HEAD

   if ( !mIsAiControlled )
   {
      if ( mSwimming )
         desiredPose = SwimPose; 
      else if ( runSurface && move->trigger[sCrouchTrigger] && canCrouch() )     
         desiredPose = CrouchPose;
      else if ( runSurface && move->trigger[sProneTrigger] && canProne() )
         desiredPose = PronePose;
      else if ( move->trigger[sSprintTrigger] && canSprint() )
         desiredPose = SprintPose;
      else if ( canStand() )
         desiredPose = StandPose;
=======
   if (!mIsAiControlled) //< ZOD: https://www.garagegames.com/community/resources/view/22501
   {
   if ( mSwimming )
      desiredPose = SwimPose; 
   else if ( runSurface && move->trigger[sCrouchTrigger] && canCrouch() )     
      desiredPose = CrouchPose;
   else if ( runSurface && move->trigger[sProneTrigger] && canProne() )
      desiredPose = PronePose;
   else if ( move->trigger[sSprintTrigger] && canSprint() )
      desiredPose = SprintPose;
   else if ( canStand() )
      desiredPose = StandPose;
   }
>>>>>>> 0fccbc99

      setPose( desiredPose );
   }
}


//----------------------------------------------------------------------------

bool Player::checkDismountPosition(const MatrixF& oldMat, const MatrixF& mat)
{
   AssertFatal(getContainer() != NULL, "Error, must have a container!");
   AssertFatal(getObjectMount() != NULL, "Error, must be mounted!");

   Point3F pos;
   Point3F oldPos;
   mat.getColumn(3, &pos);
   oldMat.getColumn(3, &oldPos);
   RayInfo info;
   disableCollision();
   getObjectMount()->disableCollision();
   if (getContainer()->castRay(oldPos, pos, sCollisionMoveMask, &info))
   {
      enableCollision();
      getObjectMount()->enableCollision();
      return false;
   }

   Box3F wBox = mObjBox;
   wBox.minExtents += pos;
   wBox.maxExtents += pos;

   EarlyOutPolyList polyList;
   polyList.mNormal.set(0.0f, 0.0f, 0.0f);
   polyList.mPlaneList.clear();
   polyList.mPlaneList.setSize(6);
   polyList.mPlaneList[0].set(wBox.minExtents,VectorF(-1.0f, 0.0f, 0.0f));
   polyList.mPlaneList[1].set(wBox.maxExtents,VectorF(0.0f, 1.0f, 0.0f));
   polyList.mPlaneList[2].set(wBox.maxExtents,VectorF(1.0f, 0.0f, 0.0f));
   polyList.mPlaneList[3].set(wBox.minExtents,VectorF(0.0f, -1.0f, 0.0f));
   polyList.mPlaneList[4].set(wBox.minExtents,VectorF(0.0f, 0.0f, -1.0f));
   polyList.mPlaneList[5].set(wBox.maxExtents,VectorF(0.0f, 0.0f, 1.0f));

   if (getContainer()->buildPolyList(PLC_Collision, wBox, sCollisionMoveMask, &polyList))
   {
      enableCollision();
      getObjectMount()->enableCollision();
      return false;
   }

   enableCollision();
   getObjectMount()->enableCollision();
   return true;
}


//----------------------------------------------------------------------------

bool Player::canJump()
{
   return mAllowJumping && mState == MoveState && mDamageState == Enabled && !isMounted() && !mJumpDelay && mEnergy >= mDataBlock->minJumpEnergy && mJumpSurfaceLastContact < JumpSkipContactsMax && !mSwimming && (mPose != SprintPose || mDataBlock->sprintCanJump);
}

bool Player::canJetJump()
{
   return mAllowJetJumping && mState == MoveState && mDamageState == Enabled && !isMounted() && mEnergy >= mDataBlock->jetMinJumpEnergy && mDataBlock->jetJumpForce != 0.0f;
}

bool Player::canSwim()
{  
   // Not used!
   //return mState == MoveState && mDamageState == Enabled && !isMounted() && mEnergy >= mDataBlock->minSwimEnergy && mWaterCoverage >= 0.8f;
   return mAllowSwimming;
}

bool Player::canCrouch()
{
   if (!mAllowCrouching)
      return false;

   if ( mState != MoveState || 
        mDamageState != Enabled || 
        isMounted() || 
        mSwimming ||
        mFalling )
      return false;

   // Can't crouch if no crouch animation!
   if ( mDataBlock->actionList[PlayerData::CrouchRootAnim].sequence == -1 )
      return false;       

	// We are already in this pose, so don't test it again...
	if ( mPose == CrouchPose )
		return true;

   // Do standard Torque physics test here!
   if ( !mPhysicsRep )
   {
      F32 radius;

      if ( mPose == PronePose )
         radius = mDataBlock->proneBoxSize.z;
      else
         return true;

      // use our X and Y dimentions on our boxsize as the radii for our search, and the difference between a standing position
      // and the position we currently are in.
      Point3F extent( mDataBlock->crouchBoxSize.x / 2, mDataBlock->crouchBoxSize.y / 2, mDataBlock->crouchBoxSize.z - radius );

      Point3F position = getPosition();
      position.z += radius;

      // Use these radii to create a box that represents the difference between a standing position and the position
      // we want to move into.
      Box3F B(position - extent, position + extent, true);

      EarlyOutPolyList polyList;
      polyList.mPlaneList.clear();
      polyList.mNormal.set( 0,0,0 );
      polyList.mPlaneList.setSize( 6 );
      polyList.mPlaneList[0].set( B.minExtents, VectorF( -1,0,0 ) );
      polyList.mPlaneList[1].set( B.maxExtents, VectorF( 0,1,0 ) );
      polyList.mPlaneList[2].set( B.maxExtents, VectorF( 1,0,0 ) );
      polyList.mPlaneList[3].set( B.minExtents, VectorF( 0,-1,0 ) );
      polyList.mPlaneList[4].set( B.minExtents, VectorF( 0,0,-1 ) );
      polyList.mPlaneList[5].set( B.maxExtents, VectorF( 0,0,1 ) );

      // If an object exists in this space, we must stay prone. Otherwise we are free to crouch.
      return !getContainer()->buildPolyList( PLC_Collision, B, StaticShapeObjectType, &polyList );
   }

   return mPhysicsRep->testSpacials( getPosition(), mDataBlock->crouchBoxSize );
}

bool Player::canStand()
{   
   if ( mState != MoveState || 
        mDamageState != Enabled || 
        isMounted() || 
        mSwimming )
      return false;

   // We are already in this pose, so don't test it again...
	if ( mPose == StandPose )
		return true;

   // Do standard Torque physics test here!
   if ( !mPhysicsRep )
   {
      F32 radius;

      if (mPose == CrouchPose)
         radius = mDataBlock->crouchBoxSize.z;
      else if (mPose == PronePose)
         radius = mDataBlock->proneBoxSize.z;
      else
         return true;

      // use our X and Y dimentions on our boxsize as the radii for our search, and the difference between a standing position
      // and the position we currently are in.
      Point3F extent( mDataBlock->boxSize.x / 2, mDataBlock->boxSize.y / 2, mDataBlock->boxSize.z - radius );

      Point3F position = getPosition();
      position.z += radius;

      // Use these radii to create a box that represents the difference between a standing position and the position
      // we want to move into.
      Box3F B(position - extent, position + extent, true);

      EarlyOutPolyList polyList;
      polyList.mPlaneList.clear();
      polyList.mNormal.set(0,0,0);
      polyList.mPlaneList.setSize(6);
      polyList.mPlaneList[0].set(B.minExtents, VectorF(-1,0,0));
      polyList.mPlaneList[1].set(B.maxExtents, VectorF(0,1,0));
      polyList.mPlaneList[2].set(B.maxExtents, VectorF(1,0,0));
      polyList.mPlaneList[3].set(B.minExtents, VectorF(0,-1,0));
      polyList.mPlaneList[4].set(B.minExtents, VectorF(0,0,-1));
      polyList.mPlaneList[5].set(B.maxExtents, VectorF(0,0,1));

      // If an object exists in this space, we must stay crouched/prone. Otherwise we are free to stand.
      return !getContainer()->buildPolyList(PLC_Collision, B, StaticShapeObjectType, &polyList);
   }

   return mPhysicsRep->testSpacials( getPosition(), mDataBlock->boxSize );
}

bool Player::canProne()
{
   if (!mAllowProne)
      return false;

   if ( mState != MoveState || 
        mDamageState != Enabled || 
        isMounted() || 
        mSwimming ||
        mFalling )
      return false;

   // Can't go prone if no prone animation!
   if ( mDataBlock->actionList[PlayerData::ProneRootAnim].sequence == -1 )
      return false;

   // Do standard Torque physics test here!
   if ( !mPhysicsRep )
      return true;

	// We are already in this pose, so don't test it again...
	if ( mPose == PronePose )
		return true;

   return mPhysicsRep->testSpacials( getPosition(), mDataBlock->proneBoxSize );
}

bool Player::canSprint()
{
   return mAllowSprinting && mState == MoveState && mDamageState == Enabled && !isMounted() && mEnergy >= mDataBlock->minSprintEnergy && !mSwimming;
}

//----------------------------------------------------------------------------

void Player::updateDamageLevel()
{
   if (!isGhost())
      setDamageState((mDamage >= mDataBlock->maxDamage)? Disabled: Enabled);
   if (mDamageThread)
      mShapeInstance->setPos(mDamageThread, mDamage / mDataBlock->destroyedLevel);
}

void Player::updateDamageState()
{
   // Become a corpse when we're disabled (dead).
   if (mDamageState == Enabled) {
      mTypeMask &= ~CorpseObjectType;
      mTypeMask |= PlayerObjectType;
   }
   else {
      mTypeMask &= ~PlayerObjectType;
      mTypeMask |= CorpseObjectType;
   }

   Parent::updateDamageState();
}


//----------------------------------------------------------------------------

void Player::updateLookAnimation(F32 dt)
{
   // Calculate our interpolated head position.
   Point3F renderHead = delta.head + delta.headVec * dt;

   // Adjust look pos.  This assumes that the animations match
   // the min and max look angles provided in the datablock.
   if (mArmAnimation.thread) 
   {
      if(mControlObject)
      {
         mShapeInstance->setPos(mArmAnimation.thread,0.5f);
      }
      else
      {
         F32 d = mDataBlock->maxLookAngle - mDataBlock->minLookAngle;
         F32 tp = (renderHead.x - mDataBlock->minLookAngle) / d;
         mShapeInstance->setPos(mArmAnimation.thread,mClampF(tp,0,1));
      }
   }
   
   if (mHeadVThread) 
   {
      F32 d = mDataBlock->maxLookAngle - mDataBlock->minLookAngle;
      F32 tp = (renderHead.x - mDataBlock->minLookAngle) / d;
      mShapeInstance->setPos(mHeadVThread,mClampF(tp,0,1));
   }
   
   if (mHeadHThread) 
   {
      F32 d = 2 * mDataBlock->maxFreelookAngle;
      F32 tp = (renderHead.z + mDataBlock->maxFreelookAngle) / d;
      mShapeInstance->setPos(mHeadHThread,mClampF(tp,0,1));
   }
}


//----------------------------------------------------------------------------
// Methods to get delta (as amount to affect velocity by)

bool Player::inDeathAnim()
{
   if (mActionAnimation.thread && mActionAnimation.action >= 0)
      if (mActionAnimation.action < mDataBlock->actionCount)
         return mDataBlock->actionList[mActionAnimation.action].death;

   return false;
}

// Get change from mLastDeathPos - return current pos.  Assumes we're in death anim.
F32 Player::deathDelta(Point3F & delta)
{
   // Get ground delta from the last time we offset this.
   MatrixF  mat;
   F32 pos = mShapeInstance->getPos(mActionAnimation.thread);
   mShapeInstance->deltaGround1(mActionAnimation.thread, mDeath.lastPos, pos, mat);
   mat.getColumn(3, & delta);
   return pos;
}

// Called before updatePos() to prepare it's needed change to velocity, which
// must roll over.  Should be updated on tick, this is where we remember last
// position of animation that was used to roll into velocity.
void Player::updateDeathOffsets()
{
   if (inDeathAnim())
      // Get ground delta from the last time we offset this.
      mDeath.lastPos = deathDelta(mDeath.posAdd);
   else
      mDeath.clear();
}


//----------------------------------------------------------------------------

static const U32 sPlayerConformMask =  StaticShapeObjectType | StaticObjectType | TerrainObjectType;

static void accel(F32& from, F32 to, F32 rate)
{
   if (from < to)
      from = getMin(from += rate, to);
   else
      from = getMax(from -= rate, to);
}

// if (dt == -1)
//    normal tick, so we advance.
// else
//    interpolate with dt as % of tick, don't advance
//
MatrixF * Player::Death::fallToGround(F32 dt, const Point3F& loc, F32 curZ, F32 boxRad)
{
   static const F32 sConformCheckDown = 4.0f;
   RayInfo     coll;
   bool        conformToStairs = false;
   Point3F     pos(loc.x, loc.y, loc.z + 0.1f);
   Point3F     below(pos.x, pos.y, loc.z - sConformCheckDown);
   MatrixF  *  retVal = NULL;

   PROFILE_SCOPE(ConformToGround);

   if (gClientContainer.castRay(pos, below, sPlayerConformMask, &coll))
   {
      F32      adjust, height = (loc.z - coll.point.z), sink = curSink;
      VectorF  desNormal = coll.normal;
      VectorF  normal = curNormal;

      // dt >= 0 means we're interpolating and don't accel the numbers
      if (dt >= 0.0f)
         adjust = dt * TickSec;
      else
         adjust = TickSec;

      // Try to get them to conform to stairs by doing several LOS calls.  We do this if
      // normal is within about 5 deg. of vertical.
      if (desNormal.z > 0.995f)
      {
         Point3F  corners[3], downpts[3];
         S32      c;

         for (c = 0; c < 3; c++) {    // Build 3 corners to cast down from-
            corners[c].set(loc.x - boxRad, loc.y - boxRad, loc.z + 1.0f);
            if (c)      // add (0,boxWidth) and (boxWidth,0)
               corners[c][c - 1] += (boxRad * 2.0f);
            downpts[c].set(corners[c].x, corners[c].y, loc.z - sConformCheckDown);
         }

         // Do the three casts-
         for (c = 0; c < 3; c++)
            if (gClientContainer.castRay(corners[c], downpts[c], sPlayerConformMask, &coll))
               downpts[c] = coll.point;
            else
               break;

         // Do the math if everything hit below-
         if (c == 3) {
            mCross(downpts[1] - downpts[0], downpts[2] - downpts[1], &desNormal);
            AssertFatal(desNormal.z > 0, "Abnormality in Player::Death::fallToGround()");
            downpts[2] = downpts[2] - downpts[1];
            downpts[1] = downpts[1] - downpts[0];
            desNormal.normalize();
            conformToStairs = true;
         }
      }

      // Move normal in direction we want-
      F32   * cur = normal, * des = desNormal;
      for (S32 i = 0; i < 3; i++)
         accel(*cur++, *des++, adjust * 0.25f);

      if (mFabs(height) < 2.2f && !normal.isZero() && desNormal.z > 0.01f)
      {
         VectorF  upY(0.0f, 1.0f, 0.0f), ahead;
         VectorF  sideVec;
         MatrixF  mat(true);

         normal.normalize();
         mat.set(EulerF (0.0f, 0.0f, curZ));
         mat.mulV(upY, & ahead);
	      mCross(ahead, normal, &sideVec);
         sideVec.normalize();
         mCross(normal, sideVec, &ahead);

         static MatrixF resMat(true);
         resMat.setColumn(0, sideVec);
         resMat.setColumn(1, ahead);
         resMat.setColumn(2, normal);

         // Adjust Z down to account for box offset on slope.  Figure out how
         // much we want to sink, and gradually accel to this amount.  Don't do if
         // we're conforming to stairs though
         F32   xy = mSqrt(desNormal.x * desNormal.x + desNormal.y * desNormal.y);
         F32   desiredSink = (boxRad * xy / desNormal.z);
         if (conformToStairs)
            desiredSink *= 0.5f;

         accel(sink, desiredSink, adjust * 0.15f);

         Point3F  position(pos);
         position.z -= sink;
         resMat.setColumn(3, position);

         if (dt < 0.0f)
         {  // we're moving, so update normal and sink amount
            curNormal = normal;
            curSink = sink;
         }

         retVal = &resMat;
      }
   }
   return retVal;
}


//-------------------------------------------------------------------------------------

// This is called ::onAdd() to see if we're in a sitting animation.  These then
// can use a longer tick delay for the mount to get across.
bool Player::inSittingAnim()
{
   U32   action = mActionAnimation.action;
   if (mActionAnimation.thread && action < mDataBlock->actionCount) {
      const char * name = mDataBlock->actionList[action].name;
      if (!dStricmp(name, "Sitting") || !dStricmp(name, "Scoutroot"))
         return true;
   }
   return false;
}


//----------------------------------------------------------------------------

const String& Player::getArmThread() const
{
   if (mArmAnimation.thread && mArmAnimation.thread->hasSequence())
   {
      return mArmAnimation.thread->getSequenceName();
   }

   return String::EmptyString;
}

bool Player::setArmThread(const char* sequence)
{
   // The arm sequence must be in the action list.
   for (U32 i = 1; i < mDataBlock->actionCount; i++)
      if (!dStricmp(mDataBlock->actionList[i].name,sequence))
         return setArmThread(i);
   return false;
}

bool Player::setArmThread(U32 action)
{
   PlayerData::ActionAnimation &anim = mDataBlock->actionList[action];
   if (anim.sequence != -1 &&
      anim.sequence != mShapeInstance->getSequence(mArmAnimation.thread))
   {
      mShapeInstance->setSequence(mArmAnimation.thread,anim.sequence,0);
      mArmAnimation.action = action;
      setMaskBits(ActionMask);
      return true;
   }
   return false;
}


//----------------------------------------------------------------------------

bool Player::setActionThread(const char* sequence,bool hold,bool wait,bool fsp)
{
   for (U32 i = 1; i < mDataBlock->actionCount; i++)
   {
      PlayerData::ActionAnimation &anim = mDataBlock->actionList[i];
      if (!dStricmp(anim.name,sequence))
      {
         setActionThread(i,true,hold,wait,fsp);
         setMaskBits(ActionMask);
         return true;
      }
   }
   return false;
}

void Player::setActionThread(U32 action,bool forward,bool hold,bool wait,bool fsp, bool forceSet)
{
   if (!mDataBlock || !mDataBlock->actionCount || (mActionAnimation.action == action && mActionAnimation.forward == forward && !forceSet))
      return;

   if (action >= PlayerData::NumActionAnims)
   {
      Con::errorf("Player::setActionThread(%d): Player action out of range", action);
      return;
   }

   PlayerData::ActionAnimation &anim = mDataBlock->actionList[action];
   if (anim.sequence != -1)
   {
      U32 lastAction = mActionAnimation.action;

      mActionAnimation.action          = action;
      mActionAnimation.forward         = forward;
      mActionAnimation.firstPerson     = fsp;
      mActionAnimation.holdAtEnd       = hold;
      mActionAnimation.waitForEnd      = hold? true: wait;
      mActionAnimation.animateOnServer = fsp;
      mActionAnimation.atEnd           = false;
      mActionAnimation.delayTicks      = (S32)sNewAnimationTickTime;
      mActionAnimation.atEnd           = false;

      if (sUseAnimationTransitions && (action != PlayerData::LandAnim || !(mDataBlock->landSequenceTime > 0.0f && !mDataBlock->transitionToLand)) && (isGhost()/* || mActionAnimation.animateOnServer*/))
      {
         // The transition code needs the timeScale to be set in the
         // right direction to know which way to go.
         F32   transTime = sAnimationTransitionTime;
         if (mDataBlock && mDataBlock->isJumpAction(action))
            transTime = 0.15f;

         F32 timeScale = mActionAnimation.forward ? 1.0f : -1.0f;
         if (mDataBlock && mDataBlock->isJumpAction(action))
            timeScale *= 1.5f;

         mShapeInstance->setTimeScale(mActionAnimation.thread,timeScale);

         S32 seq = anim.sequence;
         S32 imageBasedSeq = convertActionToImagePrefix(mActionAnimation.action);
         if (imageBasedSeq != -1)
            seq = imageBasedSeq;

         // If we're transitioning into the same sequence (an action may use the
         // same sequence as a previous action) then we want to start at the same
         // position.
         F32 pos = mActionAnimation.forward ? 0.0f : 1.0f;
         PlayerData::ActionAnimation &lastAnim = mDataBlock->actionList[lastAction];
         if (lastAnim.sequence == anim.sequence)
         {
            pos = mShapeInstance->getPos(mActionAnimation.thread);
         }

         mShapeInstance->transitionToSequence(mActionAnimation.thread,seq,
            pos, transTime, true);
      }
      else
      {
         S32 seq = anim.sequence;
         S32 imageBasedSeq = convertActionToImagePrefix(mActionAnimation.action);
         if (imageBasedSeq != -1)
            seq = imageBasedSeq;

         mShapeInstance->setSequence(mActionAnimation.thread,seq,
            mActionAnimation.forward ? 0.0f : 1.0f);
      }
   }
}

void Player::updateActionThread()
{
   PROFILE_START(UpdateActionThread);

   // Select an action animation sequence, this assumes that
   // this function is called once per tick.
   if(mActionAnimation.action != PlayerData::NullAnimation)
      if (mActionAnimation.forward)
         mActionAnimation.atEnd = mShapeInstance->getPos(mActionAnimation.thread) == 1;
      else
         mActionAnimation.atEnd = mShapeInstance->getPos(mActionAnimation.thread) == 0;

   // Only need to deal with triggers on the client
   if( isGhost() )
   {
      bool triggeredLeft = false;
      bool triggeredRight = false;
      
      F32 offset = 0.0f;
      if( mShapeInstance->getTriggerState( 1 ) )
      {
         triggeredLeft = true;
         offset = -mDataBlock->decalOffset * getScale().x;
      }
      else if(mShapeInstance->getTriggerState( 2 ) )
      {
         triggeredRight = true;
         offset = mDataBlock->decalOffset * getScale().x;
      }

      if( triggeredLeft || triggeredRight )
      {
         Point3F rot, pos;
         RayInfo rInfo;
         MatrixF mat = getRenderTransform();
         mat.getColumn( 1, &rot );
         mat.mulP( Point3F( offset, 0.0f, 0.0f), &pos );

         if( gClientContainer.castRay( Point3F( pos.x, pos.y, pos.z + 0.01f ),
               Point3F( pos.x, pos.y, pos.z - 2.0f ),
               STATIC_COLLISION_TYPEMASK | VehicleObjectType, &rInfo ) )
         {
            Material* material = ( rInfo.material ? dynamic_cast< Material* >( rInfo.material->getMaterial() ) : 0 );

            // Put footprints on surface, if appropriate for material.

            if( material && material->mShowFootprints
                && mDataBlock->decalData )
            {
               Point3F normal;
               Point3F tangent;
               mObjToWorld.getColumn( 0, &tangent );
               mObjToWorld.getColumn( 2, &normal );
               gDecalManager->addDecal( rInfo.point, normal, tangent, mDataBlock->decalData, getScale().y );
            }
            
            // Emit footpuffs.

            if( rInfo.t <= 0.5 && mWaterCoverage == 0.0
                && material && material->mShowDust )
            {
               // New emitter every time for visibility reasons
               ParticleEmitter * emitter = new ParticleEmitter;
               emitter->onNewDataBlock( mDataBlock->footPuffEmitter, false );

               ColorF colorList[ ParticleData::PDC_NUM_KEYS];

               for( U32 x = 0; x < getMin( Material::NUM_EFFECT_COLOR_STAGES, ParticleData::PDC_NUM_KEYS ); ++ x )
                  colorList[ x ].set( material->mEffectColor[ x ].red,
                                      material->mEffectColor[ x ].green,
                                      material->mEffectColor[ x ].blue,
                                      material->mEffectColor[ x ].alpha );
               for( U32 x = Material::NUM_EFFECT_COLOR_STAGES; x < ParticleData::PDC_NUM_KEYS; ++ x )
                  colorList[ x ].set( 1.0, 1.0, 1.0, 0.0 );

               emitter->setColors( colorList );
               if( !emitter->registerObject() )
               {
                  Con::warnf( ConsoleLogEntry::General, "Could not register emitter for particle of class: %s", mDataBlock->getName() );
                  delete emitter;
                  emitter = NULL;
               }
               else
               {
                  emitter->emitParticles( pos, Point3F( 0.0, 0.0, 1.0 ), mDataBlock->footPuffRadius,
                     Point3F( 0, 0, 0 ), mDataBlock->footPuffNumParts );
                  emitter->deleteWhenEmpty();
               }
            }

            // Play footstep sound.
            
            playFootstepSound( triggeredLeft, material, rInfo.object );
         }
      }
   }

   // Mount pending variable puts a hold on the delayTicks below so players don't
   // inadvertently stand up because their mount has not come over yet.
   if (mMountPending)
      mMountPending = (isMounted() ? 0 : (mMountPending - 1));

   if (mActionAnimation.action == PlayerData::NullAnimation ||
       ((!mActionAnimation.waitForEnd || mActionAnimation.atEnd)) &&
       !mActionAnimation.holdAtEnd && (mActionAnimation.delayTicks -= !mMountPending) <= 0)
   {
      //The scripting language will get a call back when a script animation has finished...
      //  example: When the chat menu animations are done playing...
      if ( isServerObject() && mActionAnimation.action >= PlayerData::NumTableActionAnims )
         mDataBlock->animationDone_callback( this );
      pickActionAnimation();
   }

   if ( (mActionAnimation.action != PlayerData::LandAnim) &&
        (mActionAnimation.action != PlayerData::NullAnimation) )
   {
      // Update action animation time scale to match ground velocity
      PlayerData::ActionAnimation &anim =
         mDataBlock->actionList[mActionAnimation.action];
      F32 scale = 1;
      if (anim.velocityScale && anim.speed) {
         VectorF vel;
         mWorldToObj.mulV(mVelocity,&vel);
         scale = mFabs(mDot(vel, anim.dir) / anim.speed);

         if (scale > mDataBlock->maxTimeScale)
            scale = mDataBlock->maxTimeScale;
      }

      mShapeInstance->setTimeScale(mActionAnimation.thread,
                                   mActionAnimation.forward? scale: -scale);
   }
   PROFILE_END();
}

void Player::pickBestMoveAction(U32 startAnim, U32 endAnim, U32 * action, bool * forward) const
{
   *action = startAnim;
   *forward = false;

   VectorF vel;
   mWorldToObj.mulV(mVelocity,&vel);

   if (vel.lenSquared() > 0.01f)
   {
      // Bias the velocity towards picking the forward/backward anims over
      // the sideways ones to prevent oscillation between anims.
      vel *= VectorF(0.5f, 1.0f, 0.5f);

      // Pick animation that is the best fit for our current (local) velocity.
      // Assumes that the root (stationary) animation is at startAnim.
      F32 curMax = -0.1f;
      for (U32 i = startAnim+1; i <= endAnim; i++)
      {
         const PlayerData::ActionAnimation &anim = mDataBlock->actionList[i];
         if (anim.sequence != -1 && anim.speed) 
         {
            F32 d = mDot(vel, anim.dir);
            if (d > curMax)
            {
               curMax = d;
               *action = i;
               *forward = true;
            }
            else
            {
               // Check if reversing this animation would fit (bias against this
               // so that when moving right, the real right anim is still chosen,
               // but if not present, the reversed left anim will be used instead)
               d *= -0.75f;
               if (d > curMax)
               {
                  curMax = d;
                  *action = i;
                  *forward = false;
               }
            }
         }
      }
   }
}

void Player::pickActionAnimation()
{
   // Only select animations in our normal move state.
   if (mState != MoveState || mDamageState != Enabled)
      return;

   if (isMounted() || mMountPending)
   {
      // Go into root position unless something was set explicitly
      // from a script.
      if (mActionAnimation.action != PlayerData::RootAnim &&
          mActionAnimation.action < PlayerData::NumTableActionAnims)
         setActionThread(PlayerData::RootAnim,true,false,false);
      return;
   }

   bool forward = true;
   U32 action = PlayerData::RootAnim;
   bool fsp = false;
   
   // Jetting overrides the fall animation condition
   if (mJetting)
   {
      // Play the jetting animation
      action = PlayerData::JetAnim;
   }
   else if (mFalling)
   {
      // Not in contact with any surface and falling
      action = PlayerData::FallAnim;
   }
   else if ( mSwimming )
   {
      pickBestMoveAction(PlayerData::SwimRootAnim, PlayerData::SwimRightAnim, &action, &forward);
   }
   else if ( mPose == StandPose )
   {
      if (mContactTimer >= sContactTickTime)
      {
         // Nothing under our feet
         action = PlayerData::RootAnim;
      }
      else
      {
         // Our feet are on something
         pickBestMoveAction(PlayerData::RootAnim, PlayerData::SideRightAnim, &action, &forward);
      }
   }
   else if ( mPose == CrouchPose )
   {
      pickBestMoveAction(PlayerData::CrouchRootAnim, PlayerData::CrouchRightAnim, &action, &forward);
   }
   else if ( mPose == PronePose )
   {
      pickBestMoveAction(PlayerData::ProneRootAnim, PlayerData::ProneBackwardAnim, &action, &forward);
   }
   else if ( mPose == SprintPose )
   {
      pickBestMoveAction(PlayerData::SprintRootAnim, PlayerData::SprintRightAnim, &action, &forward);
   }
   setActionThread(action,forward,false,false,fsp);
}

void Player::onImage(U32 imageSlot, bool unmount)
{
   // Update 3rd person sequences based on images used.  Start be getting a
   // list of all possible image prefix sequences.
   String prefixPaths[ShapeBase::MaxMountedImages];
   buildImagePrefixPaths(prefixPaths);

   // Clear out any previous image state animation
   if (mImageStateThread)
   {
      mShapeInstance->destroyThread(mImageStateThread);
      mImageStateThread = 0;
   }

   // Attempt to update the action thread
   U32 action = mActionAnimation.action;
   if (action != PlayerData::NullAnimation)
   {
      String actionSeq = mDataBlock->actionList[action].name;
      if (actionSeq.isNotEmpty())
      {
         S32 seqIndex = mDataBlock->actionList[action].sequence;
         S32 prefixIndex = findPrefixSequence(prefixPaths, actionSeq);
         if (prefixIndex != -1)
         {
            seqIndex = prefixIndex;
         }

         // Only change the sequence if it isn't already playing.
         if (seqIndex != mShapeInstance->getSequence(mActionAnimation.thread))
         {
            F32 pos = mShapeInstance->getPos(mActionAnimation.thread);
            mShapeInstance->setSequence(mActionAnimation.thread, seqIndex, pos);
         }
      }
   }

   // Attempt to update the arm thread
   U32 armAction = getArmAction();
   if (armAction != PlayerData::NullAnimation)
   {
      String armSeq = mDataBlock->actionList[armAction].name;
      if (armSeq.isNotEmpty())
      {
         S32 seqIndex = mDataBlock->actionList[armAction].sequence;
         S32 prefixIndex = findPrefixSequence(prefixPaths, armSeq);
         if (prefixIndex != -1)
         {
            seqIndex = prefixIndex;
         }

         // Only change the sequence if it isn't already playing.
         if (seqIndex != mShapeInstance->getSequence(mArmAnimation.thread))
         {
            F32 pos = mShapeInstance->getPos(mArmAnimation.thread);
            mShapeInstance->setSequence(mArmAnimation.thread, seqIndex, pos);
         }
      }
   }

   // Attempt to update the head threads
   if (mHeadVThread)
   {
      TSShape const* shape = mShapeInstance->getShape();
      S32 seqIndex = shape->findSequence("head");
      S32 prefixIndex = findPrefixSequence(prefixPaths, "head");
      if (prefixIndex != -1)
      {
         seqIndex = prefixIndex;
      }

      // Only change the sequence if it isn't already playing.
      if (seqIndex != mShapeInstance->getSequence(mHeadVThread))
      {
         F32 pos = mShapeInstance->getPos(mHeadVThread);
         mShapeInstance->setSequence(mHeadVThread, seqIndex, pos);
      }
   }

   if (mHeadHThread)
   {
      TSShape const* shape = mShapeInstance->getShape();
      S32 seqIndex = shape->findSequence("headside");
      S32 prefixIndex = findPrefixSequence(prefixPaths, "headside");
      if (prefixIndex != -1)
      {
         seqIndex = prefixIndex;
      }

      // Only change the sequence if it isn't already playing.
      if (seqIndex != mShapeInstance->getSequence(mHeadHThread))
      {
         F32 pos = mShapeInstance->getPos(mHeadHThread);
         mShapeInstance->setSequence(mHeadHThread, seqIndex, pos);
      }
   }
}

void Player::buildImagePrefixPaths(String* prefixPaths)
{
   // We begin obtaining the anim prefix for each image.
   String prefix[ShapeBase::MaxMountedImages];
   for (U32 i=0; i<ShapeBase::MaxMountedImages; ++i)
   {
      MountedImage& image = mMountedImageList[i];
      if (image.dataBlock && image.dataBlock->imageAnimPrefix && image.dataBlock->imageAnimPrefix[0])
      {
         prefix[i] = String(image.dataBlock->imageAnimPrefix);
      }
   }

   // Build out the full prefix names we will be searching for.
   S32 counter = ShapeBase::MaxMountedImages-1;
   for (U32 i=0; i<ShapeBase::MaxMountedImages; ++i)
   {
      // Only build out the prefix path for images that have a defined prefix.
      if (prefix[i].isNotEmpty())
      {
         bool start = true;
         for (U32 j=0; j<=i; ++j)
         {
            if (prefix[j].isNotEmpty())
            {
               if (!start)
               {
                  prefixPaths[counter] += "_";
               }
               else
               {
                  start = false;
               }
               prefixPaths[counter] += prefix[j];
            }
         }
      }

      -- counter;
   }
}
S32 Player::findPrefixSequence(String* prefixPaths, const String& baseSeq)
{
   // Go through the prefix list.  If we find a match then return the sequence
   // index.
   for (U32 i=0; i<ShapeBase::MaxMountedImages; ++i)
   {
      if (prefixPaths[i].isNotEmpty())
      {
         String seq = prefixPaths[i] + "_" + baseSeq;
         S32 seqIndex = mShapeInstance->getShape()->findSequence(seq);
         if (seqIndex != -1)
         {
            return seqIndex;
         }
      }
   }

   return -1;
}

S32 Player::convertActionToImagePrefix(U32 action)
{
   String prefixPaths[ShapeBase::MaxMountedImages];
   buildImagePrefixPaths(prefixPaths);

   if (action != PlayerData::NullAnimation)
   {
      String actionSeq;
      S32 seq = -1;

      // We'll first attempt to find the action sequence by name
      // as defined within the action list.
      actionSeq = mDataBlock->actionList[action].name;
      if (actionSeq.isNotEmpty())
      {
         seq = findPrefixSequence(prefixPaths, actionSeq);
      }

      if (seq == -1)
      {
         // Couldn't find a valid sequence.  If this is a sprint action
         // then we also need to search through the standard movement
         // sequences.
         if (action >= PlayerData::SprintRootAnim && action <= PlayerData::SprintRightAnim)
         {
            U32 standardAction = action - PlayerData::SprintRootAnim;
            actionSeq = mDataBlock->actionList[standardAction].name;
            if (actionSeq.isNotEmpty())
            {
               seq = findPrefixSequence(prefixPaths, actionSeq);
            }
         }
      }

      return seq;
   }

   return -1;
}

void Player::onImageRecoil( U32, ShapeBaseImageData::StateData::RecoilState state )
{
   if ( mRecoilThread )
   {
      if ( state != ShapeBaseImageData::StateData::NoRecoil )
      {
         S32 stateIndex = state - ShapeBaseImageData::StateData::LightRecoil;
         if ( mDataBlock->recoilSequence[stateIndex] != -1 )
         {
            mShapeInstance->setSequence( mRecoilThread, mDataBlock->recoilSequence[stateIndex], 0 );
            mShapeInstance->setTimeScale( mRecoilThread, 1 );
         }
      }
   }
}

void Player::onImageStateAnimation(U32 imageSlot, const char* seqName, bool direction, bool scaleToState, F32 stateTimeOutValue)
{
   if (mDataBlock->allowImageStateAnimation && isGhost())
   {
      MountedImage& image = mMountedImageList[imageSlot];

      // Just as with onImageAnimThreadChange we're going to apply various prefixes to determine the final sequence to use.
      // Here is the order:
      // imageBasePrefix_scriptPrefix_baseAnimName
      // imageBasePrefix_baseAnimName
      // scriptPrefix_baseAnimName
      // baseAnimName

      // Collect the prefixes
      const char* imageBasePrefix = "";
      bool hasImageBasePrefix = image.dataBlock && image.dataBlock->imageAnimPrefix && image.dataBlock->imageAnimPrefix[0];
      if (hasImageBasePrefix)
         imageBasePrefix = image.dataBlock->imageAnimPrefix;
      const char* scriptPrefix = getImageScriptAnimPrefix(imageSlot).getString();
      bool hasScriptPrefix = scriptPrefix && scriptPrefix[0];

      S32 seqIndex = mShapeInstance->getShape()->findSequence(seqName);

      // Find the final sequence based on the prefix combinations
      if (hasImageBasePrefix || hasScriptPrefix)
      {
         bool found = false;
         String baseSeqName(seqName);

         if (!found && hasImageBasePrefix && hasScriptPrefix)
         {
            String seqName = String(imageBasePrefix) + String("_") + String(scriptPrefix) + String("_") + baseSeqName;
            S32 index = mShapeInstance->getShape()->findSequence(seqName);
            if (index != -1)
            {
               seqIndex = index;
               found = true;
            }
         }

         if (!found && hasImageBasePrefix)
         {
            String seqName = String(imageBasePrefix) + String("_") + baseSeqName;
            S32 index = mShapeInstance->getShape()->findSequence(seqName);
            if (index != -1)
            {
               seqIndex = index;
               found = true;
            }
         }

         if (!found && hasScriptPrefix)
         {
            String seqName = String(scriptPrefix) + String("_") + baseSeqName;
            S32 index = mShapeInstance->getShape()->findSequence(seqName);
            if (index != -1)
            {
               seqIndex = index;
               found = true;
            }
         }
      }

      if (seqIndex != -1)
      {
         if (!mImageStateThread)
         {
            mImageStateThread = mShapeInstance->addThread();
         }

         mShapeInstance->setSequence( mImageStateThread, seqIndex, 0 );

         F32 timeScale = (scaleToState && stateTimeOutValue) ?
            mShapeInstance->getDuration(mImageStateThread) / stateTimeOutValue : 1.0f;

         mShapeInstance->setTimeScale( mImageStateThread, direction ? timeScale : -timeScale );
      }
   }
}

const char* Player::getImageAnimPrefix(U32 imageSlot, S32 imageShapeIndex)
{
   if (!mDataBlock)
      return "";

   switch (imageShapeIndex)
   {
      case ShapeBaseImageData::StandardImageShape:
      {
         return mDataBlock->imageAnimPrefix;
      }

      case ShapeBaseImageData::FirstPersonImageShape:
      {
         return mDataBlock->imageAnimPrefixFP;
      }

      default:
      {
         return "";
      }
   }
}

void Player::onImageAnimThreadChange(U32 imageSlot, S32 imageShapeIndex, ShapeBaseImageData::StateData* lastState, const char* anim, F32 pos, F32 timeScale, bool reset)
{
   if (!mShapeFPInstance[imageSlot] || !mShapeFPAnimThread[imageSlot])
      return;

   MountedImage& image = mMountedImageList[imageSlot];
   ShapeBaseImageData::StateData& stateData = *image.state;

   if (reset)
   {
      // Reset cyclic sequences back to the first frame to turn it off
      // (the first key frame should be it's off state).
      if (mShapeFPAnimThread[imageSlot]->getSequence()->isCyclic() && (stateData.sequenceNeverTransition || !(stateData.sequenceTransitionIn || (lastState && lastState->sequenceTransitionOut))) )
      {
         mShapeFPInstance[imageSlot]->setPos(mShapeFPAnimThread[imageSlot],0);
         mShapeFPInstance[imageSlot]->setTimeScale(mShapeFPAnimThread[imageSlot],0);
      }

      return;
   }

   // Just as with ShapeBase::udpateAnimThread we're going to apply various prefixes to determine the final sequence to use.
   // Here is the order:
   // imageBasePrefix_scriptPrefix_baseAnimName
   // imageBasePrefix_baseAnimName
   // scriptPrefix_baseAnimName
   // baseAnimName

   // Collect the prefixes
   const char* imageBasePrefix = "";
   bool hasImageBasePrefix = image.dataBlock && image.dataBlock->imageAnimPrefixFP && image.dataBlock->imageAnimPrefixFP[0];
   if (hasImageBasePrefix)
      imageBasePrefix = image.dataBlock->imageAnimPrefixFP;
   const char* scriptPrefix = getImageScriptAnimPrefix(imageSlot).getString();
   bool hasScriptPrefix = scriptPrefix && scriptPrefix[0];

   S32 seqIndex = mShapeFPInstance[imageSlot]->getShape()->findSequence(anim);

   // Find the final sequence based on the prefix combinations
   if (hasImageBasePrefix || hasScriptPrefix)
   {
      bool found = false;
      String baseSeqName(anim);

      if (!found && hasImageBasePrefix && hasScriptPrefix)
      {
         String seqName = String(imageBasePrefix) + String("_") + String(scriptPrefix) + String("_") + baseSeqName;
         S32 index = mShapeFPInstance[imageSlot]->getShape()->findSequence(seqName);
         if (index != -1)
         {
            seqIndex = index;
            found = true;
         }
      }

      if (!found && hasImageBasePrefix)
      {
         String seqName = String(imageBasePrefix) + String("_") + baseSeqName;
         S32 index = mShapeFPInstance[imageSlot]->getShape()->findSequence(seqName);
         if (index != -1)
         {
            seqIndex = index;
            found = true;
         }
      }

      if (!found && hasScriptPrefix)
      {
         String seqName = String(scriptPrefix) + String("_") + baseSeqName;
         S32 index = mShapeFPInstance[imageSlot]->getShape()->findSequence(seqName);
         if (index != -1)
         {
            seqIndex = index;
            found = true;
         }
      }
   }

   if (seqIndex != -1)
   {
      if (!lastState)
      {
         // No lastState indicates that we are just switching animation sequences, not states.  Transition into this new sequence, but only
         // if it is different than what we're currently playing.
         S32 prevSeq = -1;
         if (mShapeFPAnimThread[imageSlot]->hasSequence())
         {
            prevSeq = mShapeFPInstance[imageSlot]->getSequence(mShapeFPAnimThread[imageSlot]);
         }
         if (seqIndex != prevSeq)
         {
            mShapeFPInstance[imageSlot]->transitionToSequence(mShapeFPAnimThread[imageSlot], seqIndex, pos, image.dataBlock->scriptAnimTransitionTime, true);
         }
      }
      else if (!stateData.sequenceNeverTransition && stateData.sequenceTransitionTime && (stateData.sequenceTransitionIn || (lastState && lastState->sequenceTransitionOut)) )
      {
         mShapeFPInstance[imageSlot]->transitionToSequence(mShapeFPAnimThread[imageSlot], seqIndex, pos, stateData.sequenceTransitionTime, true);
      }
      else
      {
         mShapeFPInstance[imageSlot]->setSequence(mShapeFPAnimThread[imageSlot], seqIndex, pos);
      }
      mShapeFPInstance[imageSlot]->setTimeScale(mShapeFPAnimThread[imageSlot], timeScale);
   }
}

void Player::onImageAnimThreadUpdate(U32 imageSlot, S32 imageShapeIndex, F32 dt)
{
   if (!mShapeFPInstance[imageSlot])
      return;

   if (mShapeFPAmbientThread[imageSlot] && mShapeFPAmbientThread[imageSlot]->hasSequence())
   {
      mShapeFPInstance[imageSlot]->advanceTime(dt,mShapeFPAmbientThread[imageSlot]);
   }

   if (mShapeFPAnimThread[imageSlot] && mShapeFPAnimThread[imageSlot]->hasSequence())
   {
      mShapeFPInstance[imageSlot]->advanceTime(dt,mShapeFPAnimThread[imageSlot]);
   }
}

void Player::onUnmount( ShapeBase *obj, S32 node )
{
   // Reset back to root position during dismount.
   setActionThread(PlayerData::RootAnim,true,false,false);

   // Re-orient the player straight up
   Point3F pos,vec;
   getTransform().getColumn(1,&vec);
   getTransform().getColumn(3,&pos);
   Point3F rot(0.0f,0.0f,-mAtan2(-vec.x,vec.y));
   setPosition(pos,rot);

   // Parent function will call script
   Parent::onUnmount( obj, node );
}

void Player::unmount()
{
   // Reset back to root position during dismount.  This copies what is
   // done on the server and corrects the fact that the RootAnim change
   // is not sent across to the client using the standard ActionMask.
   setActionThread(PlayerData::RootAnim,true,false,false);

   Parent::unmount();
}


//----------------------------------------------------------------------------

void Player::updateAnimation(F32 dt)
{
   // If dead then remove any image animations
   if ((mDamageState == Disabled || mDamageState == Destroyed) && mImageStateThread)
   {
      // Remove the image state animation
      mShapeInstance->destroyThread(mImageStateThread);
      mImageStateThread = 0;
   }

   if ((isGhost() || mActionAnimation.animateOnServer) && mActionAnimation.thread)
      mShapeInstance->advanceTime(dt,mActionAnimation.thread);
   if (mRecoilThread)
      mShapeInstance->advanceTime(dt,mRecoilThread);
   if (mImageStateThread)
      mShapeInstance->advanceTime(dt,mImageStateThread);

   // If we are the client's player on this machine, then we need
   // to make sure the transforms are up to date as they are used
   // to setup the camera.
   if (isGhost())
   {
      if (getControllingClient())
      {
         updateAnimationTree(isFirstPerson());
         mShapeInstance->animate();
      }
      else
      {
         updateAnimationTree(false);
      }
   }
}

void Player::updateAnimationTree(bool firstPerson)
{
   S32 mode = 0;
   if (firstPerson)
      if (mActionAnimation.firstPerson)
         mode = 0;
//            TSShapeInstance::MaskNodeRotation;
//            TSShapeInstance::MaskNodePosX |
//            TSShapeInstance::MaskNodePosY;
      else
         mode = TSShapeInstance::MaskNodeAllButBlend;

   for (U32 i = 0; i < PlayerData::NumSpineNodes; i++)
      if (mDataBlock->spineNode[i] != -1)
         mShapeInstance->setNodeAnimationState(mDataBlock->spineNode[i],mode);
}


//----------------------------------------------------------------------------

bool Player::step(Point3F *pos,F32 *maxStep,F32 time)
{
   const Point3F& scale = getScale();
   Box3F box;
   VectorF offset = mVelocity * time;
   box.minExtents = mObjBox.minExtents + offset + *pos;
   box.maxExtents = mObjBox.maxExtents + offset + *pos;
   box.maxExtents.z += mDataBlock->maxStepHeight * scale.z + sMinFaceDistance;

   SphereF sphere;
   sphere.center = (box.minExtents + box.maxExtents) * 0.5f;
   VectorF bv = box.maxExtents - sphere.center;
   sphere.radius = bv.len();

   ClippedPolyList polyList;
   polyList.mPlaneList.clear();
   polyList.mNormal.set(0.0f, 0.0f, 0.0f);
   polyList.mPlaneList.setSize(6);
   polyList.mPlaneList[0].set(box.minExtents,VectorF(-1.0f, 0.0f, 0.0f));
   polyList.mPlaneList[1].set(box.maxExtents,VectorF(0.0f, 1.0f, 0.0f));
   polyList.mPlaneList[2].set(box.maxExtents,VectorF(1.0f, 0.0f, 0.0f));
   polyList.mPlaneList[3].set(box.minExtents,VectorF(0.0f, -1.0f, 0.0f));
   polyList.mPlaneList[4].set(box.minExtents,VectorF(0.0f, 0.0f, -1.0f));
   polyList.mPlaneList[5].set(box.maxExtents,VectorF(0.0f, 0.0f, 1.0f));

   CollisionWorkingList& rList = mConvex.getWorkingList();
   CollisionWorkingList* pList = rList.wLink.mNext;
   while (pList != &rList) {
      Convex* pConvex = pList->mConvex;
      
      // Alright, here's the deal... a polysoup mesh really needs to be 
      // designed with stepping in mind.  If there are too many smallish polygons
      // the stepping system here gets confused and allows you to run up walls 
      // or on the edges/seams of meshes.

      TSStatic *st = dynamic_cast<TSStatic *> (pConvex->getObject());
      bool skip = false;
      if (st && !st->allowPlayerStep())
         skip = true;

      if ((pConvex->getObject()->getTypeMask() & StaticObjectType) != 0 && !skip)
      {
         Box3F convexBox = pConvex->getBoundingBox();
         if (box.isOverlapped(convexBox))
            pConvex->getPolyList(&polyList);
      }
      pList = pList->wLink.mNext;
   }

   // Find max step height
   F32 stepHeight = pos->z - sMinFaceDistance;
   U32* vp = polyList.mIndexList.begin();
   U32* ep = polyList.mIndexList.end();
   for (; vp != ep; vp++) {
      F32 h = polyList.mVertexList[*vp].point.z + sMinFaceDistance;
      if (h > stepHeight)
         stepHeight = h;
   }

   F32 step = stepHeight - pos->z;
   if (stepHeight > pos->z && step < *maxStep) {
      // Go ahead and step
      pos->z = stepHeight;
      *maxStep -= step;
      return true;
   }

   return false;
}


//----------------------------------------------------------------------------
inline Point3F createInterpPos(const Point3F& s, const Point3F& e, const F32 t, const F32 d)
{
   Point3F ret;
   ret.interpolate(s, e, t/d);
   return ret;
}

Point3F Player::_move( const F32 travelTime, Collision *outCol )
{
   // Try and move to new pos
   F32 totalMotion  = 0.0f;
   
   // TODO: not used?
   //F32 initialSpeed = mVelocity.len();

   Point3F start;
   Point3F initialPosition;
   getTransform().getColumn(3,&start);
   initialPosition = start;

   static CollisionList collisionList;
   static CollisionList physZoneCollisionList;

   collisionList.clear();
   physZoneCollisionList.clear();

   MatrixF collisionMatrix(true);
   collisionMatrix.setColumn(3, start);

   VectorF firstNormal(0.0f, 0.0f, 0.0f);
   F32 maxStep = mDataBlock->maxStepHeight;
   F32 time = travelTime;
   U32 count = 0;

   const Point3F& scale = getScale();

   static Polyhedron sBoxPolyhedron;
   static ExtrudedPolyList sExtrudedPolyList;
   static ExtrudedPolyList sPhysZonePolyList;

   for (; count < sMoveRetryCount; count++) {
      F32 speed = mVelocity.len();
      if (!speed && !mDeath.haveVelocity())
         break;

      Point3F end = start + mVelocity * time;
      if (mDeath.haveVelocity()) {
         // Add in death movement-
         VectorF  deathVel = mDeath.getPosAdd();
         VectorF  resVel;
         getTransform().mulV(deathVel, & resVel);
         end += resVel;
      }
      Point3F distance = end - start;

      if (mFabs(distance.x) < mScaledBox.len_x() &&
          mFabs(distance.y) < mScaledBox.len_y() &&
          mFabs(distance.z) < mScaledBox.len_z())
      {
         // We can potentially early out of this.  If there are no polys in the clipped polylist at our
         //  end position, then we can bail, and just set start = end;
         Box3F wBox = mScaledBox;
         wBox.minExtents += end;
         wBox.maxExtents += end;

         static EarlyOutPolyList eaPolyList;
         eaPolyList.clear();
         eaPolyList.mNormal.set(0.0f, 0.0f, 0.0f);
         eaPolyList.mPlaneList.clear();
         eaPolyList.mPlaneList.setSize(6);
         eaPolyList.mPlaneList[0].set(wBox.minExtents,VectorF(-1.0f, 0.0f, 0.0f));
         eaPolyList.mPlaneList[1].set(wBox.maxExtents,VectorF(0.0f, 1.0f, 0.0f));
         eaPolyList.mPlaneList[2].set(wBox.maxExtents,VectorF(1.0f, 0.0f, 0.0f));
         eaPolyList.mPlaneList[3].set(wBox.minExtents,VectorF(0.0f, -1.0f, 0.0f));
         eaPolyList.mPlaneList[4].set(wBox.minExtents,VectorF(0.0f, 0.0f, -1.0f));
         eaPolyList.mPlaneList[5].set(wBox.maxExtents,VectorF(0.0f, 0.0f, 1.0f));

         // Build list from convex states here...
         CollisionWorkingList& rList = mConvex.getWorkingList();
         CollisionWorkingList* pList = rList.wLink.mNext;
         while (pList != &rList) {
            Convex* pConvex = pList->mConvex;
            if (pConvex->getObject()->getTypeMask() & sCollisionMoveMask) {
               Box3F convexBox = pConvex->getBoundingBox();
               if (wBox.isOverlapped(convexBox))
               {
                  // No need to separate out the physical zones here, we want those
                  //  to cause a fallthrough as well...
                  pConvex->getPolyList(&eaPolyList);
               }
            }
            pList = pList->wLink.mNext;
         }

         if (eaPolyList.isEmpty())
         {
            totalMotion += (end - start).len();
            start = end;
            break;
         }
      }

      collisionMatrix.setColumn(3, start);
      sBoxPolyhedron.buildBox(collisionMatrix, mScaledBox, true);

      // Setup the bounding box for the extrudedPolyList
      Box3F plistBox = mScaledBox;
      collisionMatrix.mul(plistBox);
      Point3F oldMin = plistBox.minExtents;
      Point3F oldMax = plistBox.maxExtents;
      plistBox.minExtents.setMin(oldMin + (mVelocity * time) - Point3F(0.1f, 0.1f, 0.1f));
      plistBox.maxExtents.setMax(oldMax + (mVelocity * time) + Point3F(0.1f, 0.1f, 0.1f));

      // Build extruded polyList...
      VectorF vector = end - start;
      sExtrudedPolyList.extrude(sBoxPolyhedron,vector);
      sExtrudedPolyList.setVelocity(mVelocity);
      sExtrudedPolyList.setCollisionList(&collisionList);

      sPhysZonePolyList.extrude(sBoxPolyhedron,vector);
      sPhysZonePolyList.setVelocity(mVelocity);
      sPhysZonePolyList.setCollisionList(&physZoneCollisionList);

      // Build list from convex states here...
      CollisionWorkingList& rList = mConvex.getWorkingList();
      CollisionWorkingList* pList = rList.wLink.mNext;
      while (pList != &rList) {
         Convex* pConvex = pList->mConvex;
         if (pConvex->getObject()->getTypeMask() & sCollisionMoveMask) {
            Box3F convexBox = pConvex->getBoundingBox();
            if (plistBox.isOverlapped(convexBox))
            {
               if (pConvex->getObject()->getTypeMask() & PhysicalZoneObjectType)
                  pConvex->getPolyList(&sPhysZonePolyList);
               else
                  pConvex->getPolyList(&sExtrudedPolyList);
            }
         }
         pList = pList->wLink.mNext;
      }

      // Take into account any physical zones...
      for (U32 j = 0; j < physZoneCollisionList.getCount(); j++) 
      {
         AssertFatal(dynamic_cast<PhysicalZone*>(physZoneCollisionList[j].object), "Bad phys zone!");
         const PhysicalZone* pZone = (PhysicalZone*)physZoneCollisionList[j].object;
         if (pZone->isActive())
            mVelocity *= pZone->getVelocityMod();
      }

      if (collisionList.getCount() != 0 && collisionList.getTime() < 1.0f) 
      {
         // Set to collision point
         F32 velLen = mVelocity.len();

         F32 dt = time * getMin(collisionList.getTime(), 1.0f);
         start += mVelocity * dt;
         time -= dt;

         totalMotion += velLen * dt;

         bool wasFalling = mFalling;
         mFalling = false;

         // Back off...
         if ( velLen > 0.f ) {
            F32 newT = getMin(0.01f / velLen, dt);
            start -= mVelocity * newT;
            totalMotion -= velLen * newT;
         }

         // Try stepping if there is a vertical surface
         if (collisionList.getMaxHeight() < start.z + mDataBlock->maxStepHeight * scale.z) 
         {
            bool stepped = false;
            for (U32 c = 0; c < collisionList.getCount(); c++) 
            {
               const Collision& cp = collisionList[c];
               // if (mFabs(mDot(cp.normal,VectorF(0,0,1))) < sVerticalStepDot)
               //    Dot with (0,0,1) just extracts Z component [lh]-
               if (mFabs(cp.normal.z) < sVerticalStepDot)
               {
                  stepped = step(&start,&maxStep,time);
                  break;
               }
            }
            if (stepped)
            {
               continue;
            }
         }

         // Pick the surface most parallel to the face that was hit.
         const Collision *collision = &collisionList[0];
         const Collision *cp = collision + 1;
         const Collision *ep = collision + collisionList.getCount();
         for (; cp != ep; cp++)
         {
            if (cp->faceDot > collision->faceDot)
               collision = cp;
         }

         F32 bd = _doCollisionImpact( collision, wasFalling );

         // Copy this collision out so
         // we can use it to do impacts
         // and query collision.
         *outCol = *collision;

         // Subtract out velocity
         VectorF dv = collision->normal * (bd + sNormalElasticity);
         mVelocity += dv;
         if (count == 0)
         {
            firstNormal = collision->normal;
         }
         else
         {
            if (count == 1)
            {
               // Re-orient velocity along the crease.
               if (mDot(dv,firstNormal) < 0.0f &&
                   mDot(collision->normal,firstNormal) < 0.0f)
               {
                  VectorF nv;
                  mCross(collision->normal,firstNormal,&nv);
                  F32 nvl = nv.len();
                  if (nvl)
                  {
                     if (mDot(nv,mVelocity) < 0.0f)
                        nvl = -nvl;
                     nv *= mVelocity.len() / nvl;
                     mVelocity = nv;
                  }
               }
            }
         }
      }
      else
      {
         totalMotion += (end - start).len();
         start = end;
         break;
      }
   }

   if (count == sMoveRetryCount)
   {
      // Failed to move
      start = initialPosition;
      mVelocity.set(0.0f, 0.0f, 0.0f);
   }

   return start;
}

F32 Player::_doCollisionImpact( const Collision *collision, bool fallingCollision)
{
   F32 bd = -mDot( mVelocity, collision->normal);

   // shake camera on ground impact
   if( bd > mDataBlock->groundImpactMinSpeed && isControlObject() )
   {
      F32 ampScale = (bd - mDataBlock->groundImpactMinSpeed) / mDataBlock->minImpactSpeed;

      CameraShake *groundImpactShake = new CameraShake;
      groundImpactShake->setDuration( mDataBlock->groundImpactShakeDuration );
      groundImpactShake->setFrequency( mDataBlock->groundImpactShakeFreq );

      VectorF shakeAmp = mDataBlock->groundImpactShakeAmp * ampScale;
      groundImpactShake->setAmplitude( shakeAmp );
      groundImpactShake->setFalloff( mDataBlock->groundImpactShakeFalloff );
      groundImpactShake->init();
      gCamFXMgr.addFX( groundImpactShake );
   }

   if ( ((bd > mDataBlock->minImpactSpeed && fallingCollision) || bd > mDataBlock->minLateralImpactSpeed) 
      && !mMountPending )
   {
      if ( !isGhost() )
         onImpact( collision->object, collision->normal * bd );

      if (mDamageState == Enabled && mState != RecoverState) 
      {
         // Scale how long we're down for
         if (mDataBlock->landSequenceTime > 0.0f)
         {
            // Recover time is based on the land sequence
            setState(RecoverState);
         }
         else
         {
            // Legacy recover system
            F32   value = (bd - mDataBlock->minImpactSpeed);
            F32   range = (mDataBlock->minImpactSpeed * 0.9f);
            U32   recover = mDataBlock->recoverDelay;
            if (value < range)
               recover = 1 + S32(mFloor( F32(recover) * value / range) );
            //Con::printf("Used %d recover ticks", recover);
            //Con::printf("  minImpact = %g, this one = %g", mDataBlock->minImpactSpeed, bd);
            setState(RecoverState, recover);
         }
      }
   }

   if ( isServerObject() && 
      (bd > (mDataBlock->minImpactSpeed / 3.0f) || bd > (mDataBlock->minLateralImpactSpeed / 3.0f )) ) 
   {
      mImpactSound = PlayerData::ImpactNormal;
      setMaskBits(ImpactMask);
   }

   return bd;
}

void Player::_handleCollision( const Collision &collision )
{
   // Track collisions
   if (  !isGhost() && 
         collision.object && 
         collision.object != mContactInfo.contactObject )
      queueCollision( collision.object, mVelocity - collision.object->getVelocity() );
}

bool Player::updatePos(const F32 travelTime)
{
   PROFILE_SCOPE(Player_UpdatePos);
   getTransform().getColumn(3,&delta.posVec);

   // When mounted to another object, only Z rotation used.
   if (isMounted()) {
      mVelocity = mMount.object->getVelocity();
      setPosition(Point3F(0.0f, 0.0f, 0.0f), mRot);
      setMaskBits(MoveMask);
      return true;
   }

   Point3F newPos;

   Collision col;
   dMemset( &col, 0, sizeof( col ) );

   // DEBUG:
   //Point3F savedVelocity = mVelocity;

   if ( mPhysicsRep )
   {
      static CollisionList collisionList;
      collisionList.clear();

      newPos = mPhysicsRep->move( mVelocity * travelTime, collisionList );

      bool haveCollisions = false;
      bool wasFalling = mFalling;
      if (collisionList.getCount() > 0)
      {
         mFalling = false;
         haveCollisions = true;
      }

      if (haveCollisions)
      {
         // Pick the collision that most closely matches our direction
         VectorF velNormal = mVelocity;
         velNormal.normalizeSafe();
         const Collision *collision = &collisionList[0];
         F32 collisionDot = mDot(velNormal, collision->normal);
         const Collision *cp = collision + 1;
         const Collision *ep = collision + collisionList.getCount();
         for (; cp != ep; cp++)
         {
            F32 dp = mDot(velNormal, cp->normal);
            if (dp < collisionDot)
            {
               collisionDot = dp;
               collision = cp;
            }
         }

         _doCollisionImpact( collision, wasFalling );

         // Modify our velocity based on collisions
         for (U32 i=0; i<collisionList.getCount(); ++i)
         {
            F32 bd = -mDot( mVelocity, collisionList[i].normal );
            VectorF dv = collisionList[i].normal * (bd + sNormalElasticity);
            mVelocity += dv;
         }

         // Store the last collision for use later on.  The handle collision
         // code only expects a single collision object.
         if (collisionList.getCount() > 0)
            col = collisionList[collisionList.getCount() - 1];

         // We'll handle any player-to-player collision, and the last collision
         // with other obejct types.
         for (U32 i=0; i<collisionList.getCount(); ++i)
         {
            Collision& colCheck = collisionList[i];
            if (colCheck.object)
            {
               SceneObject* obj = static_cast<SceneObject*>(col.object);
               if (obj->getTypeMask() & PlayerObjectType)
               {
                  _handleCollision( colCheck );
               }
               else
               {
                  col = colCheck;
               }
            }
         }

         _handleCollision( col );
      }
   }
   else
   {
      if ( mVelocity.isZero() )
         newPos = delta.posVec;
      else
         newPos = _move( travelTime, &col );
   
      _handleCollision( col );
   }

   // DEBUG:
   //if ( isClientObject() )
   //   Con::printf( "(client) vel: %g %g %g", mVelocity.x, mVelocity.y, mVelocity.z );
   //else
   //   Con::printf( "(server) vel: %g %g %g", mVelocity.x, mVelocity.y, mVelocity.z );

   // Set new position
   // If on the client, calc delta for backstepping
   if (isClientObject())
   {
      delta.pos = newPos;
      delta.posVec = delta.posVec - delta.pos;
      delta.dt = 1.0f;
   }

   setPosition( newPos, mRot );
   setMaskBits( MoveMask );
   updateContainer();

   if (!isGhost())  
   {
      // Collisions are only queued on the server and can be
      // generated by either updateMove or updatePos
      notifyCollision();

      // Do mission area callbacks on the server as well
      checkMissionArea();
   }

   // Check the total distance moved.  If it is more than 1000th of the velocity, then
   //  we moved a fair amount...
   //if (totalMotion >= (0.001f * initialSpeed))
      return true;
   //else
      //return false;
}


//----------------------------------------------------------------------------
 
void Player::_findContact( SceneObject **contactObject, 
                           VectorF *contactNormal, 
                           Vector<SceneObject*> *outOverlapObjects )
{
   Point3F pos;
   getTransform().getColumn(3,&pos);

   Box3F wBox;
   Point3F exp(0,0,sTractionDistance);
   wBox.minExtents = pos + mScaledBox.minExtents - exp;
   wBox.maxExtents.x = pos.x + mScaledBox.maxExtents.x;
   wBox.maxExtents.y = pos.y + mScaledBox.maxExtents.y;
   wBox.maxExtents.z = pos.z + mScaledBox.minExtents.z + sTractionDistance;

   static ClippedPolyList polyList;
   polyList.clear();
   polyList.doConstruct();
   polyList.mNormal.set(0.0f, 0.0f, 0.0f);
   polyList.setInterestNormal(Point3F(0.0f, 0.0f, -1.0f));

   polyList.mPlaneList.setSize(6);
   polyList.mPlaneList[0].setYZ(wBox.minExtents, -1.0f);
   polyList.mPlaneList[1].setXZ(wBox.maxExtents, 1.0f);
   polyList.mPlaneList[2].setYZ(wBox.maxExtents, 1.0f);
   polyList.mPlaneList[3].setXZ(wBox.minExtents, -1.0f);
   polyList.mPlaneList[4].setXY(wBox.minExtents, -1.0f);
   polyList.mPlaneList[5].setXY(wBox.maxExtents, 1.0f);
   Box3F plistBox = wBox;

   // Expand build box as it will be used to collide with items.
   // PickupRadius will be at least the size of the box.
   F32 pd = (F32)mDataBlock->pickupDelta;
   wBox.minExtents.x -= pd; wBox.minExtents.y -= pd;
   wBox.maxExtents.x += pd; wBox.maxExtents.y += pd;
   wBox.maxExtents.z = pos.z + mScaledBox.maxExtents.z;

   // Build list from convex states here...
   CollisionWorkingList& rList = mConvex.getWorkingList();
   CollisionWorkingList* pList = rList.wLink.mNext;
   while (pList != &rList)
   {
      Convex* pConvex = pList->mConvex;

      U32 objectMask = pConvex->getObject()->getTypeMask();
      
      if (  ( objectMask & sCollisionMoveMask ) &&
            !( objectMask & PhysicalZoneObjectType ) )
      {
         Box3F convexBox = pConvex->getBoundingBox();
         if (plistBox.isOverlapped(convexBox))
            pConvex->getPolyList(&polyList);
      }
      else
         outOverlapObjects->push_back( pConvex->getObject() );

      pList = pList->wLink.mNext;
   }

   if (!polyList.isEmpty())
   {
      // Pick flattest surface
      F32 bestVd = -1.0f;
      ClippedPolyList::Poly* poly = polyList.mPolyList.begin();
      ClippedPolyList::Poly* end = polyList.mPolyList.end();
      for (; poly != end; poly++)
      {
         F32 vd = poly->plane.z;       // i.e.  mDot(Point3F(0,0,1), poly->plane);
         if (vd > bestVd)
         {
            bestVd = vd;
            *contactObject = poly->object;
            *contactNormal = poly->plane;
         }
      }
   }
}

void Player::findContact( bool *run, bool *jump, VectorF *contactNormal )
{
   SceneObject *contactObject = NULL;

   Vector<SceneObject*> overlapObjects;
   if ( mPhysicsRep )
      mPhysicsRep->findContact( &contactObject, contactNormal, &overlapObjects );
   else
      _findContact( &contactObject, contactNormal, &overlapObjects );

   // Check for triggers, corpses and items.
   const U32 filterMask = isGhost() ? sClientCollisionContactMask : sServerCollisionContactMask;
   for ( U32 i=0; i < overlapObjects.size(); i++ )
   {
      SceneObject *obj = overlapObjects[i];
      U32 objectMask = obj->getTypeMask();

      if ( !( objectMask & filterMask ) )
         continue;

      // Check: triggers, corpses and items...
      //
      if (objectMask & TriggerObjectType)
      {
         Trigger* pTrigger = static_cast<Trigger*>( obj );
         pTrigger->potentialEnterObject(this);
      }
      else if (objectMask & CorpseObjectType)
      {
         // If we've overlapped the worldbounding boxes, then that's it...
         if ( getWorldBox().isOverlapped( obj->getWorldBox() ) )
         {
            ShapeBase* col = static_cast<ShapeBase*>( obj );
            queueCollision(col,getVelocity() - col->getVelocity());
         }
      }
      else if (objectMask & ItemObjectType)
      {
         // If we've overlapped the worldbounding boxes, then that's it...
         Item* item = static_cast<Item*>( obj );
         if (  getWorldBox().isOverlapped(item->getWorldBox()) &&
               item->getCollisionObject() != this && 
               !item->isHidden() )
            queueCollision(item,getVelocity() - item->getVelocity());
      }
   }

   F32 vd = (*contactNormal).z;
   *run = vd > mDataBlock->runSurfaceCos;
   *jump = vd > mDataBlock->jumpSurfaceCos;

   mContactInfo.clear();
  
   mContactInfo.contacted = contactObject != NULL;
   mContactInfo.contactObject = contactObject;

   if ( mContactInfo.contacted )
      mContactInfo.contactNormal = *contactNormal;

   mContactInfo.run = *run;
   mContactInfo.jump = *jump;
}

//----------------------------------------------------------------------------

void Player::checkMissionArea()
{
   // Checks to see if the player is in the Mission Area...
   Point3F pos;
   MissionArea * obj = MissionArea::getServerObject();

   if(!obj)
      return;

   const RectI &area = obj->getArea();
   getTransform().getColumn(3, &pos);

   if ((pos.x < area.point.x || pos.x > area.point.x + area.extent.x ||
       pos.y < area.point.y || pos.y > area.point.y + area.extent.y)) {
      if(mInMissionArea) {
         mInMissionArea = false;
         mDataBlock->onLeaveMissionArea_callback( this );
      }
   }
   else if(!mInMissionArea)
   {
      mInMissionArea = true;
      mDataBlock->onEnterMissionArea_callback( this );
   }
}


//----------------------------------------------------------------------------

bool Player::isDisplacable() const
{
   return true;
}

Point3F Player::getMomentum() const
{
   return mVelocity * getMass();
}

void Player::setMomentum(const Point3F& newMomentum)
{
   Point3F newVelocity = newMomentum / getMass();
   mVelocity = newVelocity;
}

#define  LH_HACK   1
// Hack for short-term soln to Training crash -
#if   LH_HACK
static U32  sBalance;

bool Player::displaceObject(const Point3F& displacement)
{
   F32 vellen = mVelocity.len();
   if (vellen < 0.001f || sBalance > 16) {
      mVelocity.set(0.0f, 0.0f, 0.0f);
      return false;
   }

   F32 dt = displacement.len() / vellen;

   sBalance++;

   bool result = updatePos(dt);

   sBalance--;

   getTransform().getColumn(3, &delta.pos);
   delta.posVec.set(0.0f, 0.0f, 0.0f);

   return result;
}

#else

bool Player::displaceObject(const Point3F& displacement)
{
   F32 vellen = mVelocity.len();
   if (vellen < 0.001f) {
      mVelocity.set(0.0f, 0.0f, 0.0f);
      return false;
   }

   F32 dt = displacement.len() / vellen;

   bool result = updatePos(dt);

   mObjToWorld.getColumn(3, &delta.pos);
   delta.posVec.set(0.0f, 0.0f, 0.0f);

   return result;
}

#endif

//----------------------------------------------------------------------------

void Player::setPosition(const Point3F& pos,const Point3F& rot)
{
   MatrixF mat;
   if (isMounted()) {
      // Use transform from mounted object
      //MatrixF nmat,zrot;
      mMount.object->getMountTransform( mMount.node, mMount.xfm, &mat );
      //zrot.set(EulerF(0.0f, 0.0f, rot.z));
      //mat.mul(nmat,zrot);
   }
   else {
      mat.set(EulerF(0.0f, 0.0f, rot.z));
      mat.setColumn(3,pos);
   }
   Parent::setTransform(mat);
   mRot = rot;

   if ( mPhysicsRep )
      mPhysicsRep->setTransform( mat );
}


void Player::setRenderPosition(const Point3F& pos, const Point3F& rot, F32 dt)
{
   MatrixF mat;
   if (isMounted()) {
      // Use transform from mounted object
      //MatrixF nmat,zrot;
      mMount.object->getRenderMountTransform( dt, mMount.node, mMount.xfm, &mat );
      //zrot.set(EulerF(0.0f, 0.0f, rot.z));
      //mat.mul(nmat,zrot);
   }
   else {
      EulerF   orient(0.0f, 0.0f, rot.z);

      mat.set(orient);
      mat.setColumn(3, pos);

      if (inDeathAnim()) {
         F32   boxRad = (mDataBlock->boxSize.x * 0.5f);
         if (MatrixF * fallMat = mDeath.fallToGround(dt, pos, rot.z, boxRad))
            mat = * fallMat;
      }
      else
         mDeath.initFall();
   }
   Parent::setRenderTransform(mat);
}

//----------------------------------------------------------------------------

void Player::setTransform(const MatrixF& mat)
{
   // This method should never be called on the client.

   // This currently converts all rotation in the mat into
   // rotations around the z axis.
   Point3F pos,vec;
   mat.getColumn(1,&vec);
   mat.getColumn(3,&pos);
   Point3F rot(0.0f, 0.0f, -mAtan2(-vec.x,vec.y));
   setPosition(pos,rot);
   setMaskBits(MoveMask | NoWarpMask);
}

void Player::getEyeTransform(MatrixF* mat)
{
   getEyeBaseTransform(mat, true);

   // The shape instance is animated in getEyeBaseTransform() so we're
   // good here when attempting to get the eye node position on the server.
   S32 imageIndex = -1;
   S32 shapeIndex = -1;
   MountedImage* image = NULL;
   ShapeBaseImageData* data = NULL;
   for (U32 i=0; i<ShapeBase::MaxMountedImages; ++i)
   {
      image = &(mMountedImageList[i]);
      if (image->dataBlock) 
      {
         data = image->dataBlock;
         shapeIndex = getImageShapeIndex(*image);
         if ( data->useEyeNode && (data->animateOnServer || isGhost()) && isFirstPerson() && data->eyeMountNode[shapeIndex] != -1 && data->eyeNode[shapeIndex] != -1 )
         {
            imageIndex = i;
            break;
         }
      }
   }

   if (imageIndex >= 0)
   {
      // Get the image's eye node's position relative to the eye mount node
      MatrixF mountTransform = image->shapeInstance[shapeIndex]->mNodeTransforms[data->eyeMountNode[shapeIndex]];
      Point3F eyeMountNodePos = mountTransform.getPosition();
      mountTransform = image->shapeInstance[shapeIndex]->mNodeTransforms[data->eyeNode[shapeIndex]];
      Point3F eyeNodePos = mountTransform.getPosition() - eyeMountNodePos;

      // Now transform to the image's eye node (position only)
      MatrixF xfm(true);
      xfm.setPosition(eyeNodePos);
      mat->mul(xfm);
   }
}

void Player::getEyeBaseTransform(MatrixF* mat, bool includeBank)
{
   // Eye transform in world space.  We only use the eye position
   // from the animation and supply our own rotation.
   MatrixF pmat,xmat,zmat;

   if(!isGhost()) 
      mShapeInstance->animate();

   xmat.set(EulerF(mHead.x, 0.0f, 0.0f));

   if (mUseHeadZCalc)
      zmat.set(EulerF(0.0f, 0.0f, mHead.z));
   else
      zmat.identity();

   if(includeBank && mDataBlock->cameraCanBank)
   {
      // Take mHead.y into account to bank the camera
      MatrixF imat;
      imat.mul(zmat, xmat);
      MatrixF ymat;
      ymat.set(EulerF(0.0f, mHead.y, 0.0f));
      pmat.mul(imat, ymat);
   }
   else
   {
      pmat.mul(zmat,xmat);
   }

   F32 *dp = pmat;

   F32* sp;
   MatrixF eyeMat(true);
   if (mDataBlock->eyeNode != -1)
   {
      sp = mShapeInstance->mNodeTransforms[mDataBlock->eyeNode];
   }
   else
   {
      Point3F center;
      mObjBox.getCenter(&center);
      eyeMat.setPosition(center);
      sp = eyeMat;
   }

   const Point3F& scale = getScale();
   dp[3] = sp[3] * scale.x;
   dp[7] = sp[7] * scale.y;
   dp[11] = sp[11] * scale.z;
   mat->mul(getTransform(),pmat);
}

void Player::getRenderEyeTransform(MatrixF* mat)
{
   getRenderEyeBaseTransform(mat, true);

   // Use the first image that is set to use the eye node
   for (U32 i=0; i<ShapeBase::MaxMountedImages; ++i)
   {
      MountedImage& image = mMountedImageList[i];
      if (image.dataBlock) 
      {
         ShapeBaseImageData& data = *image.dataBlock;
         U32 shapeIndex = getImageShapeIndex(image);
         if ( data.useEyeNode && isFirstPerson() && data.eyeMountNode[shapeIndex] != -1 && data.eyeNode[shapeIndex] != -1 )
         {
            // Get the eye node's position relative to the eye mount node
            MatrixF mountTransform = image.shapeInstance[shapeIndex]->mNodeTransforms[data.eyeMountNode[shapeIndex]];
            Point3F eyeMountNodePos = mountTransform.getPosition();
            mountTransform = image.shapeInstance[shapeIndex]->mNodeTransforms[data.eyeNode[shapeIndex]];
            Point3F eyeNodePos = mountTransform.getPosition() - eyeMountNodePos;

            // Now transform to the image's eye node (position only)
            MatrixF xfm(true);
            xfm.setPosition(eyeNodePos);
            mat->mul(xfm);

            return;
         }
      }
   }
}

void Player::getRenderEyeBaseTransform(MatrixF* mat, bool includeBank)
{
   // Eye transform in world space.  We only use the eye position
   // from the animation and supply our own rotation.
   MatrixF pmat,xmat,zmat;
   xmat.set(EulerF(delta.head.x + delta.headVec.x * delta.dt, 0.0f, 0.0f));

   if (mUseHeadZCalc)
      zmat.set(EulerF(0.0f, 0.0f, delta.head.z + delta.headVec.z * delta.dt));
   else
      zmat.identity();

   if(includeBank && mDataBlock->cameraCanBank)
   {
      // Take mHead.y delta into account to bank the camera
      MatrixF imat;
      imat.mul(zmat, xmat);
      MatrixF ymat;
      ymat.set(EulerF(0.0f, delta.head.y + delta.headVec.y * delta.dt, 0.0f));
      pmat.mul(imat, ymat);
   }
   else
   {
      pmat.mul(zmat,xmat);
   }

   F32 *dp = pmat;

   F32* sp;
   MatrixF eyeMat(true);
   if (mDataBlock->eyeNode != -1)
   {
      sp = mShapeInstance->mNodeTransforms[mDataBlock->eyeNode];
   }
   else
   {
      // Use the center of the Player's bounding box for the eye position.
      Point3F center;
      mObjBox.getCenter(&center);
      eyeMat.setPosition(center);
      sp = eyeMat;
   }

   // Only use position of eye node, and take Player's scale
   // into account.
   const Point3F& scale = getScale();
   dp[3] = sp[3] * scale.x;
   dp[7] = sp[7] * scale.y;
   dp[11] = sp[11] * scale.z;

   mat->mul(getRenderTransform(), pmat);
}

void Player::getMuzzleTransform(U32 imageSlot,MatrixF* mat)
{
   disableHeadZCalc();

   MatrixF nmat;
   Parent::getRetractionTransform(imageSlot,&nmat);
   MatrixF smat;
   Parent::getImageTransform(imageSlot,&smat);

   disableCollision();

   // See if we are pushed into a wall...
   if (getDamageState() == Enabled) {
      Point3F start, end;
      smat.getColumn(3, &start);
      nmat.getColumn(3, &end);

      RayInfo rinfo;
      if (getContainer()->castRay(start, end, sCollisionMoveMask, &rinfo)) {
         Point3F finalPoint;
         finalPoint.interpolate(start, end, rinfo.t);
         nmat.setColumn(3, finalPoint);
      }
      else
         Parent::getMuzzleTransform(imageSlot,&nmat);
   }
   else
      Parent::getMuzzleTransform(imageSlot,&nmat);

   enableCollision();

   enableHeadZCalc();
  
   *mat = nmat;
}

DisplayPose Player::calcCameraDeltaPose(GameConnection *con, const DisplayPose& inPose)
{
   // NOTE: this is intended to be similar to updateMove
   DisplayPose outPose;
   outPose.orientation = getRenderTransform().toEuler();
   outPose.position = inPose.position;

   if (con && con->getControlSchemeAbsoluteRotation())
   {
      // Pitch
      outPose.orientation.x = (inPose.orientation.x - mLastAbsolutePitch);

      // Constrain the range of mRot.x
      while (outPose.orientation.x  < -M_PI_F) 
         outPose.orientation.x += M_2PI_F;
      while (outPose.orientation.x  > M_PI_F) 
         outPose.orientation.x -= M_2PI_F;

      // Yaw

      // Rotate (heading) head or body?
      if ((isMounted() && getMountNode() == 0) || (con && !con->isFirstPerson()))
      {
         // Rotate head
         outPose.orientation.z = (inPose.orientation.z - mLastAbsoluteYaw);
      }
      else
      {
         // Rotate body
         outPose.orientation.z = (inPose.orientation.z - mLastAbsoluteYaw);
      }

      // Constrain the range of mRot.z
      while (outPose.orientation.z < 0.0f)
         outPose.orientation.z += M_2PI_F;
      while (outPose.orientation.z > M_2PI_F)
         outPose.orientation.z -= M_2PI_F;

      // Bank
      if (mDataBlock->cameraCanBank)
      {
         outPose.orientation.y = (inPose.orientation.y - mLastAbsoluteRoll);
      }

      // Constrain the range of mRot.y
      while (outPose.orientation.y > M_PI_F) 
         outPose.orientation.y -= M_2PI_F;
   }

   return outPose;
}

void Player::getRenderMuzzleTransform(U32 imageSlot,MatrixF* mat)
{
   disableHeadZCalc();

   MatrixF nmat;
   Parent::getRenderRetractionTransform(imageSlot,&nmat);
   MatrixF smat;
   Parent::getRenderImageTransform(imageSlot,&smat);

   disableCollision();

   // See if we are pushed into a wall...
   if (getDamageState() == Enabled)
   {
      Point3F start, end;
      smat.getColumn(3, &start);
      nmat.getColumn(3, &end);

      RayInfo rinfo;
      if (getContainer()->castRay(start, end, sCollisionMoveMask, &rinfo)) {
         Point3F finalPoint;
         finalPoint.interpolate(start, end, rinfo.t);
         nmat.setColumn(3, finalPoint);
      }
      else
      {
         Parent::getRenderMuzzleTransform(imageSlot,&nmat);
      }
   }
   else
   {
      Parent::getRenderMuzzleTransform(imageSlot,&nmat);
   }

   enableCollision();

   enableHeadZCalc();
  
   *mat = nmat;
}

void Player::getMuzzleVector(U32 imageSlot,VectorF* vec)
{
   MatrixF mat;
   getMuzzleTransform(imageSlot,&mat);

   GameConnection * gc = getControllingClient();
   if (gc && !gc->isAIControlled())
   {
      MountedImage& image = mMountedImageList[imageSlot];

      bool fp = gc->isFirstPerson();
      if ((fp && image.dataBlock->correctMuzzleVector) ||
         (!fp && image.dataBlock->correctMuzzleVectorTP))
      {
         disableHeadZCalc();
         if (getCorrectedAim(mat, vec))
         {
            enableHeadZCalc();
            return;
         }
         enableHeadZCalc();
      }
   }

   mat.getColumn(1,vec);
}

void Player::renderMountedImage( U32 imageSlot, TSRenderState &rstate, SceneRenderState *state )
{
   GFX->pushWorldMatrix();

   MatrixF world;

   MountedImage& image = mMountedImageList[imageSlot];
   ShapeBaseImageData& data = *image.dataBlock;
   U32 imageShapeIndex;
   if ( state->isShadowPass() )
   {
      // Force the standard image shapes for the shadow pass.
      imageShapeIndex = ShapeBaseImageData::StandardImageShape;
   }
   else
   {
      imageShapeIndex = getImageShapeIndex(image);
   }

   if ( !state->isShadowPass() && isFirstPerson() && (data.useEyeOffset || (data.useEyeNode && data.eyeMountNode[imageShapeIndex] != -1)) ) 
   {
      if (data.useEyeNode && data.eyeMountNode[imageShapeIndex] != -1)
      {
         MatrixF nmat;
         getRenderEyeBaseTransform(&nmat, mDataBlock->mountedImagesBank);
         MatrixF offsetMat = image.shapeInstance[imageShapeIndex]->mNodeTransforms[data.eyeMountNode[imageShapeIndex]];
         offsetMat.affineInverse();
         world.mul(nmat,offsetMat);
      }
      else
      {
         MatrixF nmat;
         getRenderEyeBaseTransform(&nmat, mDataBlock->mountedImagesBank);
         world.mul(nmat,data.eyeOffset);
      }

      if ( imageSlot == 0 )
      {
         MatrixF nmat;
         MatrixF smat;

         getRenderRetractionTransform(0,&nmat);         
         getRenderImageTransform(0,&smat);

         // See if we are pushed into a wall...
         Point3F start, end;
         smat.getColumn(3, &start);
         nmat.getColumn(3, &end);

         Point3F displace = (start - end) * mWeaponBackFraction;

         world.setPosition( world.getPosition() + displace );
      }
   }
   else 
   {
      MatrixF nmat;
      getRenderMountTransform( 0.0f, data.mountPoint, MatrixF::Identity, &nmat);
      world.mul(nmat,data.mountTransform[imageShapeIndex]);
   }

   GFX->setWorldMatrix( world );

   image.shapeInstance[imageShapeIndex]->animate();
   image.shapeInstance[imageShapeIndex]->render( rstate );

   // Render the first person mount image shape?
   if (!state->isShadowPass() && imageShapeIndex == ShapeBaseImageData::FirstPersonImageShape && mShapeFPInstance[imageSlot])
   {
      mShapeFPInstance[imageSlot]->animate();
      mShapeFPInstance[imageSlot]->render( rstate );
   }

   GFX->popWorldMatrix();
}

// Bot aiming code calls this frequently and will work fine without the check
// for being pushed into a wall, which shows up on profile at ~ 3% (eight bots)
void Player::getMuzzlePointAI(U32 imageSlot, Point3F* point)
{
   MatrixF nmat;
   Parent::getMuzzleTransform(imageSlot, &nmat);

   // If we are in one of the standard player animations, adjust the
   // muzzle to point in the direction we are looking.
   if (mActionAnimation.action < PlayerData::NumTableActionAnims)
   {
      MatrixF xmat;
      xmat.set(EulerF(mHead.x, 0, 0));
      MatrixF result;
      result.mul(getTransform(), xmat);
      F32 *sp = nmat, *dp = result;
      dp[3] = sp[3]; dp[7] = sp[7]; dp[11] = sp[11];
      result.getColumn(3, point);
   }
   else
      nmat.getColumn(3, point);
}

void Player::getCameraParameters(F32 *min,F32* max,Point3F* off,MatrixF* rot)
{
   if (!mControlObject.isNull() && mControlObject == getObjectMount()) {
      mControlObject->getCameraParameters(min,max,off,rot);
      return;
   }
   const Point3F& scale = getScale();
   *min = mDataBlock->cameraMinDist * scale.y;
   *max = mDataBlock->cameraMaxDist * scale.y;
   off->set(0.0f, 0.0f, 0.0f);
   rot->identity();
}


//----------------------------------------------------------------------------

Point3F Player::getVelocity() const
{
   return mVelocity;
}

F32 Player::getSpeed() const
{
   return mVelocity.len();
}

void Player::setVelocity(const VectorF& vel)
{
	AssertFatal( !mIsNaN( vel ), "Player::setVelocity() - The velocity is NaN!" );

   mVelocity = vel;
   setMaskBits(MoveMask);
}

void Player::applyImpulse(const Point3F&,const VectorF& vec)
{
	AssertFatal( !mIsNaN( vec ), "Player::applyImpulse() - The vector is NaN!" );

   // Players ignore angular velocity
   VectorF vel;
   vel.x = vec.x / getMass();
   vel.y = vec.y / getMass();
   vel.z = vec.z / getMass();

   // Make sure the impulse isn't too big
   F32 len = vel.magnitudeSafe();
   if (len > sMaxImpulseVelocity)
   {
      Point3F excess = vel * ( 1.0f - (sMaxImpulseVelocity / len ) );
      vel -= excess;
   }

   setVelocity(mVelocity + vel);
}


//----------------------------------------------------------------------------

bool Player::castRay(const Point3F &start, const Point3F &end, RayInfo* info)
{
   if (getDamageState() != Enabled)
      return false;

   // Collide against bounding box. Need at least this for the editor.
   F32 st,et,fst = 0.0f,fet = 1.0f;
   F32 *bmin = &mObjBox.minExtents.x;
   F32 *bmax = &mObjBox.maxExtents.x;
   F32 const *si = &start.x;
   F32 const *ei = &end.x;

   for (S32 i = 0; i < 3; i++) {
      if (*si < *ei) {
         if (*si > *bmax || *ei < *bmin)
            return false;
         F32 di = *ei - *si;
         st = (*si < *bmin)? (*bmin - *si) / di: 0.0f;
         et = (*ei > *bmax)? (*bmax - *si) / di: 1.0f;
      }
      else {
         if (*ei > *bmax || *si < *bmin)
            return false;
         F32 di = *ei - *si;
         st = (*si > *bmax)? (*bmax - *si) / di: 0.0f;
         et = (*ei < *bmin)? (*bmin - *si) / di: 1.0f;
      }
      if (st > fst) fst = st;
      if (et < fet) fet = et;
      if (fet < fst)
         return false;
      bmin++; bmax++;
      si++; ei++;
   }

   info->normal = start - end;
   info->normal.normalizeSafe();
   getTransform().mulV( info->normal );

   info->t = fst;
   info->object = this;
   info->point.interpolate(start,end,fst);
   info->material = 0;
   return true;
}


//----------------------------------------------------------------------------

static MatrixF IMat(1);

bool Player::buildPolyList(PolyListContext, AbstractPolyList* polyList, const Box3F&, const SphereF&)
{
   // Collision with the player is always against the player's object
   // space bounding box axis aligned in world space.
   Point3F pos;
   getTransform().getColumn(3,&pos);
   IMat.setColumn(3,pos);
   polyList->setTransform(&IMat, Point3F(1.0f,1.0f,1.0f));
   polyList->setObject(this);
   polyList->addBox(mObjBox);
   return true;
}


void Player::buildConvex(const Box3F& box, Convex* convex)
{
   if (mShapeInstance == NULL)
      return;

   // These should really come out of a pool
   mConvexList->collectGarbage();

   Box3F realBox = box;
   mWorldToObj.mul(realBox);
   realBox.minExtents.convolveInverse(mObjScale);
   realBox.maxExtents.convolveInverse(mObjScale);

   if (realBox.isOverlapped(getObjBox()) == false)
      return;

   Convex* cc = 0;
   CollisionWorkingList& wl = convex->getWorkingList();
   for (CollisionWorkingList* itr = wl.wLink.mNext; itr != &wl; itr = itr->wLink.mNext) {
      if (itr->mConvex->getType() == BoxConvexType &&
          itr->mConvex->getObject() == this) {
         cc = itr->mConvex;
         break;
      }
   }
   if (cc)
      return;

   // Create a new convex.
   BoxConvex* cp = new OrthoBoxConvex;
   mConvexList->registerObject(cp);
   convex->addToWorkingList(cp);
   cp->init(this);

   mObjBox.getCenter(&cp->mCenter);
   cp->mSize.x = mObjBox.len_x() / 2.0f;
   cp->mSize.y = mObjBox.len_y() / 2.0f;
   cp->mSize.z = mObjBox.len_z() / 2.0f;
}


//----------------------------------------------------------------------------

void Player::updateWorkingCollisionSet()
{
   // First, we need to adjust our velocity for possible acceleration.  It is assumed
   // that we will never accelerate more than 20 m/s for gravity, plus 10 m/s for
   // jetting, and an equivalent 10 m/s for jumping.  We also assume that the
   // working list is updated on a Tick basis, which means we only expand our
   // box by the possible movement in that tick.
   Point3F scaledVelocity = mVelocity * TickSec;
   F32 len    = scaledVelocity.len();
   F32 newLen = len + (10.0f * TickSec);

   // Check to see if it is actually necessary to construct the new working list,
   // or if we can use the cached version from the last query.  We use the x
   // component of the min member of the mWorkingQueryBox, which is lame, but
   // it works ok.
   bool updateSet = false;

   Box3F convexBox = mConvex.getBoundingBox(getTransform(), getScale());
   F32 l = (newLen * 1.1f) + 0.1f;  // from Convex::updateWorkingList
   const Point3F  lPoint( l, l, l );
   convexBox.minExtents -= lPoint;
   convexBox.maxExtents += lPoint;

   // Check containment
   if (mWorkingQueryBox.minExtents.x != -1e9f)
   {
      if (mWorkingQueryBox.isContained(convexBox) == false)
         // Needed region is outside the cached region.  Update it.
         updateSet = true;
   }
   else
   {
      // Must update
      updateSet = true;
   }
   // Actually perform the query, if necessary
   if (updateSet == true) {
      const Point3F  twolPoint( 2.0f * l, 2.0f * l, 2.0f * l );
      mWorkingQueryBox = convexBox;
      mWorkingQueryBox.minExtents -= twolPoint;
      mWorkingQueryBox.maxExtents += twolPoint;

      disableCollision();
      mConvex.updateWorkingList(mWorkingQueryBox,
         isGhost() ? sClientCollisionContactMask : sServerCollisionContactMask);
      enableCollision();
   }
}


//----------------------------------------------------------------------------

void Player::writePacketData(GameConnection *connection, BitStream *stream)
{
   Parent::writePacketData(connection, stream);

   stream->writeInt(mState,NumStateBits);
   if (stream->writeFlag(mState == RecoverState))
      stream->writeInt(mRecoverTicks,PlayerData::RecoverDelayBits);
   if (stream->writeFlag(mJumpDelay > 0))
      stream->writeInt(mJumpDelay,PlayerData::JumpDelayBits);

   Point3F pos;
   getTransform().getColumn(3,&pos);
   if (stream->writeFlag(!isMounted())) {
      // Will get position from mount
      stream->setCompressionPoint(pos);
      stream->write(pos.x);
      stream->write(pos.y);
      stream->write(pos.z);
      stream->write(mVelocity.x);
      stream->write(mVelocity.y);
      stream->write(mVelocity.z);
      stream->writeInt(mJumpSurfaceLastContact > 15 ? 15 : mJumpSurfaceLastContact, 4);

      if (stream->writeFlag(!mAllowSprinting || !mAllowCrouching || !mAllowProne || !mAllowJumping || !mAllowJetJumping || !mAllowSwimming))
      {
         stream->writeFlag(mAllowJumping);
         stream->writeFlag(mAllowJetJumping);
         stream->writeFlag(mAllowSprinting);
         stream->writeFlag(mAllowCrouching);
         stream->writeFlag(mAllowProne);
         stream->writeFlag(mAllowSwimming);
      }
   }
   stream->write(mHead.x);
   if(stream->writeFlag(mDataBlock->cameraCanBank))
   {
      // Include mHead.y to allow for camera banking
      stream->write(mHead.y);
   }
   stream->write(mHead.z);
   stream->write(mRot.z);

   if (mControlObject) {
      S32 gIndex = connection->getGhostIndex(mControlObject);
      if (stream->writeFlag(gIndex != -1)) {
         stream->writeInt(gIndex,NetConnection::GhostIdBitSize);
         mControlObject->writePacketData(connection, stream);
      }
   }
   else
      stream->writeFlag(false);
}


void Player::readPacketData(GameConnection *connection, BitStream *stream)
{
   Parent::readPacketData(connection, stream);

   mState = (ActionState)stream->readInt(NumStateBits);
   if (stream->readFlag())
      mRecoverTicks = stream->readInt(PlayerData::RecoverDelayBits);
   if (stream->readFlag())
      mJumpDelay = stream->readInt(PlayerData::JumpDelayBits);
   else
      mJumpDelay = 0;

   Point3F pos,rot;
   if (stream->readFlag()) {
      // Only written if we are not mounted
      stream->read(&pos.x);
      stream->read(&pos.y);
      stream->read(&pos.z);
      stream->read(&mVelocity.x);
      stream->read(&mVelocity.y);
      stream->read(&mVelocity.z);
      stream->setCompressionPoint(pos);
      delta.pos = pos;
      mJumpSurfaceLastContact = stream->readInt(4);

      if (stream->readFlag())
      {
         mAllowJumping = stream->readFlag();
         mAllowJetJumping = stream->readFlag();
         mAllowSprinting = stream->readFlag();
         mAllowCrouching = stream->readFlag();
         mAllowProne = stream->readFlag();
         mAllowSwimming = stream->readFlag();
      }
      else
      {
         mAllowJumping = true;
         mAllowJetJumping = true;
         mAllowSprinting = true;
         mAllowCrouching = true;
         mAllowProne = true;
         mAllowSwimming = true;
      }
   }
   else
      pos = delta.pos;
   stream->read(&mHead.x);
   if(stream->readFlag())
   {
      // Include mHead.y to allow for camera banking
      stream->read(&mHead.y);
   }
   stream->read(&mHead.z);
   stream->read(&rot.z);
   rot.x = rot.y = 0;
   setPosition(pos,rot);
   delta.head = mHead;
   delta.rot = rot;

   if (stream->readFlag()) {
      S32 gIndex = stream->readInt(NetConnection::GhostIdBitSize);
      ShapeBase* obj = static_cast<ShapeBase*>(connection->resolveGhost(gIndex));
      setControlObject(obj);
      obj->readPacketData(connection, stream);
   }
   else
      setControlObject(0);
}

U32 Player::packUpdate(NetConnection *con, U32 mask, BitStream *stream)
{
   U32 retMask = Parent::packUpdate(con, mask, stream);

   if (stream->writeFlag((mask & ImpactMask) && !(mask & InitialUpdateMask)))
      stream->writeInt(mImpactSound, PlayerData::ImpactBits);

   if (stream->writeFlag(mask & ActionMask &&
         mActionAnimation.action != PlayerData::NullAnimation &&
         mActionAnimation.action >= PlayerData::NumTableActionAnims)) {
      stream->writeInt(mActionAnimation.action,PlayerData::ActionAnimBits);
      stream->writeFlag(mActionAnimation.holdAtEnd);
      stream->writeFlag(mActionAnimation.atEnd);
      stream->writeFlag(mActionAnimation.firstPerson);
      if (!mActionAnimation.atEnd) {
         // If somewhere in middle on initial update, must send position-
         F32   where = mShapeInstance->getPos(mActionAnimation.thread);
         if (stream->writeFlag((mask & InitialUpdateMask) != 0 && where > 0))
            stream->writeSignedFloat(where, 6);
      }
   }

   if (stream->writeFlag(mask & ActionMask &&
         mArmAnimation.action != PlayerData::NullAnimation &&
         (!(mask & InitialUpdateMask) ||
         mArmAnimation.action != mDataBlock->lookAction))) {
      stream->writeInt(mArmAnimation.action,PlayerData::ActionAnimBits);
   }

   // The rest of the data is part of the control object packet update.
   // If we're controlled by this client, we don't need to send it.
   // we only need to send it if this is the initial update - in that case,
   // the client won't know this is the control object yet.
   if(stream->writeFlag(getControllingClient() == con && !(mask & InitialUpdateMask)))
      return(retMask);

   if (stream->writeFlag(mask & MoveMask))
   {
      stream->writeFlag(mFalling);
<<<<<<< HEAD

      stream->writeFlag(mSwimming);
      stream->writeFlag(mJetting);  
      stream->writeInt(mPose, NumPoseBits);
	  
=======
//< ZOD: https://www.garagegames.com/community/resources/view/22501
      stream->writeFlag(mSwimming);
      stream->writeFlag(mJetting);
      stream->writeInt(mPose, NumPoseBits);
//> ZOD: End addition
>>>>>>> 0fccbc99
      stream->writeInt(mState,NumStateBits);
      if (stream->writeFlag(mState == RecoverState))
         stream->writeInt(mRecoverTicks,PlayerData::RecoverDelayBits);

      Point3F pos;
      getTransform().getColumn(3,&pos);
      stream->writeCompressedPoint(pos);
      F32 len = mVelocity.len();
      if(stream->writeFlag(len > 0.02f))
      {
         Point3F outVel = mVelocity;
         outVel *= 1.0f/len;
         stream->writeNormalVector(outVel, 10);
         len *= 32.0f;  // 5 bits of fraction
         if(len > 8191)
            len = 8191;
         stream->writeInt((S32)len, 13);
      }
      stream->writeFloat(mRot.z / M_2PI_F, 7);
      stream->writeSignedFloat(mHead.x / (mDataBlock->maxLookAngle - mDataBlock->minLookAngle), 6);
      stream->writeSignedFloat(mHead.z / mDataBlock->maxFreelookAngle, 6);
      delta.move.pack(stream);
      stream->writeFlag(!(mask & NoWarpMask));
   }
   // Ghost need energy to predict reliably
   if (mDataBlock->maxEnergy > 0.f)
      stream->writeFloat(getEnergyLevel() / mDataBlock->maxEnergy, EnergyLevelBits);
   else
      stream->writeFloat(0.f, EnergyLevelBits);
   return retMask;
}

void Player::unpackUpdate(NetConnection *con, BitStream *stream)
{
   Parent::unpackUpdate(con,stream);

   if (stream->readFlag())
      mImpactSound = stream->readInt(PlayerData::ImpactBits);

   // Server specified action animation
   if (stream->readFlag()) {
      U32 action = stream->readInt(PlayerData::ActionAnimBits);
      bool hold = stream->readFlag();
      bool atEnd = stream->readFlag();
      bool fsp = stream->readFlag();

      F32   animPos = -1.0f;
      if (!atEnd && stream->readFlag())
         animPos = stream->readSignedFloat(6);

      if (isProperlyAdded()) {
         setActionThread(action,true,hold,true,fsp);
         bool  inDeath = inDeathAnim();
         if (atEnd)
         {
            mShapeInstance->clearTransition(mActionAnimation.thread);
            mShapeInstance->setPos(mActionAnimation.thread,
                                   mActionAnimation.forward? 1: 0);
            if (inDeath)
               mDeath.lastPos = 1.0f;
         }
         else if (animPos > 0) {
            mShapeInstance->setPos(mActionAnimation.thread, animPos);
            if (inDeath)
               mDeath.lastPos = animPos;
         }

         // mMountPending suppresses tickDelay countdown so players will sit until
         // their mount, or another animation, comes through (or 13 seconds elapses).
         mMountPending = (S32) (inSittingAnim() ? sMountPendingTickWait : 0);
      }
      else {
         mActionAnimation.action = action;
         mActionAnimation.holdAtEnd = hold;
         mActionAnimation.atEnd = atEnd;
         mActionAnimation.firstPerson = fsp;
      }
   }

   // Server specified arm animation
   if (stream->readFlag()) {
      U32 action = stream->readInt(PlayerData::ActionAnimBits);
      if (isProperlyAdded())
         setArmThread(action);
      else
         mArmAnimation.action = action;
   }

   // Done if controlled by client ( and not initial update )
   if(stream->readFlag())
      return;

   // MoveMask
   if (stream->readFlag()) {
      mPredictionCount = sMaxPredictionTicks;
      mFalling = stream->readFlag();
<<<<<<< HEAD
 
      mSwimming = stream->readFlag();
      mJetting = stream->readFlag();  
      mPose = (Pose)(stream->readInt(NumPoseBits)); 
	  
=======
//< ZOD: https://www.garagegames.com/community/resources/view/22501
        mSwimming = stream->readFlag();
        mJetting = stream->readFlag();
        mPose = (Pose)(stream->readInt(NumPoseBits));
//> ZOD: End addition
>>>>>>> 0fccbc99
      ActionState actionState = (ActionState)stream->readInt(NumStateBits);
      if (stream->readFlag()) {
         mRecoverTicks = stream->readInt(PlayerData::RecoverDelayBits);
         setState(actionState, mRecoverTicks);
      }
      else
         setState(actionState);

      Point3F pos,rot;
      stream->readCompressedPoint(&pos);
      F32 speed = mVelocity.len();
      if(stream->readFlag())
      {
         stream->readNormalVector(&mVelocity, 10);
         mVelocity *= stream->readInt(13) / 32.0f;
      }
      else
      {
         mVelocity.set(0.0f, 0.0f, 0.0f);
      }
      
      rot.y = rot.x = 0.0f;
      rot.z = stream->readFloat(7) * M_2PI_F;
      mHead.x = stream->readSignedFloat(6) * (mDataBlock->maxLookAngle - mDataBlock->minLookAngle);
      mHead.z = stream->readSignedFloat(6) * mDataBlock->maxFreelookAngle;
      delta.move.unpack(stream);

      delta.head = mHead;
      delta.headVec.set(0.0f, 0.0f, 0.0f);

      if (stream->readFlag() && isProperlyAdded())
      {
         // Determine number of ticks to warp based on the average
         // of the client and server velocities.
         delta.warpOffset = pos - delta.pos;
         F32 as = (speed + mVelocity.len()) * 0.5f * TickSec;
         F32 dt = (as > 0.00001f) ? delta.warpOffset.len() / as: sMaxWarpTicks;
         delta.warpTicks = (S32)((dt > sMinWarpTicks) ? getMax(mFloor(dt + 0.5f), 1.0f) : 0.0f);

         if (delta.warpTicks)
         {
            // Setup the warp to start on the next tick.
            if (delta.warpTicks > sMaxWarpTicks)
               delta.warpTicks = sMaxWarpTicks;
            delta.warpOffset /= (F32)delta.warpTicks;

            delta.rotOffset = rot - delta.rot;

            // Ignore small rotation differences
            if (mFabs(delta.rotOffset.z) < 0.001f)
               delta.rotOffset.z = 0;

            // Wrap rotation to +/-PI
            if(delta.rotOffset.z < - M_PI_F)
               delta.rotOffset.z += M_2PI_F;
            else if(delta.rotOffset.z > M_PI_F)
               delta.rotOffset.z -= M_2PI_F;

            delta.rotOffset /= (F32)delta.warpTicks;
         }
         else
         {
            // Going to skip the warp, server and client are real close.
            // Adjust the frame interpolation to move smoothly to the
            // new position within the current tick.
            Point3F cp = delta.pos + delta.posVec * delta.dt;
            if (delta.dt == 0) 
            {
               delta.posVec.set(0.0f, 0.0f, 0.0f);
               delta.rotVec.set(0.0f, 0.0f, 0.0f);
            }
            else
            {
               F32 dti = 1.0f / delta.dt;
               delta.posVec = (cp - pos) * dti;
               delta.rotVec.z = mRot.z - rot.z;

               if(delta.rotVec.z > M_PI_F)
                  delta.rotVec.z -= M_2PI_F;
               else if(delta.rotVec.z < -M_PI_F)
                  delta.rotVec.z += M_2PI_F;

               delta.rotVec.z *= dti;
            }
            delta.pos = pos;
            delta.rot = rot;
            setPosition(pos,rot);
         }
      }
      else 
      {
         // Set the player to the server position
         delta.pos = pos;
         delta.rot = rot;
         delta.posVec.set(0.0f, 0.0f, 0.0f);
         delta.rotVec.set(0.0f, 0.0f, 0.0f);
         delta.warpTicks = 0;
         delta.dt = 0.0f;
         setPosition(pos,rot);
      }
   }
   F32 energy = stream->readFloat(EnergyLevelBits) * mDataBlock->maxEnergy;
   setEnergyLevel(energy);
}


//----------------------------------------------------------------------------
DefineEngineMethod( Player, getPose, const char*, (),,
   "@brief Get the name of the player's current pose.\n\n"

   "The pose is one of the following:\n\n<ul>"
   "<li>Stand - Standard movement pose.</li>"
   "<li>Sprint - Sprinting pose.</li>"
   "<li>Crouch - Crouch pose.</li>"
   "<li>Prone - Prone pose.</li>"
   "<li>Swim - Swimming pose.</li></ul>\n"

   "@return The current pose; one of: \"Stand\", \"Sprint\", \"Crouch\", \"Prone\", \"Swim\"\n" )
{
   return object->getPoseName();
}

DefineEngineMethod( Player, allowAllPoses, void, (),,
   "@brief Allow all poses a chance to occur.\n\n"
   "This method resets any poses that have manually been blocked from occuring.  "
   "This includes the regular pose states such as sprinting, crouch, being prone "
   "and swimming.  It also includes being able to jump and jet jump.  While this "
   "is allowing these poses to occur it doesn't mean that they all can due to other "
   "conditions.  We're just not manually blocking them from being allowed.\n"
   "@see allowJumping()\n"
   "@see allowJetJumping()\n"
   "@see allowSprinting()\n"
   "@see allowCrouching()\n"
   "@see allowProne()\n"
   "@see allowSwimming()\n" )
{
   object->allowAllPoses();
}

DefineEngineMethod( Player, allowJumping, void, (bool state),,
   "@brief Set if the Player is allowed to jump.\n\n"
   "The default is to allow jumping unless there are other environmental concerns "
   "that prevent it.  This method is mainly used to explicitly disallow jumping "
   "at any time.\n"
   "@param state Set to true to allow jumping, false to disable it.\n"
   "@see allowAllPoses()\n" )
{
   object->allowJumping(state);
}

DefineEngineMethod( Player, allowJetJumping, void, (bool state),,
   "@brief Set if the Player is allowed to jet jump.\n\n"
   "The default is to allow jet jumping unless there are other environmental concerns "
   "that prevent it.  This method is mainly used to explicitly disallow jet jumping "
   "at any time.\n"
   "@param state Set to true to allow jet jumping, false to disable it.\n"
   "@see allowAllPoses()\n" )
{
   object->allowJetJumping(state);
}

DefineEngineMethod( Player, allowSprinting, void, (bool state),,
   "@brief Set if the Player is allowed to sprint.\n\n"
   "The default is to allow sprinting unless there are other environmental concerns "
   "that prevent it.  This method is mainly used to explicitly disallow sprinting "
   "at any time.\n"
   "@param state Set to true to allow sprinting, false to disable it.\n"
   "@see allowAllPoses()\n" )
{
   object->allowSprinting(state);
}

DefineEngineMethod( Player, allowCrouching, void, (bool state),,
   "@brief Set if the Player is allowed to crouch.\n\n"
   "The default is to allow crouching unless there are other environmental concerns "
   "that prevent it.  This method is mainly used to explicitly disallow crouching "
   "at any time.\n"
   "@param state Set to true to allow crouching, false to disable it.\n"
   "@see allowAllPoses()\n" )
{
   object->allowCrouching(state);
}

DefineEngineMethod( Player, allowProne, void, (bool state),,
   "@brief Set if the Player is allowed to go prone.\n\n"
   "The default is to allow being prone unless there are other environmental concerns "
   "that prevent it.  This method is mainly used to explicitly disallow going prone "
   "at any time.\n"
   "@param state Set to true to allow being prone, false to disable it.\n"
   "@see allowAllPoses()\n" )
{
   object->allowProne(state);
}

DefineEngineMethod( Player, allowSwimming, void, (bool state),,
   "@brief Set if the Player is allowed to swim.\n\n"
   "The default is to allow swimming unless there are other environmental concerns "
   "that prevent it.  This method is mainly used to explicitly disallow swimming "
   "at any time.\n"
   "@param state Set to true to allow swimming, false to disable it.\n"
   "@see allowAllPoses()\n" )
{
   object->allowSwimming(state);
}

//----------------------------------------------------------------------------

DefineEngineMethod( Player, getState, const char*, (),,
   "@brief Get the name of the player's current state.\n\n"

   "The state is one of the following:\n\n<ul>"
   "<li>Dead - The Player is dead.</li>"
   "<li>Mounted - The Player is mounted to an object such as a vehicle.</li>"
   "<li>Move - The Player is free to move.  The usual state.</li>"
   "<li>Recover - The Player is recovering from a fall.  See PlayerData::recoverDelay.</li></ul>\n"

   "@return The current state; one of: \"Dead\", \"Mounted\", \"Move\", \"Recover\"\n" )
{
   return object->getStateName();
}

DefineEngineMethod( Player, getDamageLocation, const char*, ( Point3F pos ),,
   "@brief Get the named damage location and modifier for a given world position.\n\n"

   "the Player object can simulate different hit locations based on a pre-defined set "
   "of PlayerData defined percentages.  These hit percentages divide up the Player's "
   "bounding box into different regions.  The diagram below demonstrates how the various "
   "PlayerData properties split up the bounding volume:\n\n"

   "<img src=\"images/player_damageloc.png\">\n\n"

   "While you may pass in any world position and getDamageLocation() will provide a best-fit "
   "location, you should be aware that this can produce some interesting results.  For example, "
   "any position that is above PlayerData::boxHeadPercentage will be considered a 'head' hit, even "
   "if the world position is high in the sky.  Therefore it may be wise to keep the passed in point "
   "to somewhere on the surface of, or within, the Player's bounding volume.\n\n"

   "@note This method will not return an accurate location when the player is "
   "prone or swimming.\n\n"

   "@param pos A world position for which to retrieve a body region on this player.\n"

   "@return a string containing two words (space separated strings), where the "
   "first is a location and the second is a modifier.\n\n"

   "Posible locations:<ul>"
   "<li>head</li>"
   "<li>torso</li>"
   "<li>legs</li></ul>\n"

   "Head modifiers:<ul>"
   "<li>left_back</li>"
   "<li>middle_back</li>"
   "<li>right_back</li>"
   "<li>left_middle</li>"
   "<li>middle_middle</li>"
   "<li>right_middle</li>"
   "<li>left_front</li>"
   "<li>middle_front</li>"
   "<li>right_front</li></ul>\n"

   "Legs/Torso modifiers:<ul>"
   "<li>front_left</li>"
   "<li>front_right</li>"
   "<li>back_left</li>"
   "<li>back_right</li></ul>\n"

   "@see PlayerData::boxHeadPercentage\n"
   "@see PlayerData::boxHeadFrontPercentage\n"
   "@see PlayerData::boxHeadBackPercentage\n"
   "@see PlayerData::boxHeadLeftPercentage\n"
   "@see PlayerData::boxHeadRightPercentage\n"
   "@see PlayerData::boxTorsoPercentage\n"
   )
{
   const char *buffer1;
   const char *buffer2;

   object->getDamageLocation(pos, buffer1, buffer2);

   static const U32 bufSize = 128;
   char *buff = Con::getReturnBuffer(bufSize);
   dSprintf(buff, bufSize, "%s %s", buffer1, buffer2);
   return buff;
}

DefineEngineMethod( Player, setArmThread, bool, ( const char* name ),,
   "@brief Set the sequence that controls the player's arms (dynamically adjusted "
   "to match look direction).\n\n"
   "@param name Name of the sequence to play on the player's arms.\n"
   "@return true if successful, false if failed.\n"
   "@note By default the 'look' sequence is used, if available.\n")
{
   return object->setArmThread( name );
}

DefineEngineMethod( Player, setActionThread, bool, ( const char* name, bool hold, bool fsp ), ( false, true ),
   "@brief Set the main action sequence to play for this player.\n\n"
   "@param name Name of the action sequence to set\n"
   "@param hold Set to false to get a callback on the datablock when the sequence ends (PlayerData::animationDone()).  "
   "When set to true no callback is made.\n"
   "@param fsp True if first person and none of the spine nodes in the shape should animate.  False will allow the shape's "
   "spine nodes to animate.\n"
   "@return True if succesful, false if failed\n"
   
   "@note The spine nodes for the Player's shape are named as follows:\n\n<ul>"
   "<li>Bip01 Pelvis</li>"
   "<li>Bip01 Spine</li>"
   "<li>Bip01 Spine1</li>"
   "<li>Bip01 Spine2</li>"
   "<li>Bip01 Neck</li>"
   "<li>Bip01 Head</li></ul>\n\n"
   
   "You cannot use setActionThread() to have the Player play one of the motion "
   "determined action animation sequences.  These sequences are chosen based on how "
   "the Player moves and the Player's current pose.  The names of these sequences are:\n\n<ul>"
   "<li>root</li>"
   "<li>run</li>"
   "<li>side</li>"
   "<li>side_right</li>"
   "<li>crouch_root</li>"
   "<li>crouch_forward</li>"
   "<li>crouch_backward</li>"
   "<li>crouch_side</li>"
   "<li>crouch_right</li>"
   "<li>prone_root</li>"
   "<li>prone_forward</li>"
   "<li>prone_backward</li>"
   "<li>swim_root</li>"
   "<li>swim_forward</li>"
   "<li>swim_backward</li>"
   "<li>swim_left</li>"
   "<li>swim_right</li>"
   "<li>fall</li>"
   "<li>jump</li>"
   "<li>standjump</li>"
   "<li>land</li>"
   "<li>jet</li></ul>\n\n"
   
   "If the player moves in any direction then the animation sequence set using this "
   "method will be cancelled and the chosen mation-based sequence will take over.  This makes "
   "great for times when the Player cannot move, such as when mounted, or when it doesn't matter "
   "if the action sequence changes, such as waving and saluting.\n"
   
   "@tsexample\n"
      "// Place the player in a sitting position after being mounted\n"
      "%player.setActionThread( \"sitting\", true, true );\n"
	"@endtsexample\n")
{
   return object->setActionThread( name, hold, true, fsp);
}

DefineEngineMethod( Player, setControlObject, bool, ( ShapeBase* obj ),,
   "@brief Set the object to be controlled by this player\n\n"

   "It is possible to have the moves sent to the Player object from the "
   "GameConnection to be passed along to another object.  This happens, for example "
   "when a player is mounted to a vehicle.  The move commands pass through the Player "
   "and on to the vehicle (while the player remains stationary within the vehicle).  "
   "With setControlObject() you can have the Player pass along its moves to any object.  "
   "One possible use is for a player to move a remote controlled vehicle.  In this case "
   "the player does not mount the vehicle directly, but still wants to be able to control it.\n"

   "@param obj Object to control with this player\n"
   "@return True if the object is valid, false if not\n"

   "@see getControlObject()\n"
   "@see clearControlObject()\n"
   "@see GameConnection::setControlObject()")
{
   if (obj) {
      object->setControlObject(obj);
      return true;
   }
   else
      object->setControlObject(0);
   return false;
}

DefineEngineMethod( Player, getControlObject, S32, (),,
   "@brief Get the current object we are controlling.\n\n"
   "@return ID of the ShapeBase object we control, or 0 if not controlling an "
   "object.\n"
   "@see setControlObject()\n"
   "@see clearControlObject()")
{
   ShapeBase* controlObject = object->getControlObject();
   return controlObject ? controlObject->getId(): 0;
}

DefineEngineMethod( Player, clearControlObject, void, (),,
   "@brief Clears the player's current control object.\n\n"
   "Returns control to the player. This internally calls "
   "Player::setControlObject(0).\n"
   "@tsexample\n"
		"%player.clearControlObject();\n"
      "echo(%player.getControlObject()); //<-- Returns 0, player assumes control\n"
      "%player.setControlObject(%vehicle);\n"
      "echo(%player.getControlObject()); //<-- Returns %vehicle, player controls the vehicle now.\n"
	"@endtsexample\n"
   "@note If the player does not have a control object, the player will receive all moves "
   "from its GameConnection.  If you're looking to remove control from the player itself "
   "(i.e. stop sending moves to the player) use GameConnection::setControlObject() to transfer "
   "control to another object, such as a camera.\n"
   "@see setControlObject()\n"
   "@see getControlObject()\n"
   "@see GameConnection::setControlObject()\n")
{
   object->setControlObject(0);
}

DefineEngineMethod( Player, checkDismountPoint, bool, ( Point3F oldPos, Point3F pos ),,
   "@brief Check if it is safe to dismount at this position.\n\n"

   "Internally this method casts a ray from oldPos to pos to determine if it hits the "
   "terrain, an interior object, a water object, another player, a static shape, "
   "a vehicle (exluding the one currently mounted), or physical zone.  If this ray "
   "is in the clear, then the player's bounding box is also checked for a collision at "
   "the pos position.  If this displaced bounding box is also in the clear, then "
   "checkDismountPoint() returns true.\n"

   "@param oldPos The player's current position\n"
   "@param pos The dismount position to check\n"
   "@return True if the dismount position is clear, false if not\n"
   
   "@note The player must be already mounted for this method to not assert.\n")
{
   MatrixF oldPosMat(true);
   oldPosMat.setColumn(3, oldPos);
   MatrixF posMat(true);
   posMat.setColumn(3, pos);
   return object->checkDismountPosition(oldPosMat, posMat);
}

DefineEngineMethod( Player, getNumDeathAnimations, S32, ( ),,
   "@brief Get the number of death animations available to this player.\n\n"
   "Death animations are assumed to be named death1-N using consecutive indices." )
{
   S32 count = 0;
   const PlayerData * db = dynamic_cast<PlayerData*>( object->getDataBlock() );
   if ( db )
   {

      for ( S32 i = 0; i < db->actionCount; i++ )
         if ( db->actionList[i].death )
            count++;
   }
   return count;
}

//----------------------------------------------------------------------------
void Player::consoleInit()
{
   Con::addVariable("$player::renderMyPlayer",TypeBool, &sRenderMyPlayer,
      "@brief Determines if the player is rendered or not.\n\n"
      "Used on the client side to disable the rendering of all Player objects.  This is "
      "mainly for the tools or debugging.\n"
	   "@ingroup GameObjects\n");
   Con::addVariable("$player::renderMyItems",TypeBool, &sRenderMyItems,
      "@brief Determines if mounted shapes are rendered or not.\n\n"
      "Used on the client side to disable the rendering of all Player mounted objects.  This is "
      "mainly used for the tools or debugging.\n"
	   "@ingroup GameObjects\n");
   Con::addVariable("$player::renderCollision", TypeBool, &sRenderPlayerCollision, 
      "@brief Determines if the player's collision mesh should be rendered.\n\n"
      "This is mainly used for the tools and debugging.\n"
	   "@ingroup GameObjects\n");

   Con::addVariable("$player::minWarpTicks",TypeF32,&sMinWarpTicks, 
      "@brief Fraction of tick at which instant warp occures on the client.\n\n"
	   "@ingroup GameObjects\n");
   Con::addVariable("$player::maxWarpTicks",TypeS32,&sMaxWarpTicks, 
      "@brief When a warp needs to occur due to the client being too far off from the server, this is the "
      "maximum number of ticks we'll allow the client to warp to catch up.\n\n"
	   "@ingroup GameObjects\n");
   Con::addVariable("$player::maxPredictionTicks",TypeS32,&sMaxPredictionTicks, 
      "@brief Maximum number of ticks to predict on the client from the last known move obtained from the server.\n\n"
	   "@ingroup GameObjects\n");

   Con::addVariable("$player::maxImpulseVelocity", TypeF32, &sMaxImpulseVelocity, 
      "@brief The maximum velocity allowed due to a single impulse.\n\n"
	   "@ingroup GameObjects\n");

   // Move triggers
   Con::addVariable("$player::jumpTrigger", TypeS32, &sJumpTrigger, 
      "@brief The move trigger index used for player jumping.\n\n"
	   "@ingroup GameObjects\n");
   Con::addVariable("$player::crouchTrigger", TypeS32, &sCrouchTrigger, 
      "@brief The move trigger index used for player crouching.\n\n"
	   "@ingroup GameObjects\n");
   Con::addVariable("$player::proneTrigger", TypeS32, &sProneTrigger, 
      "@brief The move trigger index used for player prone pose.\n\n"
	   "@ingroup GameObjects\n");
   Con::addVariable("$player::sprintTrigger", TypeS32, &sSprintTrigger, 
      "@brief The move trigger index used for player sprinting.\n\n"
	   "@ingroup GameObjects\n");
   Con::addVariable("$player::imageTrigger0", TypeS32, &sImageTrigger0, 
      "@brief The move trigger index used to trigger mounted image 0.\n\n"
	   "@ingroup GameObjects\n");
   Con::addVariable("$player::imageTrigger1", TypeS32, &sImageTrigger1, 
      "@brief The move trigger index used to trigger mounted image 1 or alternate fire "
      "on mounted image 0.\n\n"
	   "@ingroup GameObjects\n");
   Con::addVariable("$player::jumpJetTrigger", TypeS32, &sJumpJetTrigger, 
      "@brief The move trigger index used for player jump jetting.\n\n"
	   "@ingroup GameObjects\n");
   Con::addVariable("$player::vehicleDismountTrigger", TypeS32, &sVehicleDismountTrigger, 
      "@brief The move trigger index used to dismount player.\n\n"
	   "@ingroup GameObjects\n");

   // ExtendedMove support
   Con::addVariable("$player::extendedMoveHeadPosRotIndex", TypeS32, &smExtendedMoveHeadPosRotIndex, 
      "@brief The ExtendedMove position/rotation index used for head movements.\n\n"
	   "@ingroup GameObjects\n");
}

//--------------------------------------------------------------------------
void Player::calcClassRenderData()
{
   Parent::calcClassRenderData();

   // If nothing is mounted do not perform the calculations below.  Otherwise,
   // we'll end up with a bad ray cast as both nmat and smat will be the
   // Player's transform.
   MountedImage& image = mMountedImageList[0];
   if (!image.dataBlock)
   {
      mWeaponBackFraction = 0.0f;
      return;
   }

   disableCollision();
   MatrixF nmat;
   MatrixF smat;
   Parent::getRetractionTransform(0,&nmat);
   Parent::getImageTransform(0, &smat);

   // See if we are pushed into a wall...
   Point3F start, end;
   smat.getColumn(3, &start);
   nmat.getColumn(3, &end);

   RayInfo rinfo;
   if (getContainer()->castRay(start, end, sCollisionMoveMask & ~(WaterObjectType|PhysicalZoneObjectType|MarkerObjectType), &rinfo)) {
      if (rinfo.t < 1.0f)
         mWeaponBackFraction = 1.0f - rinfo.t;
      else
         mWeaponBackFraction = 0.0f;
   } else {
      mWeaponBackFraction = 0.0f;
   }
   enableCollision();
}

//-----------------------------------------------------------------------------

void Player::playFootstepSound( bool triggeredLeft, Material* contactMaterial, SceneObject* contactObject )
{
   MatrixF footMat = getTransform();
   if( mWaterCoverage > 0.0 )
   {
      // Treading water.

      if ( mWaterCoverage < mDataBlock->footSplashHeight )
         SFX->playOnce( mDataBlock->sound[ PlayerData::FootShallowSplash ], &footMat );
      else
      {
         if ( mWaterCoverage < 1.0 )
            SFX->playOnce( mDataBlock->sound[ PlayerData::FootWading ], &footMat );
         else
         {
            if ( triggeredLeft )
            {
               SFX->playOnce( mDataBlock->sound[ PlayerData::FootUnderWater ], &footMat );
               SFX->playOnce( mDataBlock->sound[ PlayerData::FootBubbles ], &footMat );
            }
         }
      }
   }
   else if( contactMaterial && contactMaterial->mFootstepSoundCustom )
   {
      // Footstep sound defined on material.

      SFX->playOnce( contactMaterial->mFootstepSoundCustom, &footMat );
   }
   else
   {
      // Play default sound.

      S32 sound = -1;
      if (contactMaterial && (contactMaterial->mImpactSoundId>-1 && contactMaterial->mImpactSoundId<PlayerData::MaxSoundOffsets))
         sound = contactMaterial->mFootstepSoundId;
      else if( contactObject && contactObject->getTypeMask() & VehicleObjectType )
         sound = 2;

      if (sound>=0)
         SFX->playOnce(mDataBlock->sound[sound], &footMat);
   }
}

void Player:: playImpactSound()
{
   if( mWaterCoverage == 0.0f )
   {
      Point3F pos;
      RayInfo rInfo;
      MatrixF mat = getTransform();
      mat.mulP(Point3F(mDataBlock->decalOffset,0.0f,0.0f), &pos);

      if( gClientContainer.castRay( Point3F( pos.x, pos.y, pos.z + 0.01f ),
                                    Point3F( pos.x, pos.y, pos.z - 2.0f ),
                                    STATIC_COLLISION_TYPEMASK | VehicleObjectType,
                                    &rInfo ) )
      {
         Material* material = ( rInfo.material ? dynamic_cast< Material* >( rInfo.material->getMaterial() ) : 0 );

         if( material && material->mImpactSoundCustom )
            SFX->playOnce( material->mImpactSoundCustom, &getTransform() );
         else
         {
            S32 sound = -1;
            if (material && (material->mImpactSoundId>-1 && material->mImpactSoundId<PlayerData::MaxSoundOffsets))
               sound = material->mImpactSoundId;
            else if( rInfo.object->getTypeMask() & VehicleObjectType )
               sound = 2; // Play metal;

            if (sound >= 0)
               SFX->playOnce(mDataBlock->sound[PlayerData::ImpactStart + sound], &getTransform());
         }
      }
   }

   mImpactSound = 0;
}

//--------------------------------------------------------------------------
// Update splash
//--------------------------------------------------------------------------

void Player::updateSplash()
{
   F32 speed = getVelocity().len();
   if( speed < mDataBlock->splashVelocity || isMounted() ) return;

   Point3F curPos = getPosition();

   if ( curPos.equal( mLastPos ) )
      return;

   if (pointInWater( curPos )) {
      if (!pointInWater( mLastPos )) {
         Point3F norm = getVelocity();
         norm.normalize();

         // make sure player is moving vertically at good pace before playing splash
         F32 splashAng = mDataBlock->splashAngle / 360.0;
         if( mDot( norm, Point3F(0.0, 0.0, -1.0) ) < splashAng )
            return;


         RayInfo rInfo;
         if (gClientContainer.castRay(mLastPos, curPos,
               WaterObjectType, &rInfo)) {
            createSplash( rInfo.point, speed );
            mBubbleEmitterTime = 0.0;
         }

      }
   }
}


//--------------------------------------------------------------------------

void Player::updateFroth( F32 dt )
{
   // update bubbles
   Point3F moveDir = getVelocity();
   mBubbleEmitterTime += dt;

   if (mBubbleEmitterTime < mDataBlock->bubbleEmitTime) {
      if (mSplashEmitter[PlayerData::BUBBLE_EMITTER]) {
         Point3F emissionPoint = getRenderPosition();
         U32 emitNum = PlayerData::BUBBLE_EMITTER;
         mSplashEmitter[emitNum]->emitParticles(mLastPos, emissionPoint,
            Point3F( 0.0, 0.0, 1.0 ), moveDir, (U32)(dt * 1000.0));
      }
   }

   Point3F contactPoint;
   if (!collidingWithWater(contactPoint)) {
      mLastWaterPos = mLastPos;
      return;
   }

   F32 speed = moveDir.len();
   if ( speed < mDataBlock->splashVelEpsilon ) 
      speed = 0.0;

   U32 emitRate = (U32) (speed * mDataBlock->splashFreqMod * dt);

   // If we're in the water, swimming, but not
   // moving, then lets emit some particles because
   // we're treading water.  
   if ( mSwimming && speed == 0.0 )
   {
      emitRate = (U32) (2.0f * mDataBlock->splashFreqMod * dt);
   }   

   U32 i;
   for ( i=0; i<PlayerData::BUBBLE_EMITTER; i++ ) {
      if (mSplashEmitter[i] )
         mSplashEmitter[i]->emitParticles( mLastWaterPos,
            contactPoint, Point3F( 0.0, 0.0, 1.0 ),
            moveDir, emitRate );
   }
   mLastWaterPos = contactPoint;
}

void Player::updateWaterSounds(F32 dt)
{
   if ( mWaterCoverage < 1.0f || mDamageState != Enabled )
   {
      // Stop everything
      if ( mMoveBubbleSound )
         mMoveBubbleSound->stop();
      if ( mWaterBreathSound )
         mWaterBreathSound->stop();
      return;
   }

   if ( mMoveBubbleSound )
   {
      // We're under water and still alive, so let's play something
      if ( mVelocity.len() > 1.0f )
      {
         if ( !mMoveBubbleSound->isPlaying() )
            mMoveBubbleSound->play();

         mMoveBubbleSound->setTransform( getTransform() );
      }
      else
         mMoveBubbleSound->stop();
   }

   if ( mWaterBreathSound )
   {
      if ( !mWaterBreathSound->isPlaying() )
         mWaterBreathSound->play();

      mWaterBreathSound->setTransform( getTransform() );
   }
}


//--------------------------------------------------------------------------
// Returns true if player is intersecting a water surface
//--------------------------------------------------------------------------
bool Player::collidingWithWater( Point3F &waterHeight )
{
   if ( !mCurrentWaterObject )
      return false;
   
   Point3F curPos = getPosition();

   if ( mWorldBox.maxExtents.z < mLiquidHeight )
      return false;

   curPos.z = mLiquidHeight;

   waterHeight = getPosition();
   waterHeight.z = mLiquidHeight;

   return true;
}

//--------------------------------------------------------------------------

void Player::createSplash( Point3F &pos, F32 speed )
{
   if ( speed >= mDataBlock->hardSplashSoundVel )
      SFX->playOnce( mDataBlock->sound[PlayerData::ImpactWaterHard], &getTransform() );
   else if ( speed >= mDataBlock->medSplashSoundVel )
      SFX->playOnce( mDataBlock->sound[PlayerData::ImpactWaterMedium], &getTransform() );
   else
      SFX->playOnce( mDataBlock->sound[PlayerData::ImpactWaterEasy], &getTransform() );

   if( mDataBlock->splash )
   {
      MatrixF trans = getTransform();
      trans.setPosition( pos );
      Splash *splash = new Splash;
      splash->onNewDataBlock( mDataBlock->splash, false );
      splash->setTransform( trans );
      splash->setInitialState( trans.getPosition(), Point3F( 0.0, 0.0, 1.0 ) );
      if (!splash->registerObject())
         delete splash;
   }
}


bool Player::isControlObject()
{
   GameConnection* connection = GameConnection::getConnectionToServer();
   if( !connection ) return false;
   ShapeBase *obj = dynamic_cast<ShapeBase*>(connection->getControlObject());
   return ( obj == this );
}


void Player::prepRenderImage( SceneRenderState* state )
{
   bool renderPlayer = true;
   bool renderItems = true;

   /*
   if ( mPhysicsRep && Con::getBoolVariable("$PhysicsPlayer::DebugRender",false) )
   {
      ObjectRenderInst *ri = state->getRenderPass()->allocInst<ObjectRenderInst>();
      ri->renderDelegate.bind( mPhysicsRep, &PhysicsPlayer::renderDebug );
      ri->objectIndex = -1;
      ri->type = RenderPassManager::RIT_Editor;
      state->getRenderPass()->addInst( ri );
   }
   */

   // Debug rendering for all convexes in the Players working list.
   if ( sRenderPlayerCollision )
   {
      ObjectRenderInst *ri = state->getRenderPass()->allocInst<ObjectRenderInst>();
      ri->renderDelegate.bind( this, &Player::renderConvex );
      ri->objectIndex = -1;
      ri->type = RenderPassManager::RIT_Editor;
      state->getRenderPass()->addInst( ri );
   }

   GameConnection* connection = GameConnection::getConnectionToServer();
   if( connection && connection->getControlObject() == this && connection->isFirstPerson() )
   {
      // If we're first person and we are not rendering the player
      // then disable all shadow rendering... a floating gun shadow sucks.
      if ( state->isShadowPass() && !mDataBlock->renderFirstPerson && !mDataBlock->firstPersonShadows )
         return;

      renderPlayer = mDataBlock->renderFirstPerson || !state->isDiffusePass();

      if( !sRenderMyPlayer )
         renderPlayer = false;
      if( !sRenderMyItems )
         renderItems = false;
   }

   // Call the protected base class to do the work 
   // now that we know if we're rendering the player
   // and mounted shapes.
   return ShapeBase::_prepRenderImage( state, 
                                       renderPlayer, 
                                       renderItems );
}

void Player::renderConvex( ObjectRenderInst *ri, SceneRenderState *state, BaseMatInstance *overrideMat )
{
   GFX->enterDebugEvent( ColorI(255,0,255), "Player_renderConvex" );
   mConvex.renderWorkingList();
   GFX->leaveDebugEvent();
}<|MERGE_RESOLUTION|>--- conflicted
+++ resolved
@@ -3172,7 +3172,6 @@
 
    // Update the PlayerPose
    Pose desiredPose = mPose;
-<<<<<<< HEAD
 
    if ( !mIsAiControlled )
    {
@@ -3186,21 +3185,6 @@
          desiredPose = SprintPose;
       else if ( canStand() )
          desiredPose = StandPose;
-=======
-   if (!mIsAiControlled) //< ZOD: https://www.garagegames.com/community/resources/view/22501
-   {
-   if ( mSwimming )
-      desiredPose = SwimPose; 
-   else if ( runSurface && move->trigger[sCrouchTrigger] && canCrouch() )     
-      desiredPose = CrouchPose;
-   else if ( runSurface && move->trigger[sProneTrigger] && canProne() )
-      desiredPose = PronePose;
-   else if ( move->trigger[sSprintTrigger] && canSprint() )
-      desiredPose = SprintPose;
-   else if ( canStand() )
-      desiredPose = StandPose;
-   }
->>>>>>> 0fccbc99
 
       setPose( desiredPose );
    }
@@ -6204,19 +6188,11 @@
    if (stream->writeFlag(mask & MoveMask))
    {
       stream->writeFlag(mFalling);
-<<<<<<< HEAD
 
       stream->writeFlag(mSwimming);
       stream->writeFlag(mJetting);  
       stream->writeInt(mPose, NumPoseBits);
 	  
-=======
-//< ZOD: https://www.garagegames.com/community/resources/view/22501
-      stream->writeFlag(mSwimming);
-      stream->writeFlag(mJetting);
-      stream->writeInt(mPose, NumPoseBits);
-//> ZOD: End addition
->>>>>>> 0fccbc99
       stream->writeInt(mState,NumStateBits);
       if (stream->writeFlag(mState == RecoverState))
          stream->writeInt(mRecoverTicks,PlayerData::RecoverDelayBits);
@@ -6313,19 +6289,11 @@
    if (stream->readFlag()) {
       mPredictionCount = sMaxPredictionTicks;
       mFalling = stream->readFlag();
-<<<<<<< HEAD
  
       mSwimming = stream->readFlag();
       mJetting = stream->readFlag();  
       mPose = (Pose)(stream->readInt(NumPoseBits)); 
 	  
-=======
-//< ZOD: https://www.garagegames.com/community/resources/view/22501
-        mSwimming = stream->readFlag();
-        mJetting = stream->readFlag();
-        mPose = (Pose)(stream->readInt(NumPoseBits));
-//> ZOD: End addition
->>>>>>> 0fccbc99
       ActionState actionState = (ActionState)stream->readInt(NumStateBits);
       if (stream->readFlag()) {
          mRecoverTicks = stream->readInt(PlayerData::RecoverDelayBits);
@@ -6916,7 +6884,7 @@
       // Play default sound.
 
       S32 sound = -1;
-      if (contactMaterial && (contactMaterial->mImpactSoundId>-1 && contactMaterial->mImpactSoundId<PlayerData::MaxSoundOffsets))
+      if (contactMaterial && (contactMaterial->mFootstepSoundId>-1 && contactMaterial->mFootstepSoundId<PlayerData::MaxSoundOffsets))
          sound = contactMaterial->mFootstepSoundId;
       else if( contactObject && contactObject->getTypeMask() & VehicleObjectType )
          sound = 2;
