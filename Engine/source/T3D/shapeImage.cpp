//-----------------------------------------------------------------------------
// Copyright (c) 2012 GarageGames, LLC
//
// Permission is hereby granted, free of charge, to any person obtaining a copy
// of this software and associated documentation files (the "Software"), to
// deal in the Software without restriction, including without limitation the
// rights to use, copy, modify, merge, publish, distribute, sublicense, and/or
// sell copies of the Software, and to permit persons to whom the Software is
// furnished to do so, subject to the following conditions:
//
// The above copyright notice and this permission notice shall be included in
// all copies or substantial portions of the Software.
//
// THE SOFTWARE IS PROVIDED "AS IS", WITHOUT WARRANTY OF ANY KIND, EXPRESS OR
// IMPLIED, INCLUDING BUT NOT LIMITED TO THE WARRANTIES OF MERCHANTABILITY,
// FITNESS FOR A PARTICULAR PURPOSE AND NONINFRINGEMENT. IN NO EVENT SHALL THE
// AUTHORS OR COPYRIGHT HOLDERS BE LIABLE FOR ANY CLAIM, DAMAGES OR OTHER
// LIABILITY, WHETHER IN AN ACTION OF CONTRACT, TORT OR OTHERWISE, ARISING
// FROM, OUT OF OR IN CONNECTION WITH THE SOFTWARE OR THE USE OR OTHER DEALINGS
// IN THE SOFTWARE.
//-----------------------------------------------------------------------------

#include "platform/platform.h"

#include "T3D/shapeBase.h"
#include "core/resourceManager.h"
#include "core/stream/bitStream.h"
#include "ts/tsShapeInstance.h"
#include "console/consoleInternal.h"
#include "console/consoleTypes.h"
#include "console/engineAPI.h"
#include "lighting/lightInfo.h"
#include "lighting/lightManager.h"
#include "T3D/fx/particleEmitter.h"
#include "T3D/projectile.h"
#include "T3D/gameBase/gameConnection.h"
#include "math/mathIO.h"
#include "T3D/debris.h"
#include "math/mathUtils.h"
#include "sim/netObject.h"
#include "sfx/sfxTrack.h"
#include "sfx/sfxSource.h"
#include "sfx/sfxSystem.h"
#include "sfx/sfxTypes.h"
#include "scene/sceneManager.h"
#include "core/stream/fileStream.h"
#include "T3D/fx/cameraFXMgr.h"

//----------------------------------------------------------------------------

ShapeBaseImageData* InvalidImagePtr = (ShapeBaseImageData*) 1;

ImplementEnumType( ShapeBaseImageLoadedState,
   "@brief The loaded state of this ShapeBaseImage.\n\n"
   "@ingroup gameObjects\n\n")
   { ShapeBaseImageData::StateData::IgnoreLoaded, "Ignore", "Ignore the loaded state.\n" },
   { ShapeBaseImageData::StateData::Loaded,       "Loaded", "ShapeBaseImage is loaded.\n" },
   { ShapeBaseImageData::StateData::NotLoaded,    "Empty", "ShapeBaseImage is not loaded.\n" },
EndImplementEnumType;

ImplementEnumType( ShapeBaseImageSpinState,
   "@brief How the spin animation should be played.\n\n"
   "@ingroup gameObjects\n\n")
   { ShapeBaseImageData::StateData::IgnoreSpin,"Ignore", "No changes to the spin sequence.\n" },
   { ShapeBaseImageData::StateData::NoSpin,    "Stop", "Stops the spin sequence at its current position\n" },
   { ShapeBaseImageData::StateData::SpinUp,    "SpinUp", "Increase spin sequence timeScale from 0 (on state entry) to 1 (after stateTimeoutValue seconds).\n" },
   { ShapeBaseImageData::StateData::SpinDown,  "SpinDown", "Decrease spin sequence timeScale from 1 (on state entry) to 0 (after stateTimeoutValue seconds).\n" },
   { ShapeBaseImageData::StateData::FullSpin,  "FullSpeed", "Resume the spin sequence playback at its current position with timeScale = 1.\n"},
EndImplementEnumType;

ImplementEnumType( ShapeBaseImageRecoilState,
   "@brief What kind of recoil this ShapeBaseImage should emit when fired.\n\n"
   "@ingroup gameObjects\n\n")
   { ShapeBaseImageData::StateData::NoRecoil,     "NoRecoil", "No recoil occurs.\n" },
   { ShapeBaseImageData::StateData::LightRecoil,  "LightRecoil", "A light recoil occurs.\n" },
   { ShapeBaseImageData::StateData::MediumRecoil, "MediumRecoil", "A medium recoil occurs.\n" },
   { ShapeBaseImageData::StateData::HeavyRecoil,  "HeavyRecoil", "A heavy recoil occurs.\n" },
EndImplementEnumType;

ImplementEnumType( ShapeBaseImageLightType,
   "@brief The type of light to attach to this ShapeBaseImage.\n\n"
   "@ingroup gameObjects\n\n")
	{ ShapeBaseImageData::NoLight,           "NoLight", "No light is attached.\n" },
   { ShapeBaseImageData::ConstantLight,     "ConstantLight", "A constant emitting light is attached.\n" },
   { ShapeBaseImageData::SpotLight,         "SpotLight", "A spotlight is attached.\n" },
   { ShapeBaseImageData::PulsingLight,      "PulsingLight", "A pusling light is attached.\n" },
   { ShapeBaseImageData::WeaponFireLight,   "WeaponFireLight", "Light emits when the weapon is fired, then dissipates.\n" }
EndImplementEnumType;

//----------------------------------------------------------------------------
//----------------------------------------------------------------------------

IMPLEMENT_CO_DATABLOCK_V1(ShapeBaseImageData);

ConsoleDocClass( ShapeBaseImageData,
   "@brief Represents geometry to be mounted to a ShapeBase object.\n\n"
   "@ingroup gameObjects\n"
);

IMPLEMENT_CALLBACK( ShapeBaseImageData, onMount, void, ( ShapeBase* obj, S32 slot, F32 dt ), ( obj, slot, dt ),
   "@brief Called when the Image is first mounted to the object.\n\n"

   "@param obj object that this Image has been mounted to\n"
   "@param slot Image mount slot on the object\n"
   "@param dt time remaining in this Image update\n" );

IMPLEMENT_CALLBACK( ShapeBaseImageData, onUnmount, void, ( ShapeBase* obj, S32 slot, F32 dt ), ( obj, slot, dt ),
   "@brief Called when the Image is unmounted from the object.\n\n"

   "@param obj object that this Image has been unmounted from\n"
   "@param slot Image mount slot on the object\n"
   "@param dt time remaining in this Image update\n" );

ShapeBaseImageData::StateData::StateData()
{
   name = 0;
   transition.loaded[0] = transition.loaded[1] = -1;
   transition.ammo[0] = transition.ammo[1] = -1;
   transition.target[0] = transition.target[1] = -1;
   transition.trigger[0] = transition.trigger[1] = -1;
   transition.altTrigger[0] = transition.altTrigger[1] = -1;
   transition.wet[0] = transition.wet[1] = -1;
   transition.motion[0] = transition.motion[1] = -1;
   transition.timeout = -1;
   waitForTimeout = true;
   timeoutValue = 0;
   fire = false;
   altFire = false;
   reload = false;
   energyDrain = 0;
   allowImageChange = true;
   loaded = IgnoreLoaded;
   spin = IgnoreSpin;
   recoil = NoRecoil;
   sound = 0;
   emitter = NULL;
   script = 0;
   ignoreLoadedForReady = false;
   
   ejectShell = false;
   scaleAnimation = false;
   scaleAnimationFP = false;
   sequenceTransitionIn = false;
   sequenceTransitionOut = false;
   sequenceNeverTransition = false;
   sequenceTransitionTime = 0;
   direction = false;
   emitterTime = 0.0f;

   for( U32 i=0; i<MaxShapes; ++i)
   {
      sequence[i] = -1;
      sequenceVis[i] = -1;
      flashSequence[i] = false;
      emitterNode[i] = -1;
   }
}

static ShapeBaseImageData::StateData gDefaultStateData;

//----------------------------------------------------------------------------

ShapeBaseImageData::ShapeBaseImageData()
{
   emap = false;

   mountPoint = 0;
   mountOffset.identity();
   eyeOffset.identity();
   correctMuzzleVector = true;
   correctMuzzleVectorTP = true;
   firstPerson = true;
   useFirstPersonShape = false;
   useEyeOffset = false;
   useEyeNode = false;
   mass = 0;

   usesEnergy = false;
   minEnergy = 2;
   accuFire = false;

   projectile = NULL;

   cloakable = true;

   lightType = ShapeBaseImageData::NoLight;
   lightColor.set(1.f,1.f,1.f,1.f);
   lightDuration = 1000;
   lightRadius = 10.f;
   lightBrightness = 1.0f;

   shapeName = "";
   shapeNameFP = "";
   imageAnimPrefix = "";
   imageAnimPrefixFP = "";
   fireState = -1;
   altFireState = -1;
   reloadState = -1;
   computeCRC = false;

   animateAllShapes = true;
   animateOnServer = false;

   scriptAnimTransitionTime = 0.25f;

   //
   for (S32 i = 0; i < MaxStates; i++) {
      stateName[i] = 0;

      stateTransitionLoaded[i] = 0;
      stateTransitionNotLoaded[i] = 0;
      stateTransitionAmmo[i] = 0;
      stateTransitionNoAmmo[i] = 0;
      stateTransitionTarget[i] = 0;
      stateTransitionNoTarget[i] = 0;
      stateTransitionWet[i] = 0;
      stateTransitionNotWet[i] = 0;
      stateTransitionMotion[i] = 0;
      stateTransitionNoMotion[i] = 0;
      stateTransitionTriggerUp[i] = 0;
      stateTransitionTriggerDown[i] = 0;
      stateTransitionAltTriggerUp[i] = 0;
      stateTransitionAltTriggerDown[i] = 0;
      stateTransitionTimeout[i] = 0;

      stateTransitionGeneric0In[i] = 0;
      stateTransitionGeneric0Out[i] = 0;
      stateTransitionGeneric1In[i] = 0;
      stateTransitionGeneric1Out[i] = 0;
      stateTransitionGeneric2In[i] = 0;
      stateTransitionGeneric2Out[i] = 0;
      stateTransitionGeneric3In[i] = 0;
      stateTransitionGeneric3Out[i] = 0;

      stateWaitForTimeout[i] = true;
      stateTimeoutValue[i] = 0;
      stateFire[i] = false;
      stateAlternateFire[i] = false;
      stateReload[i] = false;
      stateEjectShell[i] = false;
      stateEnergyDrain[i] = 0;
      stateAllowImageChange[i] = true;
      stateScaleAnimation[i] = true;
      stateScaleAnimationFP[i] = true;
      stateSequenceTransitionIn[i] = false;
      stateSequenceTransitionOut[i] = false;
      stateSequenceNeverTransition[i] = false;
      stateSequenceTransitionTime[i] = 0.25f;
      stateDirection[i] = true;
      stateLoaded[i] = StateData::IgnoreLoaded;
      stateSpin[i] = StateData::IgnoreSpin;
      stateRecoil[i] = StateData::NoRecoil;
      stateSequence[i] = 0;
      stateSequenceRandomFlash[i] = false;

      stateShapeSequence[i] = 0;
      stateScaleShapeSequence[i] = false;

      stateSound[i] = 0;
      stateScript[i] = 0;
      stateEmitter[i] = 0;
      stateEmitterTime[i] = 0;
      stateEmitterNode[i] = 0;
      stateIgnoreLoadedForReady[i] = false;
   }
   statesLoaded = false;

   maxConcurrentSounds = 0;

   useRemainderDT = false;

   casing = NULL;
   casingID = 0;
   shellExitDir.set( 1.0, 0.0, 1.0 );
   shellExitDir.normalize();
   shellExitVariance = 20.0;
   shellVelocity = 1.0;
   
   fireStateName = NULL;

   for(U32 i=0; i<MaxShapes; ++i)
   {
      mCRC[i] = U32_MAX;
      mountTransform[i].identity();
      retractNode[i] = -1;
      muzzleNode[i] = -1;
      ejectNode[i] = -1;
      emitterNode[i] = -1;
      eyeMountNode[i] = -1;
      eyeNode[i] = -1;
      spinSequence[i] = -1;
      ambientSequence[i] = -1;
      isAnimated[i] = false;
      hasFlash[i] = false;
      shapeIsValid[i] = false;
   }

   shakeCamera = false;
   camShakeFreq = Point3F::Zero;
   camShakeAmp = Point3F::Zero;
   camShakeDuration = 1.5f;
   camShakeRadius = 3.0f;
   camShakeFalloff = 10.0f;
}

ShapeBaseImageData::~ShapeBaseImageData()
{
}

bool ShapeBaseImageData::onAdd()
{
   if (!Parent::onAdd())
      return false;

   // Copy state data from the scripting arrays into the
   // state structure array. If we have state data already,
   // we are on the client and need to leave it alone.
   for (U32 i = 0; i < MaxStates; i++) {
      StateData& s = state[i];
      if (statesLoaded == false) {
         s.name = stateName[i];
         s.transition.loaded[0] = lookupState(stateTransitionNotLoaded[i]);
         s.transition.loaded[1] = lookupState(stateTransitionLoaded[i]);
         s.transition.ammo[0] = lookupState(stateTransitionNoAmmo[i]);
         s.transition.ammo[1] = lookupState(stateTransitionAmmo[i]);
         s.transition.target[0] = lookupState(stateTransitionNoTarget[i]);
         s.transition.target[1] = lookupState(stateTransitionTarget[i]);
         s.transition.wet[0] = lookupState(stateTransitionNotWet[i]);
         s.transition.wet[1] = lookupState(stateTransitionWet[i]);
         s.transition.motion[0] = lookupState(stateTransitionNoMotion[i]);
         s.transition.motion[1] = lookupState(stateTransitionMotion[i]);
         s.transition.trigger[0] = lookupState(stateTransitionTriggerUp[i]);
         s.transition.trigger[1] = lookupState(stateTransitionTriggerDown[i]);
         s.transition.altTrigger[0] = lookupState(stateTransitionAltTriggerUp[i]);
         s.transition.altTrigger[1] = lookupState(stateTransitionAltTriggerDown[i]);
         s.transition.timeout = lookupState(stateTransitionTimeout[i]);

         s.transition.genericTrigger[0][0] = lookupState(stateTransitionGeneric0Out[i]);
         s.transition.genericTrigger[0][1] = lookupState(stateTransitionGeneric0In[i]);
         s.transition.genericTrigger[1][0] = lookupState(stateTransitionGeneric1Out[i]);
         s.transition.genericTrigger[1][1] = lookupState(stateTransitionGeneric1In[i]);
         s.transition.genericTrigger[2][0] = lookupState(stateTransitionGeneric2Out[i]);
         s.transition.genericTrigger[2][1] = lookupState(stateTransitionGeneric2In[i]);
         s.transition.genericTrigger[3][0] = lookupState(stateTransitionGeneric3Out[i]);
         s.transition.genericTrigger[3][1] = lookupState(stateTransitionGeneric3In[i]);

         s.waitForTimeout = stateWaitForTimeout[i];
         s.timeoutValue = stateTimeoutValue[i];
         s.fire = stateFire[i];
         s.altFire = stateAlternateFire[i];
         s.reload = stateReload[i];
         s.ejectShell = stateEjectShell[i];
         s.energyDrain = stateEnergyDrain[i];
         s.allowImageChange = stateAllowImageChange[i];
         s.scaleAnimation = stateScaleAnimation[i];
         s.scaleAnimationFP = stateScaleAnimationFP[i];
         s.sequenceTransitionIn = stateSequenceTransitionIn[i];
         s.sequenceTransitionOut = stateSequenceTransitionOut[i];
         s.sequenceNeverTransition = stateSequenceNeverTransition[i];
         s.sequenceTransitionTime = stateSequenceTransitionTime[i];
         s.direction = stateDirection[i];
         s.loaded = stateLoaded[i];
         s.spin = stateSpin[i];
         s.recoil = stateRecoil[i];

         s.shapeSequence = stateShapeSequence[i];
         s.shapeSequenceScale = stateScaleShapeSequence[i];

         s.sound = stateSound[i];
         s.script = stateScript[i];
         s.emitter = stateEmitter[i];
         s.emitterTime = stateEmitterTime[i];

         // Resolved at load time
         for( U32 j=0; j<MaxShapes; ++j)
         {
            s.sequence[j]     = -1;    // Sequence is resolved in load
            s.sequenceVis[j]  = -1;    // Vis Sequence is resolved in load
            s.emitterNode[j]  = -1;    // Sequnce is resolved in load
         }
      }

      // The first state marked as "fire" is the state entered on the
      // client when it recieves a fire event.
      if (s.fire && fireState == -1)
         fireState = i;

      // The first state marked as "alternateFire" is the state entered on the
      // client when it recieves an alternate fire event.
      if (s.altFire && altFireState == -1)
         altFireState = i;

      // The first state marked as "reload" is the state entered on the
      // client when it recieves a reload event.
      if (s.reload && reloadState == -1)
         reloadState = i;
   }

   // Always preload images, this is needed to avoid problems with
   // resolving sequences before transmission to a client.
   return true;
}

bool ShapeBaseImageData::preload(bool server, String &errorStr)
{
   if (!Parent::preload(server, errorStr))
      return false;

   // Resolve objects transmitted from server
   if (!server) {
      if (projectile)
         if (Sim::findObject(SimObjectId((uintptr_t)projectile), projectile) == false)
            Con::errorf(ConsoleLogEntry::General, "Error, unable to load projectile for shapebaseimagedata");

      for (U32 i = 0; i < MaxStates; i++) {
         if (state[i].emitter)
            if (!Sim::findObject(SimObjectId((uintptr_t)state[i].emitter), state[i].emitter))
               Con::errorf(ConsoleLogEntry::General, "Error, unable to load emitter for image datablock");
               
         String str;
         if( !sfxResolve( &state[ i ].sound, str ) )
            Con::errorf( ConsoleLogEntry::General, str.c_str() );
      }
   }

   // Use the first person eye offset if it's set.
   useEyeOffset = !eyeOffset.isIdentity();

   // Go through each of the shapes
   for (U32 i=0; i<MaxShapes; ++i)
   {
      // Shape 0: Standard image shape
      // Shape 1: Optional first person image shape

      StringTableEntry name;
      if (i == FirstPersonImageShape)
      {
         if ((useEyeOffset || useEyeNode) && shapeNameFP && shapeNameFP[0])
         {
            // Make use of the first person shape
            useFirstPersonShape = true;
            name = shapeNameFP;
         }
         else
         {
            // Skip the first person shape
            continue;
         }
      }
      else
      {
         name = shapeName;
      }

      if (name && name[0]) {
         // Resolve shapename
         shape[i] = ResourceManager::get().load(name);
         if (!bool(shape[i])) {
            errorStr = String::ToString("Unable to load shape: %s", name);
            return false;
         }
         if(computeCRC)
         {
            Con::printf("Validation required for shape: %s", name);

            Torque::FS::FileNodeRef    fileRef = Torque::FS::GetFileNode(shape[i].getPath());

            if (!fileRef)
            {
               errorStr = String::ToString("ShapeBaseImageData: Couldn't load shape \"%s\"",name);
               return false;
            }

            if(server)
            {
               mCRC[i] = fileRef->getChecksum();
            }
            else if(mCRC[i] != fileRef->getChecksum())
            {
               errorStr = String::ToString("Shape \"%s\" does not match version on server.",name);
               return false;
            }
         }

         // Resolve nodes & build mount transform
         eyeMountNode[i] = shape[i]->findNode("eyeMount");
         eyeNode[i] = shape[i]->findNode("eye");
         if (eyeNode[i] == -1)
            eyeNode[i] = eyeMountNode[i];
         ejectNode[i] = shape[i]->findNode("ejectPoint");
         muzzleNode[i] = shape[i]->findNode("muzzlePoint");
         retractNode[i] = shape[i]->findNode("retractionPoint");
         mountTransform[i] = mountOffset;
         S32 node = shape[i]->findNode("mountPoint");
         if (node != -1) {
            MatrixF total(1);
            do {
               MatrixF nmat;
               QuatF q;
               TSTransform::setMatrix(shape[i]->defaultRotations[node].getQuatF(&q),shape[i]->defaultTranslations[node],&nmat);
               total.mul(nmat);
               node = shape[i]->nodes[node].parentIndex;
            }
            while(node != -1);
            total.inverse();
            mountTransform[i].mul(total);
         }

         // Resolve state sequence names & emitter nodes
         isAnimated[i] = false;
         hasFlash[i] = false;
         for (U32 j = 0; j < MaxStates; j++) {
            StateData& s = state[j];
            if (stateSequence[j] && stateSequence[j][0])
               s.sequence[i] = shape[i]->findSequence(stateSequence[j]);
            if (s.sequence[i] != -1)
            {
               // This state has an animation sequence
               isAnimated[i] = true;
            }

            if (stateSequence[j] && stateSequence[j][0] && stateSequenceRandomFlash[j]) {
               char bufferVis[128];
               dStrncpy(bufferVis, stateSequence[j], 100);
               dStrcat(bufferVis, "_vis");
               s.sequenceVis[i] = shape[i]->findSequence(bufferVis);
            }
            if (s.sequenceVis[i] != -1)
            {
               // This state has a flash animation sequence
               s.flashSequence[i] = true;
               hasFlash[i] = true;
            }

            s.ignoreLoadedForReady = stateIgnoreLoadedForReady[j];

            if (stateEmitterNode[j] && stateEmitterNode[j][0])
               s.emitterNode[i] = shape[i]->findNode(stateEmitterNode[j]);
            if (s.emitterNode[i] == -1)
               s.emitterNode[i] = muzzleNode[i];
         }

         ambientSequence[i] = shape[i]->findSequence("ambient");
         spinSequence[i] = shape[i]->findSequence("spin");

         shapeIsValid[i] = true;
      }
      else {
         errorStr = "Bad Datablock from server";
         return false;
      }
   }

   if( !casing && casingID != 0 )
   {
      if( !Sim::findObject( SimObjectId( casingID ), casing ) )
      {
         Con::errorf( ConsoleLogEntry::General, "ShapeBaseImageData::preload: Invalid packet, bad datablockId(casing): 0x%x", casingID );
      }
   }


   // Preload the shapes
   for( U32 i=0; i<MaxShapes; ++i)
   {
      if( shapeIsValid[i] )
      {
         TSShapeInstance* pDummy = new TSShapeInstance(shape[i], !server);
         delete pDummy;
      }
   }
   return true;
}

S32 ShapeBaseImageData::lookupState(const char* name)
{
   if (!name || !name[0])
      return -1;
   for (U32 i = 0; i < MaxStates; i++)
      if (stateName[i] && !dStricmp(name,stateName[i]))
         return i;
   Con::errorf(ConsoleLogEntry::General,"ShapeBaseImageData:: Could not resolve state \"%s\" for image \"%s\"",name,getName());
   return 0;
}

void ShapeBaseImageData::initPersistFields()
{
   addField( "emap", TypeBool, Offset(emap, ShapeBaseImageData),
      "@brief Whether to enable environment mapping on this Image.\n\n" );

   addField( "shapeFile", TypeShapeFilename, Offset(shapeName, ShapeBaseImageData),
      "@brief The DTS or DAE model to use for this Image.\n\n" );

   addField( "shapeFileFP", TypeShapeFilename, Offset(shapeNameFP, ShapeBaseImageData),
      "@brief The DTS or DAE model to use for this Image when in first person.\n\n"
      "This is an optional parameter that also requires either eyeOffset or useEyeNode "
      "to be set.  If none of these conditions is met then shapeFile will be used "
      "for all cases.\n\n"
      "Typically you set a first person image for a weapon that "
      "includes the player's arms attached to it for animating while firing, "
      "reloading, etc.  This is typical of many FPS games."
      "@see eyeOffset\n"
      "@see useEyeNode\n");

   addField( "imageAnimPrefix", TypeCaseString, Offset(imageAnimPrefix, ShapeBaseImageData),
      "@brief Passed along to the mounting shape to modify animation sequences played in third person. [optional]\n\n" );
   addField( "imageAnimPrefixFP", TypeCaseString, Offset(imageAnimPrefixFP, ShapeBaseImageData),
      "@brief Passed along to the mounting shape to modify animation sequences played in first person. [optional]\n\n" );

   addField( "animateAllShapes", TypeBool, Offset(animateAllShapes, ShapeBaseImageData),
      "@brief Indicates that all shapes should be animated in sync.\n\n"
      "When multiple shapes are defined for this image datablock, each of them are automatically "
      "animated in step with each other.  This allows for easy switching between between shapes "
      "when some other condition changes, such as going from first person to third person, and "
      "keeping their look consistent.  If you know that you'll never switch between shapes on the "
      "fly, such as players only being allowed in a first person view, then you could set this to "
      "false to save some calculations.\n\n"
      "There are other circumstances internal to the engine that determine that only the current shape "
      "should be animated rather than all defined shapes.  In those cases, this property is ignored.\n\n"
      "@note This property is only important if you have more than one shape defined, such as shapeFileFP.\n\n"
      "@see shapeFileFP\n");

   addField( "animateOnServer", TypeBool, Offset(animateOnServer, ShapeBaseImageData),
      "@brief Indicates that the image should be animated on the server.\n\n"
      "In most cases you'll want this set if you're using useEyeNode.  You may also want to "
      "set this if the muzzlePoint is animated while it shoots.  You can set this "
      "to false even if these previous cases are true if the image's shape is set "
      "up in the correct position and orientation in the 'root' pose and none of "
      "the nodes are animated at key times, such as the muzzlePoint essentially "
      "remaining at the same position at the start of the fire state (it could "
      "animate just fine after the projectile is away as the muzzle vector is only "
      "calculated at the start of the state).\n\n"
      "You'll also want to set this to true if you're animating the camera using the "
      "image's 'eye' node -- unless the movement is very subtle and doesn't need to "
      "be reflected on the server.\n\n"
      "@note Setting this to true causes up to four animation threads to be advanced on the server "
      "for each instance in use, although for most images only one or two are actually defined.\n\n"
      "@see useEyeNode\n");

   addField( "scriptAnimTransitionTime", TypeF32, Offset(scriptAnimTransitionTime, ShapeBaseImageData),
      "@brief The amount of time to transition between the previous sequence and new sequence when the script prefix has changed.\n\n"
      "When setImageScriptAnimPrefix() is used on a ShapeBase that has this image mounted, the image "
      "will attempt to switch to the new animation sequence based on the given script prefix.  This is "
      "the amount of time it takes to transition from the previously playing animation sequence to"
      "the new script prefix-based animation sequence.\n"
      "@see ShapeBase::setImageScriptAnimPrefix()");

   addField( "projectile", TYPEID< ProjectileData >(), Offset(projectile, ShapeBaseImageData),
      "@brief The projectile fired by this Image\n\n" );

   addField( "cloakable", TypeBool, Offset(cloakable, ShapeBaseImageData),
      "@brief Whether this Image can be cloaked.\n\n"
      "Currently unused." );

   addField( "mountPoint", TypeS32, Offset(mountPoint, ShapeBaseImageData),
      "@brief Mount node # to mount this Image to.\n\n"
      "This should correspond to a mount# node on the ShapeBase derived object we are mounting to." );

   addField( "offset", TypeMatrixPosition, Offset(mountOffset, ShapeBaseImageData),
      "@brief \"X Y Z\" translation offset from this Image's <i>mountPoint</i> node to "
      "attach to.\n\n"
      "Defaults to \"0 0 0\". ie. attach this Image's "
      "<i>mountPoint</i> node to the ShapeBase model's mount# node without any offset.\n"
      "@see rotation");

   addField( "rotation", TypeMatrixRotation, Offset(mountOffset, ShapeBaseImageData),
      "@brief \"X Y Z ANGLE\" rotation offset from this Image's <i>mountPoint</i> node "
      "to attach to.\n\n"
      "Defaults to \"0 0 0\". ie. attach this Image's "
      "<i>mountPoint</i> node to the ShapeBase model's mount# node without any additional rotation.\n"
      "@see offset");

   addField( "eyeOffset", TypeMatrixPosition, Offset(eyeOffset, ShapeBaseImageData),
      "@brief \"X Y Z\" translation offset from the ShapeBase model's eye node.\n\n"
      "When in first person view, this is the offset from the eye node to place the gun.  This "
      "gives the gun a fixed point in space, typical of a lot of FPS games.\n"
      "@see eyeRotation");

   addField( "eyeRotation", TypeMatrixRotation, Offset(eyeOffset, ShapeBaseImageData),
      "@brief \"X Y Z ANGLE\" rotation offset from the ShapeBase model's eye node.\n\n"
      "When in first person view, this is the rotation from the eye node to place the gun.\n"
      "@see eyeOffset");

   addField( "useEyeNode", TypeBool, Offset(useEyeNode, ShapeBaseImageData),
      "@brief Mount image using image's eyeMount node and place the camera at the image's eye node (or "
      "at the eyeMount node if the eye node is missing).\n\n"
      "When in first person view, if an 'eyeMount' node is present in the image's shape, this indicates "
      "that the image should mount eyeMount node to Player eye node for image placement.  The "
      "Player's camera should also mount to the image's eye node to inherit any animation (or the eyeMount "
      "node if the image doesn't have an eye node).\n\n"
      "@note Used instead of eyeOffset.\n\n"
      "@note Read about the animateOnServer field as you may want to set it to true if you're using useEyeNode.\n\n"
      "@see eyeOffset\n\n"
      "@see animateOnServer\n\n");

   addField( "correctMuzzleVector", TypeBool,  Offset(correctMuzzleVector, ShapeBaseImageData),
      "@brief Flag to adjust the aiming vector to the eye's LOS point when in 1st person view.\n\n"
      "@see ShapeBase::getMuzzleVector()" );

   addField( "correctMuzzleVectorTP", TypeBool,  Offset(correctMuzzleVectorTP, ShapeBaseImageData),
      "@brief Flag to adjust the aiming vector to the camera's LOS point when in 3rd person view.\n\n"
      "@see ShapeBase::getMuzzleVector()" );

   addField( "firstPerson", TypeBool, Offset(firstPerson, ShapeBaseImageData),
      "@brief Set to true to render the image in first person." );

   addField( "mass", TypeF32, Offset(mass, ShapeBaseImageData),
      "@brief Mass of this Image.\n\n"
      "This is added to the total mass of the ShapeBase object." );

   addField( "usesEnergy", TypeBool, Offset(usesEnergy,ShapeBaseImageData),
      "@brief Flag indicating whether this Image uses energy instead of ammo.  The energy level comes from the ShapeBase object we're mounted to.\n\n"
      "@see ShapeBase::setEnergyLevel()");

   addField( "minEnergy", TypeF32, Offset(minEnergy, ShapeBaseImageData),
      "@brief Minimum Image energy for it to be operable.\n\n"
      "@see usesEnergy");

   addField( "accuFire", TypeBool, Offset(accuFire, ShapeBaseImageData),
      "@brief Flag to control whether the Image's aim is automatically converged with "
      "the crosshair.\n\n"
      "Currently unused." );

   addField( "lightType", TYPEID< ShapeBaseImageData::LightType >(), Offset(lightType, ShapeBaseImageData),
      "@brief The type of light this Image emits.\n\n"
      "@see ShapeBaseImageLightType");

   addField( "lightColor", TypeColorF, Offset(lightColor, ShapeBaseImageData),
      "@brief The color of light this Image emits.\n\n"
      "@see lightType");

   addField( "lightDuration", TypeS32, Offset(lightDuration, ShapeBaseImageData),
      "@brief Duration in SimTime of Pulsing and WeaponFire type lights.\n\n"
      "@see lightType");

   addField( "lightRadius", TypeF32, Offset(lightRadius, ShapeBaseImageData),
      "@brief Radius of the light this Image emits.\n\n"
      "@see lightType");

   addField( "lightBrightness", TypeF32, Offset(lightBrightness, ShapeBaseImageData),
      "@brief Brightness of the light this Image emits.\n\n"
      "Only valid for WeaponFireLight."
      "@see lightType");

   addField( "shakeCamera", TypeBool, Offset(shakeCamera, ShapeBaseImageData),
      "@brief Flag indicating whether the camera should shake when this Image fires.\n\n" );

   addField( "camShakeFreq", TypePoint3F, Offset(camShakeFreq, ShapeBaseImageData),
      "@brief Frequency of the camera shaking effect.\n\n"
      "@see shakeCamera" );

   addField( "camShakeAmp", TypePoint3F, Offset(camShakeAmp, ShapeBaseImageData),
      "@brief Amplitude of the camera shaking effect.\n\n"
      "@see shakeCamera" );

   addField( "camShakeDuration", TypeF32, Offset(camShakeDuration, ShapeBaseImageData),
      "Duration (in seconds) to shake the camera." );

   addField( "camShakeRadius", TypeF32, Offset(camShakeRadius, ShapeBaseImageData),
      "Radial distance that a camera's position must be within relative to the "
      "center of the explosion to be shaken." );

   addField( "camShakeFalloff", TypeF32, Offset(camShakeFalloff, ShapeBaseImageData),
      "Falloff value for the camera shake." );

   addField( "casing", TYPEID< DebrisData >(), Offset(casing, ShapeBaseImageData),
      "@brief DebrisData datablock to use for ejected casings.\n\n"
      "@see stateEjectShell" );

   addField( "shellExitDir", TypePoint3F, Offset(shellExitDir, ShapeBaseImageData),
      "@brief Vector direction to eject shell casings.\n\n"
      "@see casing");

   addField( "shellExitVariance", TypeF32, Offset(shellExitVariance, ShapeBaseImageData),
      "@brief Variance (in degrees) from the shellExitDir vector to eject casings.\n\n"
      "@see shellExitDir");

   addField( "shellVelocity", TypeF32, Offset(shellVelocity, ShapeBaseImageData),
      "@brief Speed at which to eject casings.\n\n"
      "@see casing");

   // State arrays
   addArray( "States", MaxStates );

      addField( "stateName", TypeCaseString, Offset(stateName, ShapeBaseImageData), MaxStates,
         "Name of this state." );

      addField( "stateTransitionOnLoaded", TypeString, Offset(stateTransitionLoaded, ShapeBaseImageData), MaxStates,
         "Name of the state to transition to when the loaded state of the Image "
         "changes to 'Loaded'." );
      addField( "stateTransitionOnNotLoaded", TypeString, Offset(stateTransitionNotLoaded, ShapeBaseImageData), MaxStates,
         "Name of the state to transition to when the loaded state of the Image "
         "changes to 'Empty'." );
      addField( "stateTransitionOnAmmo", TypeString, Offset(stateTransitionAmmo, ShapeBaseImageData), MaxStates,
         "Name of the state to transition to when the ammo state of the Image "
         "changes to true." );
      addField( "stateTransitionOnNoAmmo", TypeString, Offset(stateTransitionNoAmmo, ShapeBaseImageData), MaxStates,
         "Name of the state to transition to when the ammo state of the Image "
         "changes to false." );
      addField( "stateTransitionOnTarget", TypeString, Offset(stateTransitionTarget, ShapeBaseImageData), MaxStates,
         "Name of the state to transition to when the Image gains a target." );
      addField( "stateTransitionOnNoTarget", TypeString, Offset(stateTransitionNoTarget, ShapeBaseImageData), MaxStates,
         "Name of the state to transition to when the Image loses a target." );
      addField( "stateTransitionOnWet", TypeString, Offset(stateTransitionWet, ShapeBaseImageData), MaxStates,
         "Name of the state to transition to when the Image enters the water." );
      addField( "stateTransitionOnNotWet", TypeString, Offset(stateTransitionNotWet, ShapeBaseImageData), MaxStates,
         "Name of the state to transition to when the Image exits the water." );
      addField( "stateTransitionOnMotion", TypeString, Offset(stateTransitionMotion, ShapeBaseImageData), MaxStates,
         "Name of the state to transition to when the Player moves." );
      addField( "stateTransitionOnNoMotion", TypeString, Offset(stateTransitionNoMotion, ShapeBaseImageData), MaxStates,
         "Name of the state to transition to when the Player stops moving." );
      addField( "stateTransitionOnTriggerUp", TypeString, Offset(stateTransitionTriggerUp, ShapeBaseImageData), MaxStates,
         "Name of the state to transition to when the trigger state of the Image "
         "changes to true (fire button down)." );
      addField( "stateTransitionOnTriggerDown", TypeString, Offset(stateTransitionTriggerDown, ShapeBaseImageData), MaxStates,
         "Name of the state to transition to when the trigger state of the Image "
         "changes to false (fire button released)." );
      addField( "stateTransitionOnAltTriggerUp", TypeString, Offset(stateTransitionAltTriggerUp, ShapeBaseImageData), MaxStates,
         "Name of the state to transition to when the alt trigger state of the "
         "Image changes to true (alt fire button down)." );
      addField( "stateTransitionOnAltTriggerDown", TypeString, Offset(stateTransitionAltTriggerDown, ShapeBaseImageData), MaxStates,
         "Name of the state to transition to when the alt trigger state of the "
         "Image changes to false (alt fire button up)." );
      addField( "stateTransitionOnTimeout", TypeString, Offset(stateTransitionTimeout, ShapeBaseImageData), MaxStates,
         "Name of the state to transition to when we have been in this state "
         "for stateTimeoutValue seconds." );

      addField( "stateTransitionGeneric0In", TypeString, Offset(stateTransitionGeneric0In, ShapeBaseImageData), MaxStates,
         "Name of the state to transition to when the generic trigger 0 state "
         "changes to true." );
      addField( "stateTransitionGeneric0Out", TypeString, Offset(stateTransitionGeneric0Out, ShapeBaseImageData), MaxStates,
         "Name of the state to transition to when the generic trigger 0 state "
         "changes to false." );
      addField( "stateTransitionGeneric1In", TypeString, Offset(stateTransitionGeneric1In, ShapeBaseImageData), MaxStates,
         "Name of the state to transition to when the generic trigger 1 state "
         "changes to true." );
      addField( "stateTransitionGeneric1Out", TypeString, Offset(stateTransitionGeneric1Out, ShapeBaseImageData), MaxStates,
         "Name of the state to transition to when the generic trigger 1 state "
         "changes to false." );
      addField( "stateTransitionGeneric2In", TypeString, Offset(stateTransitionGeneric2In, ShapeBaseImageData), MaxStates,
         "Name of the state to transition to when the generic trigger 2 state "
         "changes to true." );
      addField( "stateTransitionGeneric2Out", TypeString, Offset(stateTransitionGeneric2Out, ShapeBaseImageData), MaxStates,
         "Name of the state to transition to when the generic trigger 2 state "
         "changes to false." );
      addField( "stateTransitionGeneric3In", TypeString, Offset(stateTransitionGeneric3In, ShapeBaseImageData), MaxStates,
         "Name of the state to transition to when the generic trigger 3 state "
         "changes to true." );
      addField( "stateTransitionGeneric3Out", TypeString, Offset(stateTransitionGeneric3Out, ShapeBaseImageData), MaxStates,
         "Name of the state to transition to when the generic trigger 3 state "
         "changes to false." );

      addField( "stateTimeoutValue", TypeF32, Offset(stateTimeoutValue, ShapeBaseImageData), MaxStates,
         "Time in seconds to wait before transitioning to stateTransitionOnTimeout." );
      addField( "stateWaitForTimeout", TypeBool, Offset(stateWaitForTimeout, ShapeBaseImageData), MaxStates,
         "If false, this state ignores stateTimeoutValue and transitions "
         "immediately if other transition conditions are met." );
      addField( "stateFire", TypeBool, Offset(stateFire, ShapeBaseImageData), MaxStates,
         "The first state with this set to true is the state entered by the "
         "client when it receives the 'fire' event." );
      addField( "stateAlternateFire", TypeBool, Offset(stateAlternateFire, ShapeBaseImageData), MaxStates,
         "The first state with this set to true is the state entered by the "
         "client when it receives the 'altFire' event." );
      addField( "stateReload", TypeBool, Offset(stateReload, ShapeBaseImageData), MaxStates,
         "The first state with this set to true is the state entered by the "
         "client when it receives the 'reload' event." );
      addField( "stateEjectShell", TypeBool, Offset(stateEjectShell, ShapeBaseImageData), MaxStates,
         "If true, a shell casing will be ejected in this state." );
      addField( "stateEnergyDrain", TypeF32, Offset(stateEnergyDrain, ShapeBaseImageData), MaxStates,
         "@brief Amount of energy to subtract from the Image in this state.\n\n"
         "Energy is drained at stateEnergyDrain units/tick as long as we are in "
         "this state.\n"
         "@see usesEnergy");
      addField( "stateAllowImageChange", TypeBool, Offset(stateAllowImageChange, ShapeBaseImageData), MaxStates,
         "@brief If false, other Images will temporarily be blocked from mounting "
         "while the state machine is executing the tasks in this state.\n\n"
         "For instance, if we have a rocket launcher, the player shouldn't "
         "be able to switch out <i>while</i> firing. So, you'd set "
         "stateAllowImageChange to false in firing states, and true the rest "
         "of the time." );
      addField( "stateDirection", TypeBool, Offset(stateDirection, ShapeBaseImageData), MaxStates,
         "@brief Direction of the animation to play in this state.\n\n"
         "True is forward, false is backward." );
      addField( "stateLoadedFlag", TYPEID< ShapeBaseImageData::StateData::LoadedState >(), Offset(stateLoaded, ShapeBaseImageData), MaxStates,
         "@brief Set the loaded state of the Image.\n\n"
         "<ul><li>IgnoreLoaded: Don't change Image loaded state.</li>"
         "<li>Loaded: Set Image loaded state to true.</li>"
         "<li>NotLoaded: Set Image loaded state to false.</li></ul>\n"
         "@see ShapeBaseImageLoadedState");
      addField( "stateSpinThread", TYPEID< ShapeBaseImageData::StateData::SpinState >(), Offset(stateSpin, ShapeBaseImageData), MaxStates,
         "@brief Controls how fast the 'spin' animation sequence will be played in "
         "this state.\n\n"
         "<ul><li>Ignore: No change to the spin sequence.</li>"
         "<li>Stop: Stops the spin sequence at its current position.</li>"
         "<li>SpinUp: Increase spin sequence timeScale from 0 (on state entry) "
         "to 1 (after stateTimeoutValue seconds).</li>"
         "<li>SpinDown: Decrease spin sequence timeScale from 1 (on state entry) "
         "to 0 (after stateTimeoutValue seconds).</li>"
         "<li>FullSpeed: Resume the spin sequence playback at its current "
         "position with timeScale=1.</li></ul>\n"
         "@see ShapeBaseImageSpinState");
      addField( "stateRecoil", TYPEID< ShapeBaseImageData::StateData::RecoilState >(), Offset(stateRecoil, ShapeBaseImageData), MaxStates,
         "@brief Type of recoil sequence to play on the ShapeBase object on entry to "
         "this state.\n\n"
         "<ul><li>NoRecoil: Do not play a recoil sequence.</li>"
         "<li>LightRecoil: Play the light_recoil sequence.</li>"
         "<li>MediumRecoil: Play the medium_recoil sequence.</li>"
         "<li>HeavyRecoil: Play the heavy_recoil sequence.</li></ul>\n"
         "@see ShapeBaseImageRecoilState");
      addField( "stateSequence", TypeString, Offset(stateSequence, ShapeBaseImageData), MaxStates,
         "Name of the sequence to play on entry to this state." );
      addField( "stateSequenceRandomFlash", TypeBool, Offset(stateSequenceRandomFlash, ShapeBaseImageData), MaxStates,
         "@brief If true, the muzzle flash sequence will be played while in this state.\n\n"
         "The name of the muzzle flash sequence is the same as stateSequence, "
         "with \"_vis\" at the end." );
      addField( "stateScaleAnimation", TypeBool, Offset(stateScaleAnimation, ShapeBaseImageData), MaxStates,
         "If true, the timeScale of the stateSequence animation will be adjusted "
         "such that the sequence plays for stateTimeoutValue seconds. " );
      addField( "stateScaleAnimationFP", TypeBool, Offset(stateScaleAnimationFP, ShapeBaseImageData), MaxStates,
         "If true, the timeScale of the first person stateSequence animation will be adjusted "
         "such that the sequence plays for stateTimeoutValue seconds. " );
      addField( "stateSequenceTransitionIn", TypeBool, Offset(stateSequenceTransitionIn, ShapeBaseImageData), MaxStates,
         "Do we transition to the state's sequence when we enter the state?" );
      addField( "stateSequenceTransitionOut", TypeBool, Offset(stateSequenceTransitionOut, ShapeBaseImageData), MaxStates,
         "Do we transition to the new state's sequence when we leave the state?" );
      addField( "stateSequenceNeverTransition", TypeBool, Offset(stateSequenceNeverTransition, ShapeBaseImageData), MaxStates,
         "Never allow a transition to this sequence.  Often used for a fire sequence." );
      addField( "stateSequenceTransitionTime", TypeF32, Offset(stateSequenceTransitionTime, ShapeBaseImageData), MaxStates,
         "The time to transition in or out of a sequence." );

      addField( "stateShapeSequence", TypeString, Offset(stateShapeSequence, ShapeBaseImageData), MaxStates,
         "Name of the sequence that is played on the mounting shape." );
      addField( "stateScaleShapeSequence", TypeBool, Offset(stateScaleShapeSequence, ShapeBaseImageData), MaxStates,
         "Indicates if the sequence to be played on the mounting shape should be scaled to the length of the state." );

      addField( "stateSound", TypeSFXTrackName, Offset(stateSound, ShapeBaseImageData), MaxStates,
         "Sound to play on entry to this state." );
      addField( "stateScript", TypeCaseString, Offset(stateScript, ShapeBaseImageData), MaxStates,
         "@brief Method to execute on entering this state.\n\n"
         "Scoped to this image class name, then ShapeBaseImageData. The script "
         "callback function takes the same arguments as the onMount callback.\n"
         "@see onMount() for the same arguments as this callback.");

      addField( "stateEmitter", TYPEID< ParticleEmitterData >(), Offset(stateEmitter, ShapeBaseImageData), MaxStates,
         "@brief Emitter to generate particles in this state (from muzzle point or "
         "specified node).\n\n"
         "@see stateEmitterNode" );
      addField( "stateEmitterTime", TypeF32, Offset(stateEmitterTime, ShapeBaseImageData), MaxStates,
         "How long (in seconds) to emit particles on entry to this state." );
      addField( "stateEmitterNode", TypeString, Offset(stateEmitterNode, ShapeBaseImageData), MaxStates,
         "@brief Name of the node to emit particles from.\n\n"
         "@see stateEmitter" );
      addField( "stateIgnoreLoadedForReady", TypeBool, Offset(stateIgnoreLoadedForReady, ShapeBaseImageData), MaxStates,
         "@brief If set to true, and both ready and loaded transitions are true, the "
         "ready transition will be taken instead of the loaded transition.\n\n"
         "A state is 'ready' if pressing the fire trigger in that state would "
         "transition to the fire state." );

   endArray( "States" );

   addField( "computeCRC", TypeBool, Offset(computeCRC, ShapeBaseImageData),
      "If true, verify that the CRC of the client's Image matches the server's "
      "CRC for the Image when loaded by the client." );

   addField( "maxConcurrentSounds", TypeS32, Offset(maxConcurrentSounds, ShapeBaseImageData),
      "@brief Maximum number of sounds this Image can play at a time.\n\n"
      "Any value <= 0 indicates that it can play an infinite number of sounds." );

   addField( "useRemainderDT", TypeBool, Offset(useRemainderDT, ShapeBaseImageData), 
      "@brief If true, allow multiple timeout transitions to occur within a single "
      "tick (useful if states have a very small timeout).\n\n" );

   Parent::initPersistFields();
}

void ShapeBaseImageData::packData(BitStream* stream)
{
   Parent::packData(stream);

   if(stream->writeFlag(computeCRC))
   {
      for( U32 j=0; j<MaxShapes; ++j )
      {
         stream->write(mCRC[j]);
      }
   }

   stream->writeString(shapeName);        // shape 0 for normal use
   stream->writeString(shapeNameFP);      // shape 1 for first person use (optional)

   stream->writeString(imageAnimPrefix);
   stream->writeString(imageAnimPrefixFP);

   stream->write(mountPoint);
   if (!stream->writeFlag(mountOffset.isIdentity()))
      stream->writeAffineTransform(mountOffset);
   if (!stream->writeFlag(eyeOffset.isIdentity()))
      stream->writeAffineTransform(eyeOffset);

   stream->writeFlag(animateOnServer);

   stream->write(scriptAnimTransitionTime);

   stream->writeFlag(useEyeNode);

   stream->writeFlag(correctMuzzleVector);
   stream->writeFlag(correctMuzzleVectorTP);
   stream->writeFlag(firstPerson);
   stream->write(mass);
   stream->writeFlag(usesEnergy);
   stream->write(minEnergy);

   for( U32 j=0; j<MaxShapes; ++j)
   {
      stream->writeFlag(hasFlash[j]);
   }

   // Client doesn't need accuFire

   // Write the projectile datablock
   if (stream->writeFlag(projectile))
      stream->writeRangedU32(packed? SimObjectId((uintptr_t)projectile):
                             projectile->getId(),DataBlockObjectIdFirst,DataBlockObjectIdLast);

   stream->writeFlag(cloakable);
   stream->writeRangedU32(lightType, 0, NumLightTypes-1);
   if(lightType != NoLight)
   {
      stream->write(lightRadius);
      stream->write(lightDuration);
      stream->writeFloat(lightColor.red, 7);
      stream->writeFloat(lightColor.green, 7);
      stream->writeFloat(lightColor.blue, 7);
      stream->writeFloat(lightColor.alpha, 7);
      stream->write(lightBrightness);
   }

   if ( stream->writeFlag( shakeCamera ) )
   {      
      mathWrite( *stream, camShakeFreq );
      mathWrite( *stream, camShakeAmp );
      stream->write( camShakeDuration );
      stream->write( camShakeRadius );
      stream->write( camShakeFalloff );
   }

   mathWrite( *stream, shellExitDir );
   stream->write(shellExitVariance);
   stream->write(shellVelocity);

   if( stream->writeFlag( casing ) )
   {
      stream->writeRangedU32(packed? SimObjectId((uintptr_t)casing):
         casing->getId(),DataBlockObjectIdFirst,DataBlockObjectIdLast);
   }

   for (U32 i = 0; i < MaxStates; i++)
      if (stream->writeFlag(state[i].name && state[i].name[0])) {
         StateData& s = state[i];
         // States info not needed on the client:
         //    s.allowImageChange
         //    s.scriptNames
         // Transitions are inc. one to account for -1 values
         stream->writeString(state[i].name);

         stream->writeInt(s.transition.loaded[0]+1,NumStateBits);
         stream->writeInt(s.transition.loaded[1]+1,NumStateBits);
         stream->writeInt(s.transition.ammo[0]+1,NumStateBits);
         stream->writeInt(s.transition.ammo[1]+1,NumStateBits);
         stream->writeInt(s.transition.target[0]+1,NumStateBits);
         stream->writeInt(s.transition.target[1]+1,NumStateBits);
         stream->writeInt(s.transition.wet[0]+1,NumStateBits);
         stream->writeInt(s.transition.wet[1]+1,NumStateBits);
         stream->writeInt(s.transition.trigger[0]+1,NumStateBits);
         stream->writeInt(s.transition.trigger[1]+1,NumStateBits);
         stream->writeInt(s.transition.altTrigger[0]+1,NumStateBits);
         stream->writeInt(s.transition.altTrigger[1]+1,NumStateBits);
         stream->writeInt(s.transition.timeout+1,NumStateBits);

         // Most states don't make use of the motion transition.
         if (stream->writeFlag(s.transition.motion[0] != -1 || s.transition.motion[1] != -1))
         {
            // This state does
            stream->writeInt(s.transition.motion[0]+1,NumStateBits);
            stream->writeInt(s.transition.motion[1]+1,NumStateBits);
         }

         // Most states don't make use of the generic trigger transitions.  Don't transmit
         // if that is the case here.
         for (U32 j=0; j<MaxGenericTriggers; ++j)
         {
            if (stream->writeFlag(s.transition.genericTrigger[j][0] != -1 || s.transition.genericTrigger[j][1] != -1))
            {
               stream->writeInt(s.transition.genericTrigger[j][0]+1,NumStateBits);
               stream->writeInt(s.transition.genericTrigger[j][1]+1,NumStateBits);
            }
         }

         if(stream->writeFlag(s.timeoutValue != gDefaultStateData.timeoutValue))
            stream->write(s.timeoutValue);

         stream->writeFlag(s.waitForTimeout);
         stream->writeFlag(s.fire);
         stream->writeFlag(s.altFire);
         stream->writeFlag(s.reload);
         stream->writeFlag(s.ejectShell);
         stream->writeFlag(s.scaleAnimation);
         stream->writeFlag(s.scaleAnimationFP);
         stream->writeFlag(s.direction);

         stream->writeFlag(s.sequenceTransitionIn);
         stream->writeFlag(s.sequenceTransitionOut);
         stream->writeFlag(s.sequenceNeverTransition);
         if(stream->writeFlag(s.sequenceTransitionTime != gDefaultStateData.sequenceTransitionTime))
            stream->write(s.sequenceTransitionTime);

         stream->writeString(s.shapeSequence);
         stream->writeFlag(s.shapeSequenceScale);

         if(stream->writeFlag(s.energyDrain != gDefaultStateData.energyDrain))
            stream->write(s.energyDrain);

         stream->writeInt(s.loaded,StateData::NumLoadedBits);
         stream->writeInt(s.spin,StateData::NumSpinBits);
         stream->writeInt(s.recoil,StateData::NumRecoilBits);

         for( U32 j=0; j<MaxShapes; ++j )
         {
            if(stream->writeFlag(s.sequence[j] != gDefaultStateData.sequence[j]))
               stream->writeSignedInt(s.sequence[j], 16);

            if(stream->writeFlag(s.sequenceVis[j] != gDefaultStateData.sequenceVis[j]))
               stream->writeSignedInt(s.sequenceVis[j],16);

            stream->writeFlag(s.flashSequence[j]);
         }

         stream->writeFlag(s.ignoreLoadedForReady);

         if (stream->writeFlag(s.emitter))
         {
            stream->writeRangedU32(packed? SimObjectId((uintptr_t)s.emitter):
                                   s.emitter->getId(),DataBlockObjectIdFirst,DataBlockObjectIdLast);
            stream->write(s.emitterTime);

            for( U32 j=0; j<MaxShapes; ++j )
            {
               stream->write(s.emitterNode[j]);
            }
         }

         sfxWrite( stream, s.sound );
      }
   stream->write(maxConcurrentSounds);
   stream->writeFlag(useRemainderDT);
}

void ShapeBaseImageData::unpackData(BitStream* stream)
{
   Parent::unpackData(stream);
   computeCRC = stream->readFlag();
   if(computeCRC)
   {
      for( U32 j=0; j<MaxShapes; ++j )
      {
         stream->read(&mCRC[j]);
      }
   }

   shapeName = stream->readSTString();       // shape 0 for normal use
   shapeNameFP = stream->readSTString();     // shape 1 for first person use (optional)

   imageAnimPrefix = stream->readSTString();
   imageAnimPrefixFP = stream->readSTString();

   stream->read(&mountPoint);
   if (stream->readFlag())
      mountOffset.identity();
   else
      stream->readAffineTransform(&mountOffset);
   if (stream->readFlag())
      eyeOffset.identity();
   else
      stream->readAffineTransform(&eyeOffset);

   animateOnServer = stream->readFlag();

   stream->read(&scriptAnimTransitionTime);

   useEyeNode = stream->readFlag();

   correctMuzzleVector = stream->readFlag();
   correctMuzzleVectorTP = stream->readFlag();
   firstPerson = stream->readFlag();
   stream->read(&mass);
   usesEnergy = stream->readFlag();
   stream->read(&minEnergy);

   for( U32 j=0; j<MaxShapes; ++j )
   {
      hasFlash[j] = stream->readFlag();
   }

   projectile = (stream->readFlag() ?
                 (ProjectileData*)stream->readRangedU32(DataBlockObjectIdFirst,
                                                        DataBlockObjectIdLast) : 0);

   cloakable = stream->readFlag();
   lightType = stream->readRangedU32(0, NumLightTypes-1);
   if(lightType != NoLight)
   {
      stream->read(&lightRadius);
      stream->read(&lightDuration);
      lightColor.red = stream->readFloat(7);
      lightColor.green = stream->readFloat(7);
      lightColor.blue = stream->readFloat(7);
      lightColor.alpha = stream->readFloat(7);
      stream->read( &lightBrightness );
   }

   shakeCamera = stream->readFlag();
   if ( shakeCamera )
   {
      mathRead( *stream, &camShakeFreq );
      mathRead( *stream, &camShakeAmp );
      stream->read( &camShakeDuration );
      stream->read( &camShakeRadius );
      stream->read( &camShakeFalloff );
   }

   mathRead( *stream, &shellExitDir );
   stream->read(&shellExitVariance);
   stream->read(&shellVelocity);

   if(stream->readFlag())
   {
      casingID = stream->readRangedU32(DataBlockObjectIdFirst, DataBlockObjectIdLast);
   }

   for (U32 i = 0; i < MaxStates; i++) {
      if (stream->readFlag()) {
         StateData& s = state[i];
         // States info not needed on the client:
         //    s.allowImageChange
         //    s.scriptNames
         // Transitions are dec. one to restore -1 values
         s.name = stream->readSTString();

         s.transition.loaded[0] = stream->readInt(NumStateBits) - 1;
         s.transition.loaded[1] = stream->readInt(NumStateBits) - 1;
         s.transition.ammo[0] = stream->readInt(NumStateBits) - 1;
         s.transition.ammo[1] = stream->readInt(NumStateBits) - 1;
         s.transition.target[0] = stream->readInt(NumStateBits) - 1;
         s.transition.target[1] = stream->readInt(NumStateBits) - 1;
         s.transition.wet[0] = stream->readInt(NumStateBits) - 1;
         s.transition.wet[1] = stream->readInt(NumStateBits) - 1;
         s.transition.trigger[0] = stream->readInt(NumStateBits) - 1;
         s.transition.trigger[1] = stream->readInt(NumStateBits) - 1;
         s.transition.altTrigger[0] = stream->readInt(NumStateBits) - 1;
         s.transition.altTrigger[1] = stream->readInt(NumStateBits) - 1;
         s.transition.timeout = stream->readInt(NumStateBits) - 1;

         // Motion trigger
         if (stream->readFlag())
         {
            s.transition.motion[0] = stream->readInt(NumStateBits) - 1;
            s.transition.motion[1] = stream->readInt(NumStateBits) - 1;
         }
         else
         {
            s.transition.motion[0] = -1;
            s.transition.motion[1] = -1;
         }

         // Generic triggers
         for (U32 j=0; j<MaxGenericTriggers; ++j)
         {
            if (stream->readFlag())
            {
               s.transition.genericTrigger[j][0] = stream->readInt(NumStateBits) - 1;
               s.transition.genericTrigger[j][1] = stream->readInt(NumStateBits) - 1;
            }
            else
            {
               s.transition.genericTrigger[j][0] = -1;
               s.transition.genericTrigger[j][1] = -1;
            }
         }

         if(stream->readFlag())
            stream->read(&s.timeoutValue);
         else
            s.timeoutValue = gDefaultStateData.timeoutValue;

         s.waitForTimeout = stream->readFlag();
         s.fire = stream->readFlag();
         s.altFire = stream->readFlag();
         s.reload = stream->readFlag();
         s.ejectShell = stream->readFlag();
         s.scaleAnimation = stream->readFlag();
         s.scaleAnimationFP = stream->readFlag();
         s.direction = stream->readFlag();

         s.sequenceTransitionIn = stream->readFlag();
         s.sequenceTransitionOut = stream->readFlag();
         s.sequenceNeverTransition = stream->readFlag();
         if (stream->readFlag())
            stream->read(&s.sequenceTransitionTime);
         else
            s.sequenceTransitionTime = gDefaultStateData.sequenceTransitionTime;

         s.shapeSequence = stream->readSTString();
         s.shapeSequenceScale = stream->readFlag();

         if(stream->readFlag())
            stream->read(&s.energyDrain);
         else
            s.energyDrain = gDefaultStateData.energyDrain;

         s.loaded = (StateData::LoadedState)stream->readInt(StateData::NumLoadedBits);
         s.spin = (StateData::SpinState)stream->readInt(StateData::NumSpinBits);
         s.recoil = (StateData::RecoilState)stream->readInt(StateData::NumRecoilBits);

         for( U32 j=0; j<MaxShapes; ++j )
         {
            if(stream->readFlag())
               s.sequence[j] = stream->readSignedInt(16);
            else
               s.sequence[j] = gDefaultStateData.sequence[j];

            if(stream->readFlag())
               s.sequenceVis[j] = stream->readSignedInt(16);
            else
               s.sequenceVis[j] = gDefaultStateData.sequenceVis[j];

            s.flashSequence[j] = stream->readFlag();
         }

         s.ignoreLoadedForReady = stream->readFlag();

         if (stream->readFlag())
         {
            s.emitter = (ParticleEmitterData*) stream->readRangedU32(DataBlockObjectIdFirst,
                                                                     DataBlockObjectIdLast);
            stream->read(&s.emitterTime);

            for( U32 j=0; j<MaxShapes; ++j )
            {
               stream->read(&(s.emitterNode[j]));
            }
         }
         else
            s.emitter = 0;
            
         sfxRead( stream, &s.sound );
      }
   }
   
   stream->read(&maxConcurrentSounds);
   useRemainderDT = stream->readFlag();

   statesLoaded = true;
}

void ShapeBaseImageData::inspectPostApply()
{
   Parent::inspectPostApply();

   // This does not do a very good job of applying changes to states
   // which may have occured in the editor, but at least we can do this...
   useEyeOffset = !eyeOffset.isIdentity();   
}

//----------------------------------------------------------------------------
//----------------------------------------------------------------------------

//----------------------------------------------------------------------------

ShapeBase::MountedImage::MountedImage()
{
   for (U32 i=0; i<ShapeBaseImageData::MaxShapes; ++i)
   {
      shapeInstance[i] = 0;
      ambientThread[i] = NULL;
      visThread[i] = NULL;
      animThread[i] = NULL;
      flashThread[i] = NULL;
      spinThread[i] = NULL;
   }

   doAnimateAllShapes = false;
   forceAnimateAllShapes = false;
   lastShapeIndex = 0;

   state = 0;
   dataBlock = 0;
   nextImage = InvalidImagePtr;
   delayTime = 0;
   ammo = false;
   target = false;
   triggerDown = false;
   altTriggerDown = false;
   loaded = false;
   fireCount = 0;
   altFireCount = 0;
   reloadCount = 0;
   wet = false;
   motion = false;
   lightStart = 0;
   lightInfo = NULL;

   for (U32 i=0; i<ShapeBaseImageData::MaxGenericTriggers; ++i)
   {
      genericTrigger[i] = false;
   }

   nextLoaded = false;
}

ShapeBase::MountedImage::~MountedImage()
{
   for (U32 i=0; i<ShapeBaseImageData::MaxShapes; ++i)
   {
      delete shapeInstance[i];
      shapeInstance[i] = 0;
   }

   // stop sound
   for(Vector<SFXSource*>::iterator i = mSoundSources.begin(); i != mSoundSources.end(); i++)  
   {  
      SFX_DELETE((*i));  
   }  
   mSoundSources.clear(); 

   for (S32 i = 0; i < MaxImageEmitters; i++)
      if (bool(emitter[i].emitter))
         emitter[i].emitter->deleteWhenEmpty();

   if ( lightInfo != NULL )
      delete lightInfo;
}

void ShapeBase::MountedImage::addSoundSource(SFXSource* source)
{
   if(source != NULL)
   {
      if(dataBlock->maxConcurrentSounds > 0 && mSoundSources.size() > dataBlock->maxConcurrentSounds)
      {
         SFX_DELETE(mSoundSources.first());
         mSoundSources.pop_front();
      }
      source->play();
      mSoundSources.push_back(source);
   }
}

void ShapeBase::MountedImage::updateSoundSources( const MatrixF &renderTransform )
{
   // Update all the sounds removing any ones that have stopped.
   for ( U32 i=0; i < mSoundSources.size(); )
   {
      SFXSource *source = mSoundSources[i];

      if ( source->isStopped() )
      {
         SFX_DELETE( source );
         mSoundSources.erase_fast( i );
         continue;
      }

      source->setTransform(renderTransform);
      i++;
   }
}

void ShapeBase::MountedImage::updateDoAnimateAllShapes(const ShapeBase* owner)
{
   doAnimateAllShapes = false;
   if (!dataBlock)
      return;

   // According to ShapeBase::isFirstPerson() the server is always in first person mode.
   // Therefore we don't need to animate any other shapes but the one that will be
   // used for first person.

   // Sometimes this is forced externally, so honour it.
   if (forceAnimateAllShapes)
   {
      doAnimateAllShapes = true;
      return;
   }

   if (owner->isClientObject())
   {
      // If this client object doesn't have a controlling client, then according to 
      // ShapeBase::isFirstPerson() it cannot ever be in first person mode.  So no need 
      // to animate any shapes beyond the current one. 
      if (!owner->getControllingClient()) 
      { 
         return; 
      }

      doAnimateAllShapes = dataBlock->animateAllShapes;
   }
}

//----------------------------------------------------------------------------
//----------------------------------------------------------------------------

//----------------------------------------------------------------------------
// Any item with an item image is selectable

bool ShapeBase::mountImage(ShapeBaseImageData* imageData,U32 imageSlot,bool loaded,NetStringHandle &skinNameHandle)
{
   AssertFatal(imageSlot<MaxMountedImages,"Out of range image slot");

   MountedImage& image = mMountedImageList[imageSlot];
   if (image.dataBlock) {
      if ((image.dataBlock == imageData) && (image.skinNameHandle == skinNameHandle)) {
         // Image already loaded
         image.nextImage = InvalidImagePtr;
         return true;
      }
   }
   //
   setImage(imageSlot,imageData,skinNameHandle,loaded);

   return true;
}

bool ShapeBase::unmountImage(U32 imageSlot)
{
   AssertFatal(imageSlot<MaxMountedImages,"Out of range image slot");

	bool returnValue = false;
   MountedImage& image = mMountedImageList[imageSlot];
   if (image.dataBlock)
   {
      NetStringHandle temp;
      setImage(imageSlot,0, temp);
      returnValue = true;
   }

   return returnValue;
}


//----------------------------------------------------------------------------

ShapeBaseImageData* ShapeBase::getMountedImage(U32 imageSlot)
{
   AssertFatal(imageSlot<MaxMountedImages,"Out of range image slot");

   return mMountedImageList[imageSlot].dataBlock;
}


ShapeBase::MountedImage* ShapeBase::getImageStruct(U32 imageSlot)
{
   return &mMountedImageList[imageSlot];
}


ShapeBaseImageData* ShapeBase::getPendingImage(U32 imageSlot)
{
   ShapeBaseImageData* data = mMountedImageList[imageSlot].nextImage;
   return (data == InvalidImagePtr)? 0: data;
}

bool ShapeBase::isImageFiring(U32 imageSlot)
{
   MountedImage& image = mMountedImageList[imageSlot];
   return image.dataBlock && image.state->fire;
}

bool ShapeBase::isImageAltFiring(U32 imageSlot)
{
   MountedImage& image = mMountedImageList[imageSlot];
   return image.dataBlock && image.state->altFire;
}

bool ShapeBase::isImageReloading(U32 imageSlot)
{
   MountedImage& image = mMountedImageList[imageSlot];
   return image.dataBlock && image.state->reload;
}

bool ShapeBase::isImageReady(U32 imageSlot,U32 ns,U32 depth)
{
   // Will pressing the trigger lead to a fire state?
   MountedImage& image = mMountedImageList[imageSlot];
   if (depth++ > 5 || !image.dataBlock)
      return false;
   ShapeBaseImageData::StateData& stateData = (ns == -1) ?
      *image.state : image.dataBlock->state[ns];
   if (stateData.fire)
      return true;

   // Try the transitions...
   if (stateData.ignoreLoadedForReady == true) {
      if ((ns = stateData.transition.loaded[true]) != -1)
         if (isImageReady(imageSlot,ns,depth))
            return true;
   } else {
      if ((ns = stateData.transition.loaded[image.loaded]) != -1)
         if (isImageReady(imageSlot,ns,depth))
            return true;
   }
   for (U32 i=0; i<ShapeBaseImageData::MaxGenericTriggers; ++i)
   {
      if ((ns = stateData.transition.genericTrigger[i][image.genericTrigger[i]]) != -1)
         if (isImageReady(imageSlot,ns,depth))
            return true;
   }
   if ((ns = stateData.transition.ammo[image.ammo]) != -1)
      if (isImageReady(imageSlot,ns,depth))
         return true;
   if ((ns = stateData.transition.target[image.target]) != -1)
      if (isImageReady(imageSlot,ns,depth))
         return true;
   if ((ns = stateData.transition.wet[image.wet]) != -1)
      if (isImageReady(imageSlot,ns,depth))
         return true;
   if ((ns = stateData.transition.motion[image.motion]) != -1)
      if (isImageReady(imageSlot,ns,depth))
         return true;
   if ((ns = stateData.transition.trigger[1]) != -1)
      if (isImageReady(imageSlot,ns,depth))
         return true;
   if ((ns = stateData.transition.altTrigger[1]) != -1)
      if (isImageReady(imageSlot,ns,depth))
         return true;
   if ((ns = stateData.transition.timeout) != -1)
      if (isImageReady(imageSlot,ns,depth))
         return true;
   return false;
}

bool ShapeBase::isImageMounted(ShapeBaseImageData* imageData)
{
   for (U32 i = 0; i < MaxMountedImages; i++)
      if (imageData == mMountedImageList[i].dataBlock)
         return true;
   return false;
}

S32 ShapeBase::getMountSlot(ShapeBaseImageData* imageData)
{
   for (U32 i = 0; i < MaxMountedImages; i++)
      if (imageData == mMountedImageList[i].dataBlock)
         return i;
   return -1;
}

NetStringHandle ShapeBase::getImageSkinTag(U32 imageSlot)
{
   MountedImage& image = mMountedImageList[imageSlot];
   return image.dataBlock? image.skinNameHandle : NetStringHandle();
}

const char* ShapeBase::getImageState(U32 imageSlot)
{
   MountedImage& image = mMountedImageList[imageSlot];
   return image.dataBlock? image.state->name: 0;
}

void ShapeBase::setImageGenericTriggerState(U32 imageSlot, U32 trigger, bool state)
{
   MountedImage& image = mMountedImageList[imageSlot];
   if (image.dataBlock && image.genericTrigger[trigger] != state) {
      setMaskBits(ImageMaskN << imageSlot);
      image.genericTrigger[trigger] = state;
   }
}

bool ShapeBase::getImageGenericTriggerState(U32 imageSlot, U32 trigger)
{
   MountedImage& image = mMountedImageList[imageSlot];
   if (!image.dataBlock)
      return false;
   return image.genericTrigger[trigger];
}

void ShapeBase::setImageAmmoState(U32 imageSlot,bool ammo)
{
   MountedImage& image = mMountedImageList[imageSlot];
   if (image.dataBlock && !image.dataBlock->usesEnergy && image.ammo != ammo) {
      setMaskBits(ImageMaskN << imageSlot);
      image.ammo = ammo;
   }
}

bool ShapeBase::getImageAmmoState(U32 imageSlot)
{
   MountedImage& image = mMountedImageList[imageSlot];
   if (!image.dataBlock)
      return false;
   return image.ammo;
}

void ShapeBase::setImageWetState(U32 imageSlot,bool wet)
{
   MountedImage& image = mMountedImageList[imageSlot];
   if (image.dataBlock && image.wet != wet) {
      setMaskBits(ImageMaskN << imageSlot);
      image.wet = wet;
   }
}

bool ShapeBase::getImageWetState(U32 imageSlot)
{
   MountedImage& image = mMountedImageList[imageSlot];
   if (!image.dataBlock)
      return false;
   return image.wet;
}

void ShapeBase::setImageMotionState(U32 imageSlot,bool motion)
{
   MountedImage& image = mMountedImageList[imageSlot];
   if (image.dataBlock && image.motion != motion) {
      setMaskBits(ImageMaskN << imageSlot);
      image.motion = motion;
   }
}

bool ShapeBase::getImageMotionState(U32 imageSlot)
{
   MountedImage& image = mMountedImageList[imageSlot];
   if (!image.dataBlock)
      return false;
   return image.motion;
}

void ShapeBase::setImageTargetState(U32 imageSlot,bool target)
{
   MountedImage& image = mMountedImageList[imageSlot];
   if (image.dataBlock && image.target != target) {
      setMaskBits(ImageMaskN << imageSlot);
      image.target = target;
   }
}

bool ShapeBase::getImageTargetState(U32 imageSlot)
{
   MountedImage& image = mMountedImageList[imageSlot];
   if (!image.dataBlock)
      return false;
   return image.target;
}

void ShapeBase::setImageLoadedState(U32 imageSlot,bool loaded)
{
   MountedImage& image = mMountedImageList[imageSlot];
   if (image.dataBlock && image.loaded != loaded) {
      setMaskBits(ImageMaskN << imageSlot);
      image.loaded = loaded;
   }
}

bool ShapeBase::getImageLoadedState(U32 imageSlot)
{
   MountedImage& image = mMountedImageList[imageSlot];
   if (!image.dataBlock)
      return false;
   return image.loaded;
}

void ShapeBase::getMuzzleVector(U32 imageSlot,VectorF* vec)
{
   MatrixF mat;
   getMuzzleTransform(imageSlot,&mat);

   GameConnection * gc = getControllingClient();
   if (gc && !gc->isAIControlled())
   {
      MountedImage& image = mMountedImageList[imageSlot];

      bool fp = gc->isFirstPerson();
      if ((fp && image.dataBlock->correctMuzzleVector) ||
         (!fp && image.dataBlock->correctMuzzleVectorTP))
         if (getCorrectedAim(mat, vec))
            return;
   }

   mat.getColumn(1,vec);
}

void ShapeBase::getMuzzlePoint(U32 imageSlot,Point3F* pos)
{
   MatrixF mat;
   getMuzzleTransform(imageSlot,&mat);
   mat.getColumn(3,pos);
}


void ShapeBase::getRenderMuzzleVector(U32 imageSlot,VectorF* vec)
{
   MatrixF mat;
   getRenderMuzzleTransform(imageSlot,&mat);

   GameConnection * gc = getControllingClient();
   if (gc && !gc->isAIControlled())
   {
      MountedImage& image = mMountedImageList[imageSlot];

      bool fp = gc->isFirstPerson();
      if ((fp && image.dataBlock->correctMuzzleVector) ||
         (!fp && image.dataBlock->correctMuzzleVectorTP))
         if (getCorrectedAim(mat, vec))
            return;
   }

   mat.getColumn(1,vec);
}

void ShapeBase::getRenderMuzzlePoint(U32 imageSlot,Point3F* pos)
{
   MatrixF mat;
   getRenderMuzzleTransform(imageSlot,&mat);
   mat.getColumn(3,pos);
}

//----------------------------------------------------------------------------

void ShapeBase::scriptCallback(U32 imageSlot,const char* function)
{
   MountedImage &image = mMountedImageList[imageSlot];

   char buff1[32];
   dSprintf( buff1, 32, "%d", imageSlot );

   char buff2[32];
   dSprintf( buff2, 32, "%f", image.dataBlock->useRemainderDT ? image.rDT : 0.0f );

   Con::executef( image.dataBlock, function, getIdString(), buff1, buff2 );
}


//----------------------------------------------------------------------------

void ShapeBase::getMountTransform( S32 index, const MatrixF &xfm, MatrixF *outMat )
{
   // Returns mount point to world space transform
   if ( index >= 0 && index < SceneObject::NumMountPoints) {
      S32 ni = mDataBlock->mountPointNode[index];
      if (ni != -1) {
         MatrixF mountTransform = mShapeInstance->mNodeTransforms[ni];
         mountTransform.mul( xfm );
         const Point3F& scale = getScale();

         // The position of the mount point needs to be scaled.
         Point3F position = mountTransform.getPosition();
         position.convolve( scale );
         mountTransform.setPosition( position );

         // Also we would like the object to be scaled to the model.
         outMat->mul(mObjToWorld, mountTransform);
         return;
      }
   }

   // Then let SceneObject handle it.
   Parent::getMountTransform( index, xfm, outMat );      
}

void ShapeBase::getImageTransform(U32 imageSlot,MatrixF* mat)
{
   // Image transform in world space
   MountedImage& image = mMountedImageList[imageSlot];
   if (image.dataBlock) {
      ShapeBaseImageData& data = *image.dataBlock;
      U32 shapeIndex = getImageShapeIndex(image);

      MatrixF nmat;
      if (data.useEyeNode && isFirstPerson() && data.eyeMountNode[shapeIndex] != -1) {
         // We need to animate, even on the server, to make sure the nodes are in the correct location.
         image.shapeInstance[shapeIndex]->animate();

         getEyeBaseTransform(&nmat, mDataBlock->mountedImagesBank);

         MatrixF mountTransform = image.shapeInstance[shapeIndex]->mNodeTransforms[data.eyeMountNode[shapeIndex]];

         mat->mul(nmat, mountTransform);
      }
      else if (data.useEyeOffset && isFirstPerson()) {
         getEyeTransform(&nmat);
         mat->mul(nmat,data.eyeOffset);
      }
      else {
         getMountTransform( image.dataBlock->mountPoint, MatrixF::Identity, &nmat );
         mat->mul(nmat,data.mountTransform[shapeIndex]);
      }
   }
   else
      *mat = mObjToWorld;
}

void ShapeBase::getImageTransform(U32 imageSlot,S32 node,MatrixF* mat)
{
   // Image transform in world space
   MountedImage& image = mMountedImageList[imageSlot];
   if (image.dataBlock)
   {
      if (node != -1)
      {
         ShapeBaseImageData& data = *image.dataBlock;
         U32 shapeIndex = getImageShapeIndex(image);

         MatrixF nmat = image.shapeInstance[shapeIndex]->mNodeTransforms[node];
         MatrixF mmat;

         if (data.useEyeNode && isFirstPerson() && data.eyeMountNode[shapeIndex] != -1)
         {
            // We need to animate, even on the server, to make sure the nodes are in the correct location.
            image.shapeInstance[shapeIndex]->animate();

            MatrixF emat;
            getEyeBaseTransform(&emat, mDataBlock->mountedImagesBank);

            MatrixF mountTransform = image.shapeInstance[shapeIndex]->mNodeTransforms[data.eyeMountNode[shapeIndex]];
            mountTransform.affineInverse();

            mmat.mul(emat, mountTransform);
         }
         else if (data.useEyeOffset && isFirstPerson())
         {
            MatrixF emat;
            getEyeTransform(&emat);
            mmat.mul(emat,data.eyeOffset);
         }
         else
         {
            MatrixF emat;
            getMountTransform( image.dataBlock->mountPoint, MatrixF::Identity, &emat );
            mmat.mul(emat,data.mountTransform[shapeIndex]);
         }

         mat->mul(mmat, nmat);
      }
      else
         getImageTransform(imageSlot,mat);
   }
   else
      *mat = mObjToWorld;
}

void ShapeBase::getImageTransform(U32 imageSlot,StringTableEntry nodeName,MatrixF* mat)
{
   getImageTransform( imageSlot, getNodeIndex( imageSlot, nodeName ), mat );
}

void ShapeBase::getMuzzleTransform(U32 imageSlot,MatrixF* mat)
{
   // Muzzle transform in world space
   MountedImage& image = mMountedImageList[imageSlot];
   if (image.dataBlock)
      getImageTransform(imageSlot,image.dataBlock->muzzleNode[getImageShapeIndex(image)],mat);
   else
      *mat = mObjToWorld;
}


//----------------------------------------------------------------------------

void ShapeBase::getRenderMountTransform( F32 delta, S32 mountPoint, const MatrixF &xfm, MatrixF *outMat )
{
   // Returns mount point to world space transform
   if ( mountPoint >= 0 && mountPoint < SceneObject::NumMountPoints) {
      S32 ni = mDataBlock->mountPointNode[mountPoint];
      if (ni != -1) {
         MatrixF mountTransform = mShapeInstance->mNodeTransforms[ni];
         mountTransform.mul( xfm );
         const Point3F& scale = getScale();

         // The position of the mount point needs to be scaled.
         Point3F position = mountTransform.getPosition();
         position.convolve( scale );
         mountTransform.setPosition( position );

         // Also we would like the object to be scaled to the model.
         mountTransform.scale( scale );
         outMat->mul(getRenderTransform(), mountTransform);
         return;
      }
   }

   // Then let SceneObject handle it.
   Parent::getRenderMountTransform( delta, mountPoint, xfm, outMat );   
}


void ShapeBase::getRenderImageTransform( U32 imageSlot, MatrixF* mat, bool noEyeOffset )
{
   // Image transform in world space
   MountedImage& image = mMountedImageList[imageSlot];
   if (image.dataBlock) 
   {
      ShapeBaseImageData& data = *image.dataBlock;
      U32 shapeIndex = getImageShapeIndex(image);

      MatrixF nmat;
      if ( data.useEyeNode && isFirstPerson() && data.eyeMountNode[shapeIndex] != -1 ) {
         getRenderEyeBaseTransform(&nmat, mDataBlock->mountedImagesBank);

         MatrixF mountTransform = image.shapeInstance[shapeIndex]->mNodeTransforms[data.eyeMountNode[shapeIndex]];

         mat->mul(nmat, mountTransform);
      }
      else if ( !noEyeOffset && data.useEyeOffset && isFirstPerson() ) 
      {
         getRenderEyeTransform(&nmat);
         mat->mul(nmat,data.eyeOffset);
      }
      else 
      {
         getRenderMountTransform( 0.0f, data.mountPoint, MatrixF::Identity, &nmat );
         mat->mul(nmat,data.mountTransform[shapeIndex]);
      }
   }
   else
      *mat = getRenderTransform();
}

void ShapeBase::getRenderImageTransform(U32 imageSlot,S32 node,MatrixF* mat)
{
   // Image transform in world space
   MountedImage& image = mMountedImageList[imageSlot];
   if (image.dataBlock)
   {
      if (node != -1)
      {
         ShapeBaseImageData& data = *image.dataBlock;
         U32 shapeIndex = getImageShapeIndex(image);

         MatrixF nmat = image.shapeInstance[shapeIndex]->mNodeTransforms[node];
         MatrixF mmat;

         if ( data.useEyeNode && isFirstPerson() && data.eyeMountNode[shapeIndex] != -1 )
         {
            MatrixF emat;
            getRenderEyeBaseTransform(&emat, mDataBlock->mountedImagesBank);

            MatrixF mountTransform = image.shapeInstance[shapeIndex]->mNodeTransforms[data.eyeMountNode[shapeIndex]];
            mountTransform.affineInverse();

            mmat.mul(emat, mountTransform);
         }
         else if ( data.useEyeOffset && isFirstPerson() ) 
         {
            MatrixF emat;
            getRenderEyeTransform(&emat);
            mmat.mul(emat,data.eyeOffset);
         }
         else 
         {
            MatrixF emat;
            getRenderMountTransform( 0.0f, data.mountPoint, MatrixF::Identity, &emat );
            mmat.mul(emat,data.mountTransform[shapeIndex]);
         }

         mat->mul(mmat, nmat);
      }
      else
         getRenderImageTransform(imageSlot,mat);
   }
   else
      *mat = getRenderTransform();
}

void ShapeBase::getRenderImageTransform(U32 imageSlot,StringTableEntry nodeName,MatrixF* mat)
{
   getRenderImageTransform( imageSlot, getNodeIndex( imageSlot, nodeName ), mat );
}

void ShapeBase::getRenderMuzzleTransform(U32 imageSlot,MatrixF* mat)
{
   // Muzzle transform in world space
   MountedImage& image = mMountedImageList[imageSlot];
   if (image.dataBlock)
      getRenderImageTransform(imageSlot,image.dataBlock->muzzleNode[getImageShapeIndex(image)],mat);
   else
      *mat = getRenderTransform();
}


void ShapeBase::getRetractionTransform(U32 imageSlot,MatrixF* mat)
{
   // Muzzle transform in world space
   MountedImage& image = mMountedImageList[imageSlot];
   if (image.dataBlock) {
      ShapeBaseImageData& data = *image.dataBlock;
      U32 imageShapeIndex = getImageShapeIndex(image);
      if (data.retractNode[imageShapeIndex] != -1)
         getImageTransform(imageSlot,data.retractNode[imageShapeIndex],mat);
      else
         getImageTransform(imageSlot,data.muzzleNode[imageShapeIndex],mat);
   } else {
      *mat = getTransform();
   }
}


void ShapeBase::getRenderRetractionTransform(U32 imageSlot,MatrixF* mat)
{
   // Muzzle transform in world space
   MountedImage& image = mMountedImageList[imageSlot];
   if (image.dataBlock) {
      ShapeBaseImageData& data = *image.dataBlock;
      U32 imageShapeIndex = getImageShapeIndex(image);
      if (data.retractNode[imageShapeIndex] != -1)
         getRenderImageTransform(imageSlot,data.retractNode[imageShapeIndex],mat);
      else
         getRenderImageTransform(imageSlot,data.muzzleNode[imageShapeIndex],mat);
   } else {
      *mat = getRenderTransform();
   }
}


//----------------------------------------------------------------------------

S32 ShapeBase::getNodeIndex(U32 imageSlot,StringTableEntry nodeName)
{
   MountedImage& image = mMountedImageList[imageSlot];
   if (image.dataBlock)
      return image.dataBlock->shape[getImageShapeIndex(image)]->findNode(nodeName);
   else
      return -1;
}

// Modify muzzle if needed to aim at whatever is straight in front of the camera.  Let the
// caller know if we actually modified the result.
bool ShapeBase::getCorrectedAim(const MatrixF& muzzleMat, VectorF* result)
{
   F32 pullInD = sFullCorrectionDistance;
   const F32 maxAdjD = 500;

   VectorF  aheadVec(0, maxAdjD, 0);

   MatrixF  camMat;
   Point3F  camPos;

   F32 pos = 0;
   GameConnection * gc = getControllingClient();
   if (gc && !gc->isFirstPerson())
      pos = 1.0f;

   getCameraTransform(&pos, &camMat);

   camMat.getColumn(3, &camPos);
   camMat.mulV(aheadVec);
   Point3F  aheadPoint = (camPos + aheadVec);

   // Should we check if muzzle point is really close to camera?  Does that happen?
   Point3F  muzzlePos;
   muzzleMat.getColumn(3, &muzzlePos);

   Point3F  collidePoint;
   VectorF  collideVector;
   disableCollision();
      RayInfo rinfo;
      if (getContainer()->castRay(camPos, aheadPoint, STATIC_COLLISION_TYPEMASK|DAMAGEABLE_TYPEMASK, &rinfo) &&
         (mDot(rinfo.point - mObjToWorld.getPosition(), mObjToWorld.getForwardVector()) > 0)) // Check if point is behind us (could happen in 3rd person view)
         collideVector = ((collidePoint = rinfo.point) - camPos);
      else
         collideVector = ((collidePoint = aheadPoint) - camPos);
   enableCollision();

   // For close collision we want to NOT aim at ground since we're bending
   // the ray here as it is.  But we don't want to pop, so adjust continuously.
   F32   lenSq = collideVector.lenSquared();
   if (lenSq < (pullInD * pullInD) && lenSq > 0.04)
   {
      F32   len = mSqrt(lenSq);
      F32   mid = pullInD;    // (pullInD + len) / 2.0;
      // This gives us point beyond to focus on-
      collideVector *= (mid / len);
      collidePoint = (camPos + collideVector);
   }

   VectorF  muzzleToCollide = (collidePoint - muzzlePos);
   lenSq = muzzleToCollide.lenSquared();
   if (lenSq > 0.04)
   {
      muzzleToCollide *= (1 / mSqrt(lenSq));
      * result = muzzleToCollide;
      return true;
   }
   return false;
}

//----------------------------------------------------------------------------

void ShapeBase::updateMass()
{
   if (mDataBlock) {
      F32 imass = 0;
      for (U32 i = 0; i < MaxMountedImages; i++) {
         MountedImage& image = mMountedImageList[i];
         if (image.dataBlock)
            imass += image.dataBlock->mass;
      }
      //
      mMass = mDataBlock->mass + imass;
      mOneOverMass = 1 / mMass;
   }
}

void ShapeBase::onImage(U32 imageSlot, bool unmount)
{
}

void ShapeBase::onImageRecoil(U32,ShapeBaseImageData::StateData::RecoilState)
{
}

void ShapeBase::onImageStateAnimation(U32 imageSlot, const char* seqName, bool direction, bool scaleToState, F32 stateTimeOutValue)
{
}

void ShapeBase::onImageAnimThreadChange(U32 imageSlot, S32 imageShapeIndex, ShapeBaseImageData::StateData* lastState, const char* anim, F32 pos, F32 timeScale, bool reset)
{
}

void ShapeBase::onImageAnimThreadUpdate(U32 imageSlot, S32 imageShapeIndex, F32 dt)
{
}


//----------------------------------------------------------------------------

void ShapeBase::setImage(  U32 imageSlot, 
                           ShapeBaseImageData* imageData, 
                           NetStringHandle& skinNameHandle, 
                           bool loaded, 
                           bool ammo, 
                           bool triggerDown,
                           bool altTriggerDown,
                           bool motion,
                           bool genericTrigger0,
                           bool genericTrigger1,
                           bool genericTrigger2,
                           bool genericTrigger3,
                           bool target)
{
   AssertFatal(imageSlot<MaxMountedImages,"Out of range image slot");

   MountedImage& image = mMountedImageList[imageSlot];

   // If we already have this datablock...
   if (image.dataBlock == imageData) {
      // Mark that there is not a datablock change pending.
      image.nextImage = InvalidImagePtr;
      // Change the skin handle if necessary.
      if (image.skinNameHandle != skinNameHandle) {
         if (!isGhost()) {
            // Serverside, note the skin handle and tell the client.
            image.skinNameHandle = skinNameHandle;
            setMaskBits(ImageMaskN << imageSlot);
         }
         else {
            // Clientside, do the reskin.
            image.skinNameHandle = skinNameHandle;
            for( U32 i=0; i<ShapeBaseImageData::MaxShapes; ++i)
            {
               if (image.shapeInstance[i])
               {
                  String newSkin = skinNameHandle.getString();
                  image.shapeInstance[i]->reSkin(newSkin, image.appliedSkinName);
                  image.appliedSkinName = newSkin;
               }
            }
         }
      }
      return;
   }

   // Check to see if we need to delay image changes until state change.
   if (!isGhost()) {
      if (imageData && image.dataBlock && !image.state->allowImageChange) {
         image.nextImage = imageData;
         image.nextSkinNameHandle = skinNameHandle;
         image.nextLoaded = loaded;
         return;
      }
   }

   // Mark that updates are happenin'.
   setMaskBits(ImageMaskN << imageSlot);

   // Notify script unmount since we're swapping datablocks.
   if (image.dataBlock && !isGhost()) {
      F32 dt = image.dataBlock->useRemainderDT ? image.rDT : 0.0f;
      image.dataBlock->onUnmount_callback( this, imageSlot, dt );
   }

   // Stop anything currently going on with the image.
   resetImageSlot(imageSlot);

   // If we're just unselecting the current shape without swapping
   // in a new one, then bail.
   if (!imageData) {
      onImage( imageSlot, true);
      return;
   }

   // Otherwise, init the new shape.
   image.dataBlock = imageData;
   image.state = &image.dataBlock->state[0];
   image.skinNameHandle = skinNameHandle;
   image.updateDoAnimateAllShapes(this);

   for (U32 i=0; i<ShapeBaseImageData::MaxShapes; ++i)
   {
      if (image.dataBlock->shapeIsValid[i])
         image.shapeInstance[i] = new TSShapeInstance(image.dataBlock->shape[i], isClientObject());
   }

   if (isClientObject())
   {
      for (U32 i=0; i<ShapeBaseImageData::MaxShapes; ++i)
      {
         if (image.shapeInstance[i])
         {
            image.shapeInstance[i]->cloneMaterialList();
            String newSkin = skinNameHandle.getString();
            image.shapeInstance[i]->reSkin(newSkin, image.appliedSkinName);
            image.appliedSkinName = newSkin;
         }
      }
   }
   image.loaded = loaded;
   image.ammo = ammo;
   image.triggerDown = triggerDown;
   image.altTriggerDown = altTriggerDown;
   image.target = target;
   image.motion = motion;
   image.genericTrigger[0] = genericTrigger0;
   image.genericTrigger[1] = genericTrigger1;
   image.genericTrigger[2] = genericTrigger2;
   image.genericTrigger[3] = genericTrigger3;

   // The server needs the shape loaded for muzzle mount nodes
   // but it doesn't need to run any of the animations, unless the image
   // has animateOnServer set.  Then the server needs to animate as well.
   // This is often set when using useEyeNode.
   for (U32 i=0; i<ShapeBaseImageData::MaxShapes; ++i)
   {
      image.ambientThread[i] = 0;
      image.animThread[i] = 0;
      image.flashThread[i] = 0;
      image.spinThread[i] = 0;
   }

   if (imageData->animateOnServer || isGhost())
   {
      for (U32 i=0; i<ShapeBaseImageData::MaxShapes; ++i)
      {
         if (!image.shapeInstance[i])
            continue;

         if (image.dataBlock->isAnimated[i]) {
            image.animThread[i] = image.shapeInstance[i]->addThread();
            image.shapeInstance[i]->setTimeScale(image.animThread[i],0);
         }
         if (image.dataBlock->hasFlash[i]) {
            image.flashThread[i] = image.shapeInstance[i]->addThread();
            image.shapeInstance[i]->setTimeScale(image.flashThread[i],0);
         }
         if (image.dataBlock->ambientSequence[i] != -1) {
            image.ambientThread[i] = image.shapeInstance[i]->addThread();
            image.shapeInstance[i]->setTimeScale(image.ambientThread[i],1);
            image.shapeInstance[i]->setSequence(image.ambientThread[i],
                                             image.dataBlock->ambientSequence[i],0);
         }
         if (image.dataBlock->spinSequence[i] != -1) {
            image.spinThread[i] = image.shapeInstance[i]->addThread();
            image.shapeInstance[i]->setTimeScale(image.spinThread[i],1);
            image.shapeInstance[i]->setSequence(image.spinThread[i],
                                             image.dataBlock->spinSequence[i],0);
         }
      }
   }

   // Set the image to its starting state.
   setImageState(imageSlot, (U32)0, true);

   // Update the mass for the mount object.
   updateMass();

   // Notify script mount.
   if ( !isGhost() )
   {
      F32 dt = image.dataBlock->useRemainderDT ? image.rDT : 0.0f;
      image.dataBlock->onMount_callback( this, imageSlot, dt );
   }
   else
   {
      if ( imageData->lightType == ShapeBaseImageData::PulsingLight )
         image.lightStart = Sim::getCurrentTime();
   }

   onImage(imageSlot, false);

   // Done.
}


//----------------------------------------------------------------------------

void ShapeBase::resetImageSlot(U32 imageSlot)
{
   AssertFatal(imageSlot<MaxMountedImages,"Out of range image slot");

   // Clear out current image
   MountedImage& image = mMountedImageList[imageSlot];
   for (U32 i=0; i<ShapeBaseImageData::MaxShapes; ++i)
   {
      delete image.shapeInstance[i];
      image.shapeInstance[i] = 0;
   }

   // stop sound
   for(Vector<SFXSource*>::iterator i = image.mSoundSources.begin(); i != image.mSoundSources.end(); i++)  
   {  
      SFX_DELETE((*i));  
   }  
   image.mSoundSources.clear(); 

   for (S32 i = 0; i < MaxImageEmitters; i++) {
      MountedImage::ImageEmitter& em = image.emitter[i];
      if (bool(em.emitter)) {
         em.emitter->deleteWhenEmpty();
         em.emitter = 0;
      }
   }

   image.dataBlock = 0;
   image.nextImage = InvalidImagePtr;
   image.skinNameHandle = NetStringHandle();
   image.nextSkinNameHandle  = NetStringHandle();
   image.state = 0;
   image.delayTime = 0;
   image.rDT = 0;
   image.ammo = false;
   image.triggerDown = false;
   image.altTriggerDown = false;
   image.loaded = false;
   image.motion = false;

   for (U32 i=0; i<ShapeBaseImageData::MaxGenericTriggers; ++i)
   {
      image.genericTrigger[i] = false;
   }

   image.lightStart = 0;
   if ( image.lightInfo != NULL )
      SAFE_DELETE( image.lightInfo );

   updateMass();
}


//----------------------------------------------------------------------------

bool ShapeBase::getImageTriggerState(U32 imageSlot)
{
   if (isGhost() || !mMountedImageList[imageSlot].dataBlock)
      return false;
   return mMountedImageList[imageSlot].triggerDown;
}

void ShapeBase::setImageTriggerState(U32 imageSlot,bool trigger)
{
   if (isGhost() || !mMountedImageList[imageSlot].dataBlock)
      return;
   MountedImage& image = mMountedImageList[imageSlot];

   if (trigger) {
      if (!image.triggerDown && image.dataBlock) {
         image.triggerDown = true;
         if (!isGhost()) {
            setMaskBits(ImageMaskN << imageSlot);
            updateImageState(imageSlot,0);
         }
      }
   }
   else
      if (image.triggerDown) {
         image.triggerDown = false;
         if (!isGhost()) {
            setMaskBits(ImageMaskN << imageSlot);
            updateImageState(imageSlot,0);
         }
      }
}

bool ShapeBase::getImageAltTriggerState(U32 imageSlot)
{
   if (isGhost() || !mMountedImageList[imageSlot].dataBlock)
      return false;
   return mMountedImageList[imageSlot].altTriggerDown;
}

void ShapeBase::setImageAltTriggerState(U32 imageSlot,bool trigger)
{
   if (isGhost() || !mMountedImageList[imageSlot].dataBlock)
      return;
   MountedImage& image = mMountedImageList[imageSlot];

   if (trigger) {
      if (!image.altTriggerDown && image.dataBlock) {
         image.altTriggerDown = true;
         if (!isGhost()) {
            setMaskBits(ImageMaskN << imageSlot);
            updateImageState(imageSlot,0);
         }
      }
   }
   else
      if (image.altTriggerDown) {
         image.altTriggerDown = false;
         if (!isGhost()) {
            setMaskBits(ImageMaskN << imageSlot);
            updateImageState(imageSlot,0);
         }
      }
}

//----------------------------------------------------------------------------

U32 ShapeBase::getImageFireState(U32 imageSlot)
{
   MountedImage& image = mMountedImageList[imageSlot];
   // If there is no fire state, then try state 0
   if (image.dataBlock && image.dataBlock->fireState != -1)
      return image.dataBlock->fireState;
   return 0;
}

U32 ShapeBase::getImageAltFireState(U32 imageSlot)
{
   MountedImage& image = mMountedImageList[imageSlot];
   // If there is no alternate fire state, then try state 0
   if (image.dataBlock && image.dataBlock->altFireState != -1)
      return image.dataBlock->altFireState;
   return 0;
}

U32  ShapeBase::getImageReloadState(U32 imageSlot)
{
   MountedImage& image = mMountedImageList[imageSlot];
   // If there is no reload state, then try state 0
   if (image.dataBlock && image.dataBlock->reloadState != -1)
      return image.dataBlock->reloadState;
   return 0;
}


//----------------------------------------------------------------------------

bool ShapeBase::hasImageState(U32 imageSlot, const char* state)
{
   if (!state || !state[0])
      return false;

   MountedImage& image = mMountedImageList[imageSlot];
   if (image.dataBlock)
   {
      for (U32 i = 0; i < ShapeBaseImageData::MaxStates; i++)
      {
         ShapeBaseImageData::StateData& sd = image.dataBlock->state[i];
         if (sd.name && !dStricmp(state, sd.name))
            return true;
      }
   }

   return false;
}

void ShapeBase::setImageState(U32 imageSlot, U32 newState,bool force)
{
   if (!mMountedImageList[imageSlot].dataBlock)
      return;
   MountedImage& image = mMountedImageList[imageSlot];


   // The client never enters the initial fire state on its own, but it
   //  will continue to set that state...
   if (isGhost() && !force && newState == image.dataBlock->fireState) {
      if (image.state != &image.dataBlock->state[newState])
         return;
   }

   // The client never enters the initial alternate fire state on its own, but it
   //  will continue to set that state...
   if (isGhost() && !force && newState == image.dataBlock->altFireState) {
      if (image.state != &image.dataBlock->state[newState])
         return;
   }

   // The client never enters the initial reload state on its own, but it
   //  will continue to set that state...
   if (isGhost() && !force && newState == image.dataBlock->reloadState) {
      if (image.state != &image.dataBlock->state[newState])
         return;
   }

   // Eject shell casing on every state change (client side only)
   ShapeBaseImageData::StateData& nextStateData = image.dataBlock->state[newState];
   if (isGhost() && nextStateData.ejectShell) {
      ejectShellCasing( imageSlot );
   }

   // Shake camera on client.
   if (isGhost() && nextStateData.fire && image.dataBlock->shakeCamera) {
      shakeCamera( imageSlot );
   }

   // Server must animate the shape if it is a firestate...
   if (isServerObject() && (image.dataBlock->state[newState].fire || image.dataBlock->state[newState].altFire))
      mShapeInstance->animate();

   // Obtain the image's shape index for future use.
   U32 imageShapeIndex = getImageShapeIndex(image);
   image.lastShapeIndex = imageShapeIndex;

   // If going back into the same state, just reset the timer
   // and invoke the script callback
   if (!force && image.state == &image.dataBlock->state[newState]) {
      image.delayTime = image.state->timeoutValue;
      if (image.state->script && !isGhost())
         scriptCallback(imageSlot,image.state->script);

      // If this is a flash sequence, we need to select a new position for the
      //  animation if we're returning to that state...
      F32 randomPos = Platform::getRandom();
      for (U32 i=0; i<ShapeBaseImageData::MaxShapes; ++i)
      {
         if (!image.dataBlock->shapeIsValid[i] || i != imageShapeIndex && !image.doAnimateAllShapes)
            continue;

         if (image.animThread[i] && image.state->sequence[i] != -1 && image.state->flashSequence[i]) {
            image.shapeInstance[i]->setPos(image.animThread[i], randomPos);
            image.shapeInstance[i]->setTimeScale(image.animThread[i], 0);
            if (image.flashThread[i])
               image.shapeInstance[i]->setPos(image.flashThread[i], 0);
         }
      }

      return;
   }

   F32 lastDelay = image.delayTime;
   ShapeBaseImageData::StateData* lastState = image.state;
   image.state = &image.dataBlock->state[newState];

   //
   // Do state cleanup first...
   //
   ShapeBaseImageData::StateData& stateData = *image.state;
   image.delayTime = stateData.timeoutValue;

   // Mount pending images
   if (image.nextImage != InvalidImagePtr && stateData.allowImageChange) {
      setImage(imageSlot,image.nextImage,image.nextSkinNameHandle,image.nextLoaded);
      return;
   }

   // Reset cyclic sequences back to the first frame to turn it off
   // (the first key frame should be it's off state).
   // We need to do this across all image shapes to make sure we have no hold overs when switching
   // rendering shapes while in the middle of a state change.
   for (U32 i=0; i<ShapeBaseImageData::MaxShapes; ++i)
   {
      // If we are to do a sequence transition then we need to keep the previous animThread active
      if (image.animThread[i] && image.animThread[i]->getSequence()->isCyclic() && (stateData.sequenceNeverTransition || !(stateData.sequenceTransitionIn || lastState->sequenceTransitionOut))) {
         image.shapeInstance[i]->setPos(image.animThread[i],0);
         image.shapeInstance[i]->setTimeScale(image.animThread[i],0);
      }
      if (image.flashThread[i]) {
         image.shapeInstance[i]->setPos(image.flashThread[i],0);
         image.shapeInstance[i]->setTimeScale(image.flashThread[i],0);
      }
   }

   // Broadcast the reset
   onImageAnimThreadChange(imageSlot, imageShapeIndex, lastState, NULL, 0, 0, true);

   // Check for immediate transitions, but only if we don't need to wait for
   // a time out.  Only perform this wait if we're not forced to change.
   S32 ns;
   if (image.delayTime <= 0 || !stateData.waitForTimeout) 
   {
      if ((ns = stateData.transition.loaded[image.loaded]) != -1) {
         setImageState(imageSlot,ns);
         return;
      }
      for (U32 i=0; i<ShapeBaseImageData::MaxGenericTriggers; ++i)
      {
         if ((ns = stateData.transition.genericTrigger[i][image.genericTrigger[i]]) != -1) {
            setImageState(imageSlot, ns);
            return;
         }
      }
      //if (!imageData.usesEnergy)
         if ((ns = stateData.transition.ammo[image.ammo]) != -1) {
            setImageState(imageSlot,ns);
            return;
         }
      if ((ns = stateData.transition.target[image.target]) != -1) {
         setImageState(imageSlot, ns);
         return;
      }
      if ((ns = stateData.transition.wet[image.wet]) != -1) {
         setImageState(imageSlot, ns);
         return;
      }
      if ((ns = stateData.transition.motion[image.motion]) != -1) {
         setImageState(imageSlot, ns);
         return;
      }
      if ((ns = stateData.transition.trigger[image.triggerDown]) != -1) {
         setImageState(imageSlot,ns);
         return;
      }
      if ((ns = stateData.transition.altTrigger[image.altTriggerDown]) != -1) {
         setImageState(imageSlot,ns);
         return;
      }
   }

   //
   // Initialize the new state...
   //
   if (stateData.loaded != ShapeBaseImageData::StateData::IgnoreLoaded)
      image.loaded = stateData.loaded == ShapeBaseImageData::StateData::Loaded;
   if (!isGhost() && image.dataBlock->state[newState].fire) {
      setMaskBits(ImageMaskN << imageSlot);
      image.fireCount = (image.fireCount + 1) & 0x7;
   }
   if (!isGhost() && image.dataBlock->state[newState].altFire) {
      setMaskBits(ImageMaskN << imageSlot);
      image.altFireCount = (image.altFireCount + 1) & 0x7;
   }
   if (!isGhost() && image.dataBlock->state[newState].reload) {
      setMaskBits(ImageMaskN << imageSlot);
      image.reloadCount = (image.reloadCount + 1) & 0x7;
   }

   // Apply recoil
   if (stateData.recoil != ShapeBaseImageData::StateData::NoRecoil)
      onImageRecoil(imageSlot,stateData.recoil);

   // Apply image state animation on mounting shape
   if (stateData.shapeSequence && stateData.shapeSequence[0])
   {
      onImageStateAnimation(imageSlot, stateData.shapeSequence, stateData.direction, stateData.shapeSequenceScale, stateData.timeoutValue);
   }

   // Delete any loooping sounds that were in the previous state.
   if (lastState->sound && lastState->sound->getDescription()->mIsLooping)  
   {  
      for(Vector<SFXSource*>::iterator i = image.mSoundSources.begin(); i != image.mSoundSources.end(); i++)      
         SFX_DELETE((*i));    

      image.mSoundSources.clear();  
   }  

   // Play sound
   if( stateData.sound && isGhost() )
   {
      const Point3F& velocity         = getVelocity();
	   image.addSoundSource(SFX->createSource( stateData.sound, &getRenderTransform(), &velocity )); 
   }

   // Play animation
   updateAnimThread(imageSlot, imageShapeIndex, lastState);
   for (U32 i=0; i<ShapeBaseImageData::MaxShapes; ++i)
   {
      if (!image.dataBlock->shapeIsValid[i] || i != imageShapeIndex && !image.doAnimateAllShapes)
         continue;

      // Start spin thread
      if (image.spinThread[i]) {
         switch (stateData.spin) {
          case ShapeBaseImageData::StateData::IgnoreSpin:
            image.shapeInstance[i]->setTimeScale(image.spinThread[i], image.shapeInstance[i]->getTimeScale(image.spinThread[i]));
            break;
          case ShapeBaseImageData::StateData::NoSpin:
            image.shapeInstance[i]->setTimeScale(image.spinThread[i],0);
            break;
          case ShapeBaseImageData::StateData::SpinUp:
            if (lastState->spin == ShapeBaseImageData::StateData::SpinDown)
               image.delayTime *= 1.0f - (lastDelay / stateData.timeoutValue);
            break;
          case ShapeBaseImageData::StateData::SpinDown:
            if (lastState->spin == ShapeBaseImageData::StateData::SpinUp)
               image.delayTime *= 1.0f - (lastDelay / stateData.timeoutValue);
            break;
          case ShapeBaseImageData::StateData::FullSpin:
            image.shapeInstance[i]->setTimeScale(image.spinThread[i],1);
            break;
         }
      }
   }

   // Start particle emitter on the client (client side only)
   if (isGhost() && stateData.emitter)
      startImageEmitter(image,stateData);

   // Script callback on server
   if (stateData.script && stateData.script[0] && !isGhost())
      scriptCallback(imageSlot,stateData.script);

   // If there is a zero timeout, and a timeout transition, then
   // go ahead and transition imediately.
   if (!image.delayTime)
   {
      if ((ns = stateData.transition.timeout) != -1)
      {
         setImageState(imageSlot,ns);
         return;
      }
   }
}

void ShapeBase::updateAnimThread(U32 imageSlot, S32 imageShapeIndex, ShapeBaseImageData::StateData* lastState)
{
   MountedImage& image = mMountedImageList[imageSlot];
   ShapeBaseImageData::StateData& stateData = *image.state;

   F32 randomPos = Platform::getRandom();
   for (U32 i=0; i<ShapeBaseImageData::MaxShapes; ++i)
   {
      if (!image.dataBlock->shapeIsValid[i] || i != imageShapeIndex && !image.doAnimateAllShapes)
         continue;

      if (image.animThread[i] && stateData.sequence[i] != -1) 
      {
         S32 seqIndex = stateData.sequence[i];  // Standard index without any prefix
         bool scaleAnim = stateData.scaleAnimation;
         if (i == ShapeBaseImageData::FirstPersonImageShape)
            scaleAnim = stateData.scaleAnimationFP;

         // We're going to apply various prefixes to determine the final sequence to use.
         // Here is the order:
         // shapeBasePrefix_scriptPrefix_baseAnimName
         // shapeBasePrefix_baseAnimName
         // scriptPrefix_baseAnimName
         // baseAnimName

         // Collect the prefixes
         const char* shapeBasePrefix = getImageAnimPrefix(imageSlot, i);
         bool hasShapeBasePrefix = shapeBasePrefix && shapeBasePrefix[0];
         const char* scriptPrefix = getImageScriptAnimPrefix(imageSlot).getString();
         bool hasScriptPrefix = scriptPrefix && scriptPrefix[0];

         // Find the final sequence based on the prefix combinations
         if (hasShapeBasePrefix || hasScriptPrefix)
         {
            bool found = false;
            String baseSeqName(image.shapeInstance[i]->getShape()->getSequenceName(stateData.sequence[i]));

            if (!found && hasShapeBasePrefix && hasScriptPrefix)
            {
               String seqName = String(shapeBasePrefix) + String("_") + String(scriptPrefix) + String("_") + baseSeqName;
               S32 index = image.shapeInstance[i]->getShape()->findSequence(seqName);
               if (index != -1)
               {
                  seqIndex = index;
                  found = true;
               }
            }

            if (!found && hasShapeBasePrefix)
            {
               String seqName = String(shapeBasePrefix) + String("_") + baseSeqName;
               S32 index = image.shapeInstance[i]->getShape()->findSequence(seqName);
               if (index != -1)
               {
                  seqIndex = index;
                  found = true;
               }
            }

            if (!found && hasScriptPrefix)
            {
               String seqName = String(scriptPrefix) + String("_") + baseSeqName;
               S32 index = image.shapeInstance[i]->getShape()->findSequence(seqName);
               if (index != -1)
               {
                  seqIndex = index;
                  found = true;
               }
            }
         }

         if (seqIndex != -1)
         {
            if (!lastState)
            {
               // No lastState indicates that we are just switching animation sequences, not states.  Transition into this new sequence, but only
               // if it is different than what we're currently playing.
               S32 prevSeq = -1;
               if (image.animThread[i]->hasSequence())
               {
                  prevSeq = image.shapeInstance[i]->getSequence(image.animThread[i]);
               }
               if (seqIndex != prevSeq)
               {
                  image.shapeInstance[i]->transitionToSequence(image.animThread[i], seqIndex, stateData.direction ? 0.0f : 1.0f, image.dataBlock->scriptAnimTransitionTime, true);
               }
            }
            else if (!stateData.sequenceNeverTransition && stateData.sequenceTransitionTime && (stateData.sequenceTransitionIn || lastState->sequenceTransitionOut))
            {
               image.shapeInstance[i]->transitionToSequence(image.animThread[i], seqIndex, stateData.direction ? 0.0f : 1.0f, stateData.sequenceTransitionTime, true);
            }
            else
            {
               image.shapeInstance[i]->setSequence(image.animThread[i], seqIndex, stateData.direction ? 0.0f : 1.0f);
            }

            if (stateData.flashSequence[i] == false) 
            {
               F32 timeScale = (scaleAnim && stateData.timeoutValue) ?
                  image.shapeInstance[i]->getDuration(image.animThread[i]) / stateData.timeoutValue : 1.0f;
               image.shapeInstance[i]->setTimeScale(image.animThread[i], stateData.direction ? timeScale : -timeScale);

               // Broadcast the sequence change
               String seqName = image.shapeInstance[i]->getShape()->getSequenceName(stateData.sequence[i]);
               onImageAnimThreadChange(imageSlot, imageShapeIndex, lastState, seqName, stateData.direction ? 0.0f : 1.0f, stateData.direction ? timeScale : -timeScale);
            }
            else
            {
               image.shapeInstance[i]->setPos(image.animThread[i], randomPos);
               image.shapeInstance[i]->setTimeScale(image.animThread[i], 0);

               S32 seqVisIndex = stateData.sequenceVis[i];

               // Go through the same process as the animThread sequence to find the flashThread sequence
               if (hasShapeBasePrefix || hasScriptPrefix)
               {
                  bool found = false;
                  String baseVisSeqName(image.shapeInstance[i]->getShape()->getSequenceName(stateData.sequenceVis[i]));

                  if (!found && hasShapeBasePrefix && hasScriptPrefix)
                  {
                     String seqName = String(shapeBasePrefix) + String("_") + String(scriptPrefix) + String("_") + baseVisSeqName;
                     S32 index = image.shapeInstance[i]->getShape()->findSequence(seqName);
                     if (index != -1)
                     {
                        seqVisIndex = index;
                        found = true;
                     }
                  }

                  if (!found && hasShapeBasePrefix)
                  {
                     String seqName = String(shapeBasePrefix) + String("_") + baseVisSeqName;
                     S32 index = image.shapeInstance[i]->getShape()->findSequence(seqName);
                     if (index != -1)
                     {
                        seqVisIndex = index;
                        found = true;
                     }
                  }

                  if (!found && hasScriptPrefix)
                  {
                     String seqName = String(scriptPrefix) + String("_") + baseVisSeqName;
                     S32 index = image.shapeInstance[i]->getShape()->findSequence(seqName);
                     if (index != -1)
                     {
                        seqVisIndex = index;
                        found = true;
                     }
                  }
               }

               image.shapeInstance[i]->setSequence(image.flashThread[i], seqVisIndex, 0);
               image.shapeInstance[i]->setPos(image.flashThread[i], 0);
               F32 timeScale = (scaleAnim && stateData.timeoutValue) ?
                  image.shapeInstance[i]->getDuration(image.flashThread[i]) / stateData.timeoutValue : 1.0f;
               image.shapeInstance[i]->setTimeScale(image.flashThread[i], timeScale);

               // Broadcast the sequence change
               String seqName = image.shapeInstance[i]->getShape()->getSequenceName(stateData.sequenceVis[i]);
               onImageAnimThreadChange(imageSlot, imageShapeIndex, lastState, seqName, stateData.direction ? 0.0f : 1.0f, stateData.direction ? timeScale : -timeScale);
            }
         }
      }
   }
}


//----------------------------------------------------------------------------

void ShapeBase::updateImageState(U32 imageSlot,F32 dt)
{
   if (!mMountedImageList[imageSlot].dataBlock)
      return;
   MountedImage& image = mMountedImageList[imageSlot];
   ShapeBaseImageData& imageData = *image.dataBlock;

   image.rDT = dt;
   F32 elapsed;

TICKAGAIN:

   ShapeBaseImageData::StateData& stateData = *image.state;

   if ( image.delayTime > dt )
      elapsed = dt;
   else
      elapsed = image.delayTime;

   dt = elapsed;
   image.rDT -= elapsed;

   image.delayTime -= dt;

   // Energy management
   if (imageData.usesEnergy) 
   {
      F32 newEnergy = getEnergyLevel() - stateData.energyDrain * dt;
      if (newEnergy < 0)
         newEnergy = 0;
      setEnergyLevel(newEnergy);

      if (!isGhost()) 
      {
         bool ammo = newEnergy > imageData.minEnergy;
         if (ammo != image.ammo) 
         {
            setMaskBits(ImageMaskN << imageSlot);
            image.ammo = ammo;
         }
      }
   }

   // Check for transitions. On some states we must wait for the
   // full timeout value before moving on.
   if (image.delayTime <= 0 || !stateData.waitForTimeout) 
   {
      S32 ns;

      if ((ns = stateData.transition.loaded[image.loaded]) != -1) 
         setImageState(imageSlot,ns);
      else if ((ns = stateData.transition.genericTrigger[0][image.genericTrigger[0]]) != -1)
         setImageState(imageSlot,ns);
      else if ((ns = stateData.transition.genericTrigger[1][image.genericTrigger[1]]) != -1)
         setImageState(imageSlot,ns);
      else if ((ns = stateData.transition.genericTrigger[2][image.genericTrigger[2]]) != -1)
         setImageState(imageSlot,ns);
      else if ((ns = stateData.transition.genericTrigger[3][image.genericTrigger[3]]) != -1)
         setImageState(imageSlot,ns);
      else if ((ns = stateData.transition.ammo[image.ammo]) != -1) 
         setImageState(imageSlot,ns);
      else if ((ns = stateData.transition.target[image.target]) != -1) 
         setImageState(imageSlot,ns);
      else if ((ns = stateData.transition.wet[image.wet]) != -1)
         setImageState(imageSlot,ns);
      else if ((ns = stateData.transition.motion[image.motion]) != -1)
         setImageState(imageSlot,ns);
      else if ((ns = stateData.transition.trigger[image.triggerDown]) != -1)
         setImageState(imageSlot,ns);
      else if ((ns = stateData.transition.altTrigger[image.altTriggerDown]) != -1) 
         setImageState(imageSlot,ns);
      else if (image.delayTime <= 0 && (ns = stateData.transition.timeout) != -1) 
         setImageState(imageSlot,ns);
   }

   // Update the spinning thread timeScale
   U32 imageShapeIndex = getImageShapeIndex(image);
   for (U32 i=0; i<ShapeBaseImageData::MaxShapes; ++i)
   {
      if (!image.dataBlock->shapeIsValid[i] || i != imageShapeIndex && !image.doAnimateAllShapes)
         continue;

      if (image.spinThread[i])
      {
         F32 timeScale;

         switch (stateData.spin) 
         {
            case ShapeBaseImageData::StateData::IgnoreSpin:
            case ShapeBaseImageData::StateData::NoSpin:
            case ShapeBaseImageData::StateData::FullSpin: 
            {
               timeScale = 0;
               image.shapeInstance[i]->setTimeScale(image.spinThread[i], image.shapeInstance[i]->getTimeScale(image.spinThread[i]));
               break;
            }

            case ShapeBaseImageData::StateData::SpinUp: 
            {
               timeScale = 1.0f - image.delayTime / stateData.timeoutValue;
               image.shapeInstance[i]->setTimeScale(image.spinThread[i],timeScale);
               break;
            }

            case ShapeBaseImageData::StateData::SpinDown: 
            {
               timeScale = image.delayTime / stateData.timeoutValue;
               image.shapeInstance[i]->setTimeScale(image.spinThread[i],timeScale);
               break;
            }
         }
      }
   }

   if ( image.rDT > 0.0f && image.delayTime > 0.0f && imageData.useRemainderDT && dt != 0.0f )
   {
      dt = image.rDT;
      goto TICKAGAIN;
   }
}


//----------------------------------------------------------------------------

void ShapeBase::updateImageAnimation(U32 imageSlot, F32 dt)
{
   if (!mMountedImageList[imageSlot].dataBlock)
      return;
   MountedImage& image = mMountedImageList[imageSlot];
   U32 imageShapeIndex = getImageShapeIndex(image);

   // Advance animation threads
   for (U32 i=0; i<ShapeBaseImageData::MaxShapes; ++i)
   {
      if (!image.dataBlock->shapeIsValid[i] || i != imageShapeIndex && !image.doAnimateAllShapes)
         continue;

      if (image.ambientThread[i])
         image.shapeInstance[i]->advanceTime(dt,image.ambientThread[i]);
      if (image.animThread[i])
         image.shapeInstance[i]->advanceTime(dt,image.animThread[i]);
      if (image.spinThread[i])
         image.shapeInstance[i]->advanceTime(dt,image.spinThread[i]);
      if (image.flashThread[i])
         image.shapeInstance[i]->advanceTime(dt,image.flashThread[i]);
   }

   // Broadcast the update
   onImageAnimThreadUpdate(imageSlot, imageShapeIndex, dt);

   image.updateSoundSources(getRenderTransform());

   // Particle emission
   for (S32 i = 0; i < MaxImageEmitters; i++) {
      MountedImage::ImageEmitter& em = image.emitter[i];
      if (bool(em.emitter)) {
         if (em.time > 0) {
            em.time -= dt;

            // Do we need to update the emitter's node due to the current shape changing?
            if (imageShapeIndex != image.lastShapeIndex)
            {
               em.node = image.state->emitterNode[imageShapeIndex];
            }

            MatrixF mat;
            getRenderImageTransform(imageSlot,em.node,&mat);
            Point3F pos,axis;
            mat.getColumn(3,&pos);
            mat.getColumn(1,&axis);
            em.emitter->emitParticles(pos,true,axis,getVelocity(),(U32) (dt * 1000));
         }
         else {
            em.emitter->deleteWhenEmpty();
            em.emitter = 0;
         }
      }
   }

   image.lastShapeIndex = imageShapeIndex;
}


//----------------------------------------------------------------------------

void ShapeBase::setImageScriptAnimPrefix(U32 imageSlot, NetStringHandle prefix)
{
   MountedImage& image = mMountedImageList[imageSlot];
   if (image.dataBlock) {
      setMaskBits(ImageMaskN << imageSlot);
      image.scriptAnimPrefix = prefix;
   }
}

NetStringHandle ShapeBase::getImageScriptAnimPrefix(U32 imageSlot)
{
   MountedImage& image = mMountedImageList[imageSlot];
   return image.dataBlock? image.scriptAnimPrefix : NetStringHandle();
}


//----------------------------------------------------------------------------

U32 ShapeBase::getImageShapeIndex(const MountedImage& image) const
{
   U32 shapeIndex = ShapeBaseImageData::StandardImageShape;

   const ShapeBaseImageData* data = image.dataBlock;
   if (data && data->useFirstPersonShape && isFirstPerson())
      shapeIndex = ShapeBaseImageData::FirstPersonImageShape;

   return shapeIndex;
}


//----------------------------------------------------------------------------

void ShapeBase::startImageEmitter(MountedImage& image,ShapeBaseImageData::StateData& state)
{
   MountedImage::ImageEmitter* bem = 0;
   MountedImage::ImageEmitter* em = image.emitter;
   MountedImage::ImageEmitter* ee = &image.emitter[MaxImageEmitters];

   U32 imageShapeIndex = getImageShapeIndex(image);

   // If we are already emitting the same particles from the same
   // node, then simply extend the time.  Otherwise, find an empty
   // emitter slot, or grab the one with the least amount of time left.
   for (; em != ee; em++) {
      if (bool(em->emitter)) {
         if (state.emitter == em->emitter->getDataBlock() && state.emitterNode[imageShapeIndex] == em->node) {
            if (state.emitterTime > em->time)
               em->time = state.emitterTime;
            return;
         }
         if (!bem || (bool(bem->emitter) && bem->time > em->time))
            bem = em;
      }
      else
         bem = em;
   }

   bem->time = state.emitterTime;
   bem->node = state.emitterNode[imageShapeIndex];
   bem->emitter = new ParticleEmitter;
   bem->emitter->onNewDataBlock(state.emitter,false);
   if( !bem->emitter->registerObject() )
   {
      bem->emitter.getPointer()->destroySelf();
      bem->emitter = NULL;
   }
}

void ShapeBase::submitLights( LightManager *lm, bool staticLighting )
{
   if ( staticLighting )
      return;

   // Submit lights for MountedImage(s)
   for ( S32 i = 0; i < MaxMountedImages; i++ )
   {
      ShapeBaseImageData *imageData = getMountedImage( i );

      if ( imageData != NULL && imageData->lightType != ShapeBaseImageData::NoLight )
      {                  
         MountedImage &image = mMountedImageList[i];         
         
         F32 intensity;

         switch ( imageData->lightType )
         {
         case ShapeBaseImageData::ConstantLight:
         case ShapeBaseImageData::SpotLight:
            intensity = 1.0f;
            break;

         case ShapeBaseImageData::PulsingLight:
            intensity = 0.5f + 0.5f * mSin( M_PI_F * (F32)Sim::getCurrentTime() / (F32)imageData->lightDuration + image.lightStart );
            intensity = 0.15f + intensity * 0.85f;
            break;

         case ShapeBaseImageData::WeaponFireLight:
            {
            S32 elapsed = Sim::getCurrentTime() - image.lightStart;
            if ( elapsed > imageData->lightDuration )
               continue;
            intensity = ( 1.0 - (F32)elapsed / (F32)imageData->lightDuration ) * imageData->lightBrightness;
            break;
            }
         default:
            intensity = 1.0f;
            return;
         }

         if ( !image.lightInfo )
            image.lightInfo = LightManager::createLightInfo();

         image.lightInfo->setColor( imageData->lightColor );
         image.lightInfo->setBrightness( intensity );   
         image.lightInfo->setRange( imageData->lightRadius );  

         if ( imageData->lightType == ShapeBaseImageData::SpotLight )
         {
            image.lightInfo->setType( LightInfo::Spot );
            // Do we want to expose these or not?
            image.lightInfo->setInnerConeAngle( 15 );
            image.lightInfo->setOuterConeAngle( 40 );      
         }
         else
            image.lightInfo->setType( LightInfo::Point );

         MatrixF imageMat;
         getRenderImageTransform( i, &imageMat );

         image.lightInfo->setTransform( imageMat );

         lm->registerGlobalLight( image.lightInfo, NULL );         
      }
   }
}


//----------------------------------------------------------------------------

void ShapeBase::ejectShellCasing( U32 imageSlot )
{
   MountedImage& image = mMountedImageList[imageSlot];
   ShapeBaseImageData* imageData = image.dataBlock;

   if (!imageData->casing)
      return;

   // Shell casings are client-side only, so use the render transform.
   MatrixF ejectTrans;
   getRenderImageTransform( imageSlot, imageData->ejectNode[getImageShapeIndex(image)], &ejectTrans );

   Point3F ejectDir = imageData->shellExitDir;
   ejectDir.normalize();

   F32 ejectSpread = mDegToRad( imageData->shellExitVariance );
   MatrixF ejectOrient = MathUtils::createOrientFromDir( ejectDir );

   Point3F randomDir;
   randomDir.x = mSin( gRandGen.randF( -ejectSpread, ejectSpread ) );
   randomDir.y = 1.0;
   randomDir.z = mSin( gRandGen.randF( -ejectSpread, ejectSpread ) );
   randomDir.normalizeSafe();

   ejectOrient.mulV( randomDir );

   MatrixF imageTrans = getRenderTransform();
   imageTrans.mulV( randomDir );

   Point3F shellVel = randomDir * imageData->shellVelocity;
   Point3F shellPos = ejectTrans.getPosition();


   Debris *casing = new Debris;
   casing->onNewDataBlock( imageData->casing, false );
   casing->setTransform( imageTrans );

   if (!casing->registerObject())
      delete casing;
<<<<<<< HEAD
   else
      casing->init( shellPos, shellVel );
=======

   casing->init( shellPos, shellVel );
}

void ShapeBase::shakeCamera( U32 imageSlot )
{
   MountedImage& image = mMountedImageList[imageSlot];
   ShapeBaseImageData* imageData = image.dataBlock;

   if (!imageData->shakeCamera)
      return;

   // Warning: this logic was duplicated from Explosion.

   // first check if explosion is near camera
   GameConnection* connection = GameConnection::getConnectionToServer();
   ShapeBase *obj = dynamic_cast<ShapeBase*>(connection->getControlObject());

   bool applyShake = true;

   if (obj)
   {
      ShapeBase* cObj = obj;
      while ((cObj = cObj->getControlObject()) != 0)
      {
         if (cObj->useObjsEyePoint())
         {
            applyShake = false;
            break;
         }
      }
   }

   if (applyShake && obj)
   {
      VectorF diff;
      getMuzzlePoint(imageSlot, &diff);
      diff = obj->getPosition() - diff;
      F32 dist = diff.len();
      if (dist < imageData->camShakeRadius)
      {
         CameraShake *camShake = new CameraShake;
         camShake->setDuration(imageData->camShakeDuration);
         camShake->setFrequency(imageData->camShakeFreq);

         F32 falloff =  dist / imageData->camShakeRadius;
         falloff = 1.0f + falloff * 10.0f;
         falloff = 1.0f / (falloff * falloff);

         VectorF shakeAmp = imageData->camShakeAmp * falloff;
         camShake->setAmplitude(shakeAmp);
         camShake->setFalloff(imageData->camShakeFalloff);
         camShake->init();
         gCamFXMgr.addFX(camShake);
      }
   }
>>>>>>> cae70a9c
}<|MERGE_RESOLUTION|>--- conflicted
+++ resolved
@@ -3360,12 +3360,8 @@
 
    if (!casing->registerObject())
       delete casing;
-<<<<<<< HEAD
    else
       casing->init( shellPos, shellVel );
-=======
-
-   casing->init( shellPos, shellVel );
 }
 
 void ShapeBase::shakeCamera( U32 imageSlot )
@@ -3420,5 +3416,4 @@
          gCamFXMgr.addFX(camShake);
       }
    }
->>>>>>> cae70a9c
 }