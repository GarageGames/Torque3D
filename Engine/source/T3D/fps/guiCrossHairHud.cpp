//-----------------------------------------------------------------------------
// Copyright (c) 2012 GarageGames, LLC
//
// Permission is hereby granted, free of charge, to any person obtaining a copy
// of this software and associated documentation files (the "Software"), to
// deal in the Software without restriction, including without limitation the
// rights to use, copy, modify, merge, publish, distribute, sublicense, and/or
// sell copies of the Software, and to permit persons to whom the Software is
// furnished to do so, subject to the following conditions:
//
// The above copyright notice and this permission notice shall be included in
// all copies or substantial portions of the Software.
//
// THE SOFTWARE IS PROVIDED "AS IS", WITHOUT WARRANTY OF ANY KIND, EXPRESS OR
// IMPLIED, INCLUDING BUT NOT LIMITED TO THE WARRANTIES OF MERCHANTABILITY,
// FITNESS FOR A PARTICULAR PURPOSE AND NONINFRINGEMENT. IN NO EVENT SHALL THE
// AUTHORS OR COPYRIGHT HOLDERS BE LIABLE FOR ANY CLAIM, DAMAGES OR OTHER
// LIABILITY, WHETHER IN AN ACTION OF CONTRACT, TORT OR OTHERWISE, ARISING
// FROM, OUT OF OR IN CONNECTION WITH THE SOFTWARE OR THE USE OR OTHER DEALINGS
// IN THE SOFTWARE.
//-----------------------------------------------------------------------------

#include "platform/platform.h"

#include "gui/core/guiControl.h"
#include "gui/controls/guiBitmapCtrl.h"
#include "console/consoleTypes.h"
#include "scene/sceneManager.h"
#include "T3D/gameBase/gameConnection.h"
#include "T3D/shapeBase.h"
#include "gfx/gfxDrawUtil.h"
#include "console/engineAPI.h"


//-----------------------------------------------------------------------------
/// Vary basic cross hair hud.
/// Uses the base bitmap control to render a bitmap, and decides whether
/// to draw or not depending on the current control object and it's state.
/// If there is ShapeBase object under the cross hair and it's named,
/// then a small health bar is displayed.
class GuiCrossHairHud : public GuiBitmapCtrl
{
   typedef GuiBitmapCtrl Parent;

   ColorF   mDamageFillColor;
   ColorF   mDamageFrameColor;
   Point2I  mDamageRectSize;
   Point2I  mDamageOffset;

protected:
   void drawDamage(Point2I offset, F32 damage, F32 opacity);

public:
   GuiCrossHairHud();

   void onRender( Point2I, const RectI &);
   static void initPersistFields();
   DECLARE_CONOBJECT( GuiCrossHairHud );
   DECLARE_CATEGORY( "Gui Game" );
   DECLARE_DESCRIPTION( "Basic cross hair hud. Reacts to state of control object.\n"
      "Also displays health bar for named objects under the cross hair." );
};

/// Valid object types for which the cross hair will render, this
/// should really all be script controlled.
static const U32 ObjectMask = PlayerObjectType | VehicleObjectType;


//-----------------------------------------------------------------------------

IMPLEMENT_CONOBJECT( GuiCrossHairHud );

ConsoleDocClass( GuiCrossHairHud,
   "@brief Basic cross hair hud. Reacts to state of control object. Also displays health bar for named objects under the cross hair.\n\n"
   "Uses the base bitmap control to render a bitmap, and decides whether to draw or not depending "
   "on the current control object and it's state. If there is ShapeBase object under the cross hair "
   "and it's named, then a small health bar is displayed.\n\n"
     
   "@tsexample\n"
		"\n new GuiCrossHairHud()"
		"{\n"
		"	damageFillColor = \"1.0 0.0 0.0 1.0\"; // Fills with a solid red color\n"
		"	damageFrameColor = \"1.0 1.0 1.0 1.0\"; // Solid white frame color\n"
		"	damageRect = \"15 5\";\n"
		"	damageOffset = \"0 -10\";\n"
		"};\n"
   "@endtsexample\n"
   
   "@ingroup GuiGame\n"
);

GuiCrossHairHud::GuiCrossHairHud()
{
   mDamageFillColor.set( 0.0f, 1.0f, 0.0f, 1.0f );
   mDamageFrameColor.set( 1.0f, 0.6f, 0.0f, 1.0f );
   mDamageRectSize.set(50, 4);
   mDamageOffset.set(0,32);
}

void GuiCrossHairHud::initPersistFields()
{
   addGroup("Damage");		
   addField( "damageFillColor", TypeColorF, Offset( mDamageFillColor, GuiCrossHairHud ), "As the health bar depletes, this color will represent the health loss amount." );
   addField( "damageFrameColor", TypeColorF, Offset( mDamageFrameColor, GuiCrossHairHud ), "Color for the health bar's frame." );
   addField( "damageRect", TypePoint2I, Offset( mDamageRectSize, GuiCrossHairHud ), "Size for the health bar portion of the control." );
   addField( "damageOffset", TypePoint2I, Offset( mDamageOffset, GuiCrossHairHud ), "Offset for drawing the damage portion of the health control." );
   endGroup("Damage");
   Parent::initPersistFields();
}


//-----------------------------------------------------------------------------

void GuiCrossHairHud::onRender(Point2I offset, const RectI &updateRect)
{
   // Must have a connection and player control object
   GameConnection* conn = GameConnection::getConnectionToServer();
   if (!conn)
      return;
<<<<<<< HEAD
   ShapeBase* control = dynamic_cast<ShapeBase*>(conn->getControlObject());
   //if (!control || !(control->getTypeMask() & ObjectMask) || !conn->isFirstPerson()) //original
   if   (!control || !(control->getTypeMask() & ObjectMask)) //Duion: Modified to show crosshair in third person
=======
   GameBase* control = dynamic_cast<GameBase*>(conn->getCameraObject());
   if (!control || !(control->getTypeMask() & ObjectMask) || !conn->isFirstPerson())
>>>>>>> 84efee00
      return;

   // Parent render.
   Parent::onRender(offset,updateRect);

   // Get control camera info
   MatrixF cam;
   Point3F camPos;
   conn->getControlCameraTransform(0,&cam);
   cam.getColumn(3, &camPos);

   // Extend the camera vector to create an endpoint for our ray
   Point3F endPos;
   cam.getColumn(1, &endPos);
   endPos *= gClientSceneGraph->getVisibleDistance();
   endPos += camPos;

   // Collision info. We're going to be running LOS tests and we
   // don't want to collide with the control object.
   static U32 losMask = TerrainObjectType | ShapeBaseObjectType;
   control->disableCollision();

   RayInfo info;
   if (gClientContainer.castRay(camPos, endPos, losMask, &info)) {
      // Hit something... but we'll only display health for named
      // ShapeBase objects.  Could mask against the object type here
      // and do a static cast if it's a ShapeBaseObjectType, but this
      // isn't a performance situation, so I'll just use dynamic_cast.
      if (ShapeBase* obj = dynamic_cast<ShapeBase*>(info.object))
         if (obj->getShapeName()) {
            offset.x = updateRect.point.x + updateRect.extent.x / 2;
            offset.y = updateRect.point.y + updateRect.extent.y / 2;
            drawDamage(offset + mDamageOffset, obj->getDamageValue(), 1);
         }
   }

   // Restore control object collision
   control->enableCollision();
}


//-----------------------------------------------------------------------------
/**
   Display a damage bar ubove the shape.
   This is a support funtion, called by onRender.
*/
void GuiCrossHairHud::drawDamage(Point2I offset, F32 damage, F32 opacity)
{
   mDamageFillColor.alpha = mDamageFrameColor.alpha = opacity;

   // Damage should be 0->1 (0 being no damage,or healthy), but
   // we'll just make sure here as we flip it.
   damage = mClampF(1 - damage, 0, 1);

   // Center the bar
   RectI rect(offset, mDamageRectSize);
   rect.point.x -= mDamageRectSize.x / 2;

   // Draw the border
   GFX->getDrawUtil()->drawRect(rect, mDamageFrameColor);

   // Draw the damage % fill
   rect.point += Point2I(1, 1);
   rect.extent -= Point2I(1, 1);
   rect.extent.x = (S32)(rect.extent.x * damage);
   if (rect.extent.x == 1)
      rect.extent.x = 2;
   if (rect.extent.x > 0)
      GFX->getDrawUtil()->drawRectFill(rect, mDamageFillColor);
}<|MERGE_RESOLUTION|>--- conflicted
+++ resolved
@@ -117,14 +117,10 @@
    GameConnection* conn = GameConnection::getConnectionToServer();
    if (!conn)
       return;
-<<<<<<< HEAD
-   ShapeBase* control = dynamic_cast<ShapeBase*>(conn->getControlObject());
+
+   GameBase* control = dynamic_cast<GameBase*>(conn->getCameraObject());
    //if (!control || !(control->getTypeMask() & ObjectMask) || !conn->isFirstPerson()) //original
    if   (!control || !(control->getTypeMask() & ObjectMask)) //Duion: Modified to show crosshair in third person
-=======
-   GameBase* control = dynamic_cast<GameBase*>(conn->getCameraObject());
-   if (!control || !(control->getTypeMask() & ObjectMask) || !conn->isFirstPerson())
->>>>>>> 84efee00
       return;
 
    // Parent render.
