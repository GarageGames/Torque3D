--- conflicted
+++ resolved
@@ -228,13 +228,8 @@
       F32 delta = time - CameraAndFOV::sLastCameraUpdateTime;
 
       // snap zoom?
-<<<<<<< HEAD
-      if((CameraAndFOV::sZoomSpeed == 0) || (delta <= 0.f))
+      if((CameraAndFOV::sZoomSpeed == 0) || (delta <= 0.0f))
          CameraAndFOV::sCameraFov = CameraAndFOV::sTargetFov;
-=======
-      if((sZoomSpeed == 0) || (delta <= 0.0f))
-         sCameraFov = sTargetFov;
->>>>>>> cae70a9c
       else
       {
          // gZoomSpeed is time in ms to zoom 90deg
