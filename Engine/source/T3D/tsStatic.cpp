//-----------------------------------------------------------------------------
// Copyright (c) 2012 GarageGames, LLC
//
// Permission is hereby granted, free of charge, to any person obtaining a copy
// of this software and associated documentation files (the "Software"), to
// deal in the Software without restriction, including without limitation the
// rights to use, copy, modify, merge, publish, distribute, sublicense, and/or
// sell copies of the Software, and to permit persons to whom the Software is
// furnished to do so, subject to the following conditions:
//
// The above copyright notice and this permission notice shall be included in
// all copies or substantial portions of the Software.
//
// THE SOFTWARE IS PROVIDED "AS IS", WITHOUT WARRANTY OF ANY KIND, EXPRESS OR
// IMPLIED, INCLUDING BUT NOT LIMITED TO THE WARRANTIES OF MERCHANTABILITY,
// FITNESS FOR A PARTICULAR PURPOSE AND NONINFRINGEMENT. IN NO EVENT SHALL THE
// AUTHORS OR COPYRIGHT HOLDERS BE LIABLE FOR ANY CLAIM, DAMAGES OR OTHER
// LIABILITY, WHETHER IN AN ACTION OF CONTRACT, TORT OR OTHERWISE, ARISING
// FROM, OUT OF OR IN CONNECTION WITH THE SOFTWARE OR THE USE OR OTHER DEALINGS
// IN THE SOFTWARE.
//-----------------------------------------------------------------------------

#include "platform/platform.h"
#include "T3D/tsStatic.h"

#include "core/resourceManager.h"
#include "core/stream/bitStream.h"
#include "scene/sceneRenderState.h"
#include "scene/sceneManager.h"
#include "scene/sceneObjectLightingPlugin.h"
#include "lighting/lightManager.h"
#include "math/mathIO.h"
#include "ts/tsShapeInstance.h"
#include "ts/tsMaterialList.h"
#include "console/consoleTypes.h"
#include "T3D/shapeBase.h"
#include "sim/netConnection.h"
#include "gfx/gfxDevice.h"
#include "gfx/gfxTransformSaver.h"
#include "ts/tsRenderState.h"
#include "collision/boxConvex.h"
#include "T3D/physics/physicsPlugin.h"
#include "T3D/physics/physicsBody.h"
#include "T3D/physics/physicsCollision.h"
#include "materials/materialDefinition.h"
#include "materials/materialManager.h"
#include "materials/matInstance.h"
#include "materials/materialFeatureData.h"
#include "materials/materialFeatureTypes.h"
#include "console/engineAPI.h"
#include "T3D/accumulationVolume.h"

using namespace Torque;

extern bool gEditingMission;

IMPLEMENT_CO_NETOBJECT_V1(TSStatic);

ConsoleDocClass( TSStatic,
   "@brief A static object derived from a 3D model file and placed within the game world.\n\n"

   "TSStatic is the most basic 3D shape in Torque.  Unlike StaticShape it doesn't make use of "
   "a datablock.  It derrives directly from SceneObject.  This makes TSStatic extremely light "
   "weight, which is why the Tools use this class when you want to drop in a DTS or DAE object.\n\n"

   "While a TSStatic doesn't provide any motion -- it stays were you initally put it -- it does allow for "
   "a single ambient animation sequence to play when the object is first added to the scene.\n\n"

   "@tsexample\n"
         "new TSStatic(Team1Base) {\n"
         "   shapeName = \"art/shapes/desertStructures/station01.dts\";\n"
         "   playAmbient = \"1\";\n"
         "   receiveSunLight = \"1\";\n"
         "   receiveLMLighting = \"1\";\n"
         "   useCustomAmbientLighting = \"0\";\n"
         "   customAmbientLighting = \"0 0 0 1\";\n"
         "   collisionType = \"Visible Mesh\";\n"
         "   decalType = \"Collision Mesh\";\n"
         "   allowPlayerStep = \"1\";\n"
         "   renderNormals = \"0\";\n"
         "   forceDetail = \"-1\";\n"
         "   position = \"315.18 -180.418 244.313\";\n"
         "   rotation = \"0 0 1 195.952\";\n"
         "   scale = \"1 1 1\";\n"
         "   isRenderEnabled = \"true\";\n"
         "   canSaveDynamicFields = \"1\";\n"
         "};\n"
   "@endtsexample\n"

   "@ingroup gameObjects\n"
);

TSStatic::TSStatic()
:
   cubeDescId( 0 ),
   reflectorDesc( NULL )
{
   mNetFlags.set(Ghostable | ScopeAlways);

   mTypeMask |= StaticObjectType | StaticShapeObjectType;

   mShapeName        = "";
   mShapeInstance    = NULL;

   mPlayAmbient      = true;
   mAmbientThread    = NULL;

   mAllowPlayerStep = false;

   mConvexList = new Convex;

   mRenderNormalScalar = 0;
   mForceDetail = -1;

   mMeshCulling = false;
   mUseOriginSort = false;

   mUseAlphaFade     = false;
   mAlphaFadeStart   = 100.0f;
   mAlphaFadeEnd     = 150.0f;
   mInvertAlphaFade  = false;
   mAlphaFade = 1.0f;
   mPhysicsRep = NULL;

   mCollisionType = CollisionMesh;
   mDecalType = CollisionMesh;
}

TSStatic::~TSStatic()
{
   delete mConvexList;
   mConvexList = NULL;
}

ImplementEnumType( TSMeshType,
   "Type of mesh data available in a shape.\n"
   "@ingroup gameObjects" )
   { TSStatic::None,          "None",           "No mesh data." },
   { TSStatic::Bounds,        "Bounds",         "Bounding box of the shape." },
   { TSStatic::CollisionMesh, "Collision Mesh", "Specifically desingated \"collision\" meshes." },
   { TSStatic::VisibleMesh,   "Visible Mesh",   "Rendered mesh polygons." },
EndImplementEnumType;


void TSStatic::initPersistFields()
{
   addGroup("Media");

      addField("shapeName",   TypeShapeFilename,  Offset( mShapeName, TSStatic ),
         "%Path and filename of the model file (.DTS, .DAE) to use for this TSStatic." );

      addProtectedField( "skin", TypeRealString, Offset( mAppliedSkinName, TSStatic ), &_setFieldSkin, &_getFieldSkin,
      "@brief The skin applied to the shape.\n\n"

      "'Skinning' the shape effectively renames the material targets, allowing "
      "different materials to be used on different instances of the same model.\n\n"

      "Any material targets that start with the old skin name have that part "
      "of the name replaced with the new skin name. The initial old skin name is "
      "\"base\". For example, if a new skin of \"blue\" was applied to a model "
      "that had material targets <i>base_body</i> and <i>face</i>, the new targets "
      "would be <i>blue_body</i> and <i>face</i>. Note that <i>face</i> was not "
      "renamed since it did not start with the old skin name of \"base\".\n\n"

      "To support models that do not use the default \"base\" naming convention, "
      "you can also specify the part of the name to replace in the skin field "
      "itself. For example, if a model had a material target called <i>shapemat</i>, "
      "we could apply a new skin \"shape=blue\", and the material target would be "
      "renamed to <i>bluemat</i> (note \"shape\" has been replaced with \"blue\").\n\n"

      "Multiple skin updates can also be applied at the same time by separating "
      "them with a semicolon. For example: \"base=blue;face=happy_face\".\n\n"

      "Material targets are only renamed if an existing Material maps to that "
      "name, or if there is a diffuse texture in the model folder with the same "
      "name as the new target.\n\n" );

   endGroup("Media");

   addGroup("Rendering");

      addField( "playAmbient",   TypeBool,   Offset( mPlayAmbient, TSStatic ),
         "Enables automatic playing of the animation sequence named \"ambient\" (if it exists) when the TSStatic is loaded.");
      addField( "meshCulling",   TypeBool,   Offset( mMeshCulling, TSStatic ), 
         "Enables detailed culling of meshes within the TSStatic. Should only be used "
         "with large complex shapes like buildings which contain many submeshes." );
      addField( "originSort",    TypeBool,   Offset( mUseOriginSort, TSStatic ), 
         "Enables translucent sorting of the TSStatic by its origin instead of the bounds." );

   endGroup("Rendering");

   addGroup( "Reflection" );
      addField( "cubeReflectorDesc", TypeRealString, Offset( cubeDescName, TSStatic ), 
         "References a ReflectorDesc datablock that defines performance and quality properties for dynamic reflections.\n");
   endGroup( "Reflection" );

   addGroup("Collision");

      addField( "collisionType",    TypeTSMeshType,   Offset( mCollisionType,   TSStatic ),
         "The type of mesh data to use for collision queries." );
      addField( "decalType",        TypeTSMeshType,   Offset( mDecalType,   TSStatic ),
         "The type of mesh data used to clip decal polygons against." );
      addField( "allowPlayerStep",  TypeBool,         Offset( mAllowPlayerStep, TSStatic ), 
         "@brief Allow a Player to walk up sloping polygons in the TSStatic (based on the collisionType).\n\n"
         "When set to false, the slightest bump will stop the player from walking on top of the object.\n");
   
   endGroup("Collision");

   addGroup( "AlphaFade" );  
      addField( "alphaFadeEnable",   TypeBool,   Offset(mUseAlphaFade,    TSStatic), "Turn on/off Alpha Fade" );  
      addField( "alphaFadeStart",    TypeF32,    Offset(mAlphaFadeStart,  TSStatic), "Distance of start Alpha Fade" );  
      addField( "alphaFadeEnd",      TypeF32,    Offset(mAlphaFadeEnd,    TSStatic), "Distance of end Alpha Fade" );  
      addField( "alphaFadeInverse", TypeBool,    Offset(mInvertAlphaFade, TSStatic), "Invert Alpha Fade's Start & End Distance" );  
   endGroup( "AlphaFade" );

   addGroup("Debug");

      addField( "renderNormals", TypeF32, Offset( mRenderNormalScalar, TSStatic ),
         "Debug rendering mode shows the normals for each point in the TSStatic's mesh." );
      addField( "forceDetail",   TypeS32, Offset( mForceDetail, TSStatic ),
         "Forces rendering to a particular detail level." );

   endGroup("Debug");

   Parent::initPersistFields();
}

bool TSStatic::_setFieldSkin( void *object, const char *index, const char *data )
{
   TSStatic *ts = static_cast<TSStatic*>( object );
   if ( ts )
      ts->setSkinName( data );
   return false;
}

const char *TSStatic::_getFieldSkin( void *object, const char *data )
{
   TSStatic *ts = static_cast<TSStatic*>( object );
   return ts ? ts->mSkinNameHandle.getString() : "";
}

void TSStatic::inspectPostApply()
{
   // Apply any transformations set in the editor
   Parent::inspectPostApply();

   if(isServerObject()) 
   {
      setMaskBits(AdvancedStaticOptionsMask);
      prepCollision();
   }

   _updateShouldTick();
}

bool TSStatic::onAdd()
{
   PROFILE_SCOPE(TSStatic_onAdd);

   if ( isServerObject() )
   {
      // Handle the old "usePolysoup" field
      SimFieldDictionary* fieldDict = getFieldDictionary();

      if ( fieldDict )
      {
         StringTableEntry slotName = StringTable->insert( "usePolysoup" );

         SimFieldDictionary::Entry * entry = fieldDict->findDynamicField( slotName );

         if ( entry )
         {
            // Was "usePolysoup" set?
            bool usePolysoup = dAtob( entry->value );

            // "usePolysoup" maps to the new VisibleMesh type
            if ( usePolysoup )
               mCollisionType = VisibleMesh;

            // Remove the field in favor on the new "collisionType" field
            fieldDict->setFieldValue( slotName, "" );
         }
      }
   }

   if ( !Parent::onAdd() )
      return false;

   // Setup the shape.
   if ( !_createShape() )
   {
      Con::errorf( "TSStatic::onAdd() - Shape creation failed!" );
      return false;
   }

   setRenderTransform(mObjToWorld);

   // Register for the resource change signal.
   ResourceManager::get().getChangedSignal().notify( this, &TSStatic::_onResourceChanged );

   addToScene();

   if ( isClientObject() )
   {      
      mCubeReflector.unregisterReflector();

      if ( reflectorDesc )
         mCubeReflector.registerReflector( this, reflectorDesc );      
   }

   _updateShouldTick();

   // Accumulation
   if ( isClientObject() && mShapeInstance )
   {
      if ( mShapeInstance->hasAccumulation() ) 
         AccumulationVolume::addObject(this);
   }

   return true;
}

bool TSStatic::_createShape()
{
   // Cleanup before we create.
   mCollisionDetails.clear();
   mLOSDetails.clear();
   SAFE_DELETE( mPhysicsRep );
   SAFE_DELETE( mShapeInstance );
   mAmbientThread = NULL;
   mShape = NULL;

   if (!mShapeName || mShapeName[0] == '\0') 
   {
      Con::errorf( "TSStatic::_createShape() - No shape name!" );
      return false;
   }

   mShapeHash = _StringTable::hashString(mShapeName);

   mShape = ResourceManager::get().load(mShapeName);
   if ( bool(mShape) == false )
   {
      Con::errorf( "TSStatic::_createShape() - Unable to load shape: %s", mShapeName );
      return false;
   }

   if (  isClientObject() && 
         !mShape->preloadMaterialList(mShape.getPath()) && 
         NetConnection::filesWereDownloaded() )
      return false;

   mObjBox = mShape->bounds;
   resetWorldBox();

   mShapeInstance = new TSShapeInstance( mShape, isClientObject() );

   if( isGhost() )
   {
      // Reapply the current skin
      mAppliedSkinName = "";
      reSkin();
   }

   prepCollision();

   // Find the "ambient" animation if it exists
   S32 ambientSeq = mShape->findSequence("ambient");

   if ( ambientSeq > -1 && !mAmbientThread )
      mAmbientThread = mShapeInstance->addThread();

   if ( mAmbientThread )
      mShapeInstance->setSequence( mAmbientThread, ambientSeq, 0);

   // Resolve CubeReflectorDesc.
   if ( cubeDescName.isNotEmpty() )
   {
      Sim::findObject( cubeDescName, reflectorDesc );
   }
   else if( cubeDescId > 0 )
   {
      Sim::findObject( cubeDescId, reflectorDesc );
   }

   return true;
}

void TSStatic::prepCollision()
{
   // Let the client know that the collision was updated
   setMaskBits( UpdateCollisionMask );

   // Allow the ShapeInstance to prep its collision if it hasn't already
   if ( mShapeInstance )
      mShapeInstance->prepCollision();

   // Cleanup any old collision data
   mCollisionDetails.clear();
   mLOSDetails.clear();
   mConvexList->nukeList();

   if ( mCollisionType == CollisionMesh || mCollisionType == VisibleMesh )
      mShape->findColDetails( mCollisionType == VisibleMesh, &mCollisionDetails, &mLOSDetails );

   _updatePhysics();
}

void TSStatic::_updatePhysics()
{
   SAFE_DELETE( mPhysicsRep );

   if ( !PHYSICSMGR || mCollisionType == None )
      return;

   PhysicsCollision *colShape = NULL;
   if ( mCollisionType == Bounds )
   {
      MatrixF offset( true );
      offset.setPosition( mShape->center );
      colShape = PHYSICSMGR->createCollision();
      colShape->addBox( getObjBox().getExtents() * 0.5f * mObjScale, offset );         
   }
   else
      colShape = mShape->buildColShape( mCollisionType == VisibleMesh, getScale() );

   if ( colShape )
   {
      PhysicsWorld *world = PHYSICSMGR->getWorld( isServerObject() ? "server" : "client" );
      mPhysicsRep = PHYSICSMGR->createBody();
      mPhysicsRep->init( colShape, 0, 0, this, world );
      mPhysicsRep->setTransform( getTransform() );
   }
}

void TSStatic::onRemove()
{
   SAFE_DELETE( mPhysicsRep );

   // Accumulation
   if ( isClientObject() && mShapeInstance )
   {
      if ( mShapeInstance->hasAccumulation() ) 
         AccumulationVolume::removeObject(this);
   }

   mConvexList->nukeList();

   removeFromScene();

   // Remove the resource change signal.
   ResourceManager::get().getChangedSignal().remove( this, &TSStatic::_onResourceChanged );

   delete mShapeInstance;
   mShapeInstance = NULL;

   mAmbientThread = NULL;
   if ( isClientObject() )
       mCubeReflector.unregisterReflector();

   Parent::onRemove();
}

void TSStatic::_onResourceChanged( const Torque::Path &path )
{
   if ( path != Path( mShapeName ) )
      return;
   
   _createShape();
   _updateShouldTick();
}

void TSStatic::setSkinName( const char *name )
{
   if ( !isGhost() )
   {
      if ( name[0] != '\0' )
      {
         // Use tags for better network performance
         // Should be a tag, but we'll convert to one if it isn't.
         if ( name[0] == StringTagPrefixByte )
            mSkinNameHandle = NetStringHandle( U32(dAtoi(name + 1)) );
         else
            mSkinNameHandle = NetStringHandle( name );
      }
      else
         mSkinNameHandle = NetStringHandle();

      setMaskBits( SkinMask );
   }
}

void TSStatic::reSkin()
{
   if ( isGhost() && mShapeInstance && mSkinNameHandle.isValidString() )
   {
      Vector<String> skins;
      String(mSkinNameHandle.getString()).split( ";", skins );

      for (S32 i = 0; i < skins.size(); i++)
      {
         String oldSkin( mAppliedSkinName.c_str() );
         String newSkin( skins[i] );

         // Check if the skin handle contains an explicit "old" base string. This
         // allows all models to support skinning, even if they don't follow the 
         // "base_xxx" material naming convention.
         S32 split = newSkin.find( '=' );    // "old=new" format skin?
         if ( split != String::NPos )
         {
            oldSkin = newSkin.substr( 0, split );
            newSkin = newSkin.erase( 0, split+1 );
         }

         mShapeInstance->reSkin( newSkin, oldSkin );
         mAppliedSkinName = newSkin;
      }
   }
}

void TSStatic::processTick( const Move *move )
{
   AssertFatal( mPlayAmbient && mAmbientThread, "TSSTatic::adanceTime called with nothing to play." );

   if ( isServerObject() )
      mShapeInstance->advanceTime( TickSec, mAmbientThread );
}

void TSStatic::interpolateTick( F32 delta )
{
}

void TSStatic::advanceTime( F32 dt )
{
   AssertFatal( mPlayAmbient && mAmbientThread, "TSSTatic::advanceTime called with nothing to play." );
   
   mShapeInstance->advanceTime( dt, mAmbientThread );
}

void TSStatic::_updateShouldTick()
{
   bool shouldTick = mPlayAmbient && mAmbientThread;

   if ( isTicking() != shouldTick )
      setProcessTick( shouldTick );
}

void TSStatic::prepRenderImage( SceneRenderState* state )
{
   if( !mShapeInstance )
      return;

   Point3F cameraOffset;
   getRenderTransform().getColumn(3,&cameraOffset);
   cameraOffset -= state->getDiffuseCameraPosition();
   F32 dist = cameraOffset.len();
   if (dist < 0.01f)
      dist = 0.01f;

   if (mUseAlphaFade)
   {
      mAlphaFade = 1.0f;
      if ((mAlphaFadeStart < mAlphaFadeEnd) && mAlphaFadeStart > 0.1f)
      {
         if (mInvertAlphaFade)
         {
            if (dist <= mAlphaFadeStart)
            {
               return;
            }
            if (dist < mAlphaFadeEnd)
            {
               mAlphaFade = ((dist - mAlphaFadeStart) / (mAlphaFadeEnd - mAlphaFadeStart));
            }
         }
         else
         {
            if (dist >= mAlphaFadeEnd)
            {
               return;
            }
            if (dist > mAlphaFadeStart)
            {
               mAlphaFade -= ((dist - mAlphaFadeStart) / (mAlphaFadeEnd - mAlphaFadeStart));
            }
         }
      }
   }

   F32 invScale = (1.0f/getMax(getMax(mObjScale.x,mObjScale.y),mObjScale.z));   

   // If we're currently rendering our own reflection we
   // don't want to render ourselves into it.
   if ( mCubeReflector.isRendering() )
      return;


   if ( mForceDetail == -1 )
      mShapeInstance->setDetailFromDistance( state, dist * invScale );
   else
      mShapeInstance->setCurrentDetail( mForceDetail );

   if ( mShapeInstance->getCurrentDetail() < 0 )
      return;

   GFXTransformSaver saver;
   
   // Set up our TS render state.
   TSRenderState rdata;
   rdata.setSceneState( state );
   rdata.setFadeOverride( 1.0f );
   rdata.setOriginSort( mUseOriginSort );

<<<<<<< HEAD
   // Acculumation
   rdata.setAccuTex(mAccuTex);
=======
   if ( mCubeReflector.isEnabled() )
      rdata.setCubemap( mCubeReflector.getCubemap() );
>>>>>>> 5d5e8781

   // If we have submesh culling enabled then prepare
   // the object space frustum to pass to the shape.
   Frustum culler;
   if ( mMeshCulling )
   {
      culler = state->getCullingFrustum();
      MatrixF xfm( true );
      xfm.scale( Point3F::One / getScale() );
      xfm.mul( getRenderWorldTransform() );
      xfm.mul( culler.getTransform() );
      culler.setTransform( xfm );
      rdata.setCuller( &culler );
   }

   // We might have some forward lit materials
   // so pass down a query to gather lights.
   LightQuery query;
   query.init( getWorldSphere() );
   rdata.setLightQuery( &query );

   MatrixF mat = getRenderTransform();
   mat.scale( mObjScale );
   GFX->setWorldMatrix( mat );

   if ( state->isDiffusePass() && mCubeReflector.isEnabled() && mCubeReflector.getOcclusionQuery() )
   {
       RenderPassManager *pass = state->getRenderPass();
       OccluderRenderInst *ri = pass->allocInst<OccluderRenderInst>();  
       
       ri->type = RenderPassManager::RIT_Occluder;
       ri->query = mCubeReflector.getOcclusionQuery();
       mObjToWorld.mulP( mObjBox.getCenter(), &ri->position );
       ri->scale.set( mObjBox.getExtents() );
       ri->orientation = pass->allocUniqueXform( mObjToWorld ); 
       ri->isSphere = false;
       state->getRenderPass()->addInst( ri );
   }

   mShapeInstance->animate();
   if(mShapeInstance)
   {
      if (mUseAlphaFade)
      {
         mShapeInstance->setAlphaAlways(mAlphaFade);
         S32 s = mShapeInstance->mMeshObjects.size();
         
         for(S32 x = 0; x < s; x++)
         {
            mShapeInstance->mMeshObjects[x].visible = mAlphaFade;
         }
      }
   }
   mShapeInstance->render( rdata );

   if ( mRenderNormalScalar > 0 )
   {
      ObjectRenderInst *ri = state->getRenderPass()->allocInst<ObjectRenderInst>();
      ri->renderDelegate.bind( this, &TSStatic::_renderNormals );
      ri->type = RenderPassManager::RIT_Editor;
      state->getRenderPass()->addInst( ri );
   }
}

void TSStatic::_renderNormals( ObjectRenderInst *ri, SceneRenderState *state, BaseMatInstance *overrideMat )
{
   PROFILE_SCOPE( TSStatic_RenderNormals );

   GFXTransformSaver saver;

   MatrixF mat = getRenderTransform();
   mat.scale( mObjScale );
   GFX->multWorld( mat );

   S32 dl = mShapeInstance->getCurrentDetail();
   mShapeInstance->renderDebugNormals( mRenderNormalScalar, dl );
}

void TSStatic::onScaleChanged()
{
   Parent::onScaleChanged();

   if ( mPhysicsRep )
   {
      // If the editor is enabled delay the scale operation
      // by a few milliseconds so that we're not rebuilding
      // during an active scale drag operation.
      if ( gEditingMission )
         mPhysicsRep->queueCallback( 500, Delegate<void()>( this, &TSStatic::_updatePhysics ) );
      else
         _updatePhysics();
   }
}

void TSStatic::setTransform(const MatrixF & mat)
{
   Parent::setTransform(mat);
   setMaskBits( TransformMask );

   if ( mPhysicsRep )
      mPhysicsRep->setTransform( mat );

   // Accumulation
   if ( isClientObject() && mShapeInstance )
   {
      if ( mShapeInstance->hasAccumulation() ) 
         AccumulationVolume::updateObject(this);
   }

   // Since this is a static it's render transform changes 1
   // to 1 with it's collision transform... no interpolation.
   setRenderTransform(mat);
}

U32 TSStatic::packUpdate(NetConnection *con, U32 mask, BitStream *stream)
{
   U32 retMask = Parent::packUpdate(con, mask, stream);

   mathWrite( *stream, getTransform() );
   mathWrite( *stream, getScale() );
   stream->writeString( mShapeName );

   if ( stream->writeFlag( mask & UpdateCollisionMask ) )
      stream->write( (U32)mCollisionType );

   if ( stream->writeFlag( mask & SkinMask ) )
      con->packNetStringHandleU( stream, mSkinNameHandle );

   stream->write( (U32)mDecalType );

   stream->writeFlag( mAllowPlayerStep );
   stream->writeFlag( mMeshCulling );
   stream->writeFlag( mUseOriginSort );

   stream->write( mRenderNormalScalar );

   stream->write( mForceDetail );

   stream->writeFlag( mPlayAmbient );

   if ( stream->writeFlag(mUseAlphaFade) )  
   {  
      stream->write(mAlphaFadeStart);  
      stream->write(mAlphaFadeEnd);  
      stream->write(mInvertAlphaFade);  
   } 

   if ( mLightPlugin )
      retMask |= mLightPlugin->packUpdate(this, AdvancedStaticOptionsMask, con, mask, stream);

   if( stream->writeFlag( reflectorDesc != NULL ) )
   {
      stream->writeRangedU32( reflectorDesc->getId(), DataBlockObjectIdFirst,  DataBlockObjectIdLast );
   }
   return retMask;
}

void TSStatic::unpackUpdate(NetConnection *con, BitStream *stream)
{
   Parent::unpackUpdate(con, stream);

   MatrixF mat;
   Point3F scale;
   mathRead( *stream, &mat );
   mathRead( *stream, &scale );
   setScale( scale);
   setTransform(mat);

   mShapeName = stream->readSTString();

   if ( stream->readFlag() ) // UpdateCollisionMask
   {
      U32 collisionType = CollisionMesh;

      stream->read( &collisionType );

      // Handle it if we have changed CollisionType's
      if ( (MeshType)collisionType != mCollisionType )
      {
         mCollisionType = (MeshType)collisionType;

         if ( isProperlyAdded() && mShapeInstance )
            prepCollision();
      }
   }

   if (stream->readFlag())    // SkinMask
   {
      NetStringHandle skinDesiredNameHandle = con->unpackNetStringHandleU(stream);;
      if (mSkinNameHandle != skinDesiredNameHandle)
      {
         mSkinNameHandle = skinDesiredNameHandle;
         reSkin();
      }
   }

   stream->read( (U32*)&mDecalType );

   mAllowPlayerStep = stream->readFlag();
   mMeshCulling = stream->readFlag();   
   mUseOriginSort = stream->readFlag();

   stream->read( &mRenderNormalScalar );

   stream->read( &mForceDetail );

   mPlayAmbient = stream->readFlag();

   mUseAlphaFade = stream->readFlag();  
   if (mUseAlphaFade)
   {
      stream->read(&mAlphaFadeStart);  
      stream->read(&mAlphaFadeEnd);  
      stream->read(&mInvertAlphaFade);  
   }

   if ( mLightPlugin )
   {
      mLightPlugin->unpackUpdate(this, con, stream);
   }

   if( stream->readFlag() )
   {
      cubeDescId = stream->readRangedU32( DataBlockObjectIdFirst, DataBlockObjectIdLast );
   }

   if ( isProperlyAdded() )
      _updateShouldTick();
}

//----------------------------------------------------------------------------
bool TSStatic::castRay(const Point3F &start, const Point3F &end, RayInfo* info)
{
   if ( mCollisionType == None )
      return false;

   if ( !mShapeInstance )
      return false;

   if ( mCollisionType == Bounds )
   {
      F32 fst;
      if (!mObjBox.collideLine(start, end, &fst, &info->normal))
         return false;

      info->t = fst;
      info->object = this;
      info->point.interpolate( start, end, fst );
      info->material = NULL;
      return true;
   }
   else
   {
      RayInfo shortest = *info;
      RayInfo localInfo;
      shortest.t = 1e8f;
      localInfo.generateTexCoord = info->generateTexCoord;

      for ( U32 i = 0; i < mLOSDetails.size(); i++ )
      {
         mShapeInstance->animate( mLOSDetails[i] );

         if ( mShapeInstance->castRayOpcode( mLOSDetails[i], start, end, &localInfo ) )
         {
            localInfo.object = this;

            if (localInfo.t < shortest.t)
               shortest = localInfo;
         }
      }

      if (shortest.object == this)
      {
         // Copy out the shortest time...
         *info = shortest;
         return true;
      }
   }

   return false;
}

bool TSStatic::castRayRendered(const Point3F &start, const Point3F &end, RayInfo *info)
{
   if ( !mShapeInstance )
      return false;

   // Cast the ray against the currently visible detail
   RayInfo localInfo;
   bool res = mShapeInstance->castRayOpcode( mShapeInstance->getCurrentDetail(), start, end, &localInfo );

   if ( res )
   {
      *info = localInfo;
      info->object = this;
      return true;
   }

   return false;
}

bool TSStatic::buildPolyList(PolyListContext context, AbstractPolyList* polyList, const Box3F &box, const SphereF &)
{
   if ( !mShapeInstance )
      return false;

   // This is safe to set even if we're not outputing 
   polyList->setTransform( &mObjToWorld, mObjScale );
   polyList->setObject( this );

   if ( context == PLC_Export )
   {
      // Use highest detail level
      S32 dl = 0;

      // Try to call on the client so we can export materials
      if ( isServerObject() && getClientObject() )
         dynamic_cast<TSStatic*>(getClientObject())->mShapeInstance->buildPolyList( polyList, dl );
      else
          mShapeInstance->buildPolyList( polyList, dl );
   }
   else if ( context == PLC_Selection )
   {
      // Use the last rendered detail level
      S32 dl = mShapeInstance->getCurrentDetail();
      mShapeInstance->buildPolyListOpcode( dl, polyList, box );
   }
   else
   {
      // Figure out the mesh type we're looking for.
      MeshType meshType = ( context == PLC_Decal ) ? mDecalType : mCollisionType;

      if ( meshType == None )
         return false;
      else if ( meshType == Bounds )
         polyList->addBox( mObjBox );
      else if ( meshType == VisibleMesh )
          mShapeInstance->buildPolyList( polyList, 0 );
      else
      {
         // Everything else is done from the collision meshes
         // which may be built from either the visual mesh or
         // special collision geometry.
         for ( U32 i = 0; i < mCollisionDetails.size(); i++ )
            mShapeInstance->buildPolyListOpcode( mCollisionDetails[i], polyList, box );
      }
   }

   return true;
}

void TSStatic::buildConvex(const Box3F& box, Convex* convex)
{
   if ( mCollisionType == None )
      return;

   if ( mShapeInstance == NULL )
      return;

   // These should really come out of a pool
   mConvexList->collectGarbage();

   if ( mCollisionType == Bounds )
   {
      // Just return a box convex for the entire shape...
      Convex* cc = 0;
      CollisionWorkingList& wl = convex->getWorkingList();
      for (CollisionWorkingList* itr = wl.wLink.mNext; itr != &wl; itr = itr->wLink.mNext)
      {
         if (itr->mConvex->getType() == BoxConvexType &&
             itr->mConvex->getObject() == this)
         {
            cc = itr->mConvex;
            break;
         }
      }
      if (cc)
         return;

      // Create a new convex.
      BoxConvex* cp = new BoxConvex;
      mConvexList->registerObject(cp);
      convex->addToWorkingList(cp);
      cp->init(this);

      mObjBox.getCenter(&cp->mCenter);
      cp->mSize.x = mObjBox.len_x() / 2.0f;
      cp->mSize.y = mObjBox.len_y() / 2.0f;
      cp->mSize.z = mObjBox.len_z() / 2.0f;
   }
   else  // CollisionMesh || VisibleMesh
   {
      TSStaticPolysoupConvex::smCurObject = this;

      for (U32 i = 0; i < mCollisionDetails.size(); i++)
         mShapeInstance->buildConvexOpcode( mObjToWorld, mObjScale, mCollisionDetails[i], box, convex, mConvexList );

      TSStaticPolysoupConvex::smCurObject = NULL;
   }
}

SceneObject* TSStaticPolysoupConvex::smCurObject = NULL;

TSStaticPolysoupConvex::TSStaticPolysoupConvex()
:  box( 0.0f, 0.0f, 0.0f, 0.0f, 0.0f, 0.0f ),
   normal( 0.0f, 0.0f, 0.0f, 0.0f ),
   idx( 0 ),
   mesh( NULL )
{
   mType = TSPolysoupConvexType;

   for ( U32 i = 0; i < 4; ++i )
   {
      verts[i].set( 0.0f, 0.0f, 0.0f );
   }
}

Point3F TSStaticPolysoupConvex::support(const VectorF& vec) const
{
   F32 bestDot = mDot( verts[0], vec );

   const Point3F *bestP = &verts[0];
   for(S32 i=1; i<4; i++)
   {
      F32 newD = mDot(verts[i], vec);
      if(newD > bestDot)
      {
         bestDot = newD;
         bestP = &verts[i];
      }
   }

   return *bestP;
}

Box3F TSStaticPolysoupConvex::getBoundingBox() const
{
   Box3F wbox = box;
   wbox.minExtents.convolve( mObject->getScale() );
   wbox.maxExtents.convolve( mObject->getScale() );
   mObject->getTransform().mul(wbox);
   return wbox;
}

Box3F TSStaticPolysoupConvex::getBoundingBox(const MatrixF& mat, const Point3F& scale) const
{
   AssertISV(false, "TSStaticPolysoupConvex::getBoundingBox(m,p) - Not implemented. -- XEA");
   return box;
}

void TSStaticPolysoupConvex::getPolyList(AbstractPolyList *list)
{
   // Transform the list into object space and set the pointer to the object
   MatrixF i( mObject->getTransform() );
   Point3F iS( mObject->getScale() );
   list->setTransform(&i, iS);
   list->setObject(mObject);

   // Add only the original collision triangle
   S32 base =  list->addPoint(verts[0]);
               list->addPoint(verts[2]);
               list->addPoint(verts[1]);

   list->begin(0, (U32)idx ^ (uintptr_t)mesh);
   list->vertex(base + 2);
   list->vertex(base + 1);
   list->vertex(base + 0);
   list->plane(base + 0, base + 1, base + 2);
   list->end();
}

void TSStaticPolysoupConvex::getFeatures(const MatrixF& mat,const VectorF& n, ConvexFeature* cf)
{
   cf->material = 0;
   cf->object = mObject;

   // For a tetrahedron this is pretty easy... first
   // convert everything into world space.
   Point3F tverts[4];
   mat.mulP(verts[0], &tverts[0]);
   mat.mulP(verts[1], &tverts[1]);
   mat.mulP(verts[2], &tverts[2]);
   mat.mulP(verts[3], &tverts[3]);

   // points...
   S32 firstVert = cf->mVertexList.size();
   cf->mVertexList.increment(); cf->mVertexList.last() = tverts[0];
   cf->mVertexList.increment(); cf->mVertexList.last() = tverts[1];
   cf->mVertexList.increment(); cf->mVertexList.last() = tverts[2];
   cf->mVertexList.increment(); cf->mVertexList.last() = tverts[3];

   //    edges...
   cf->mEdgeList.increment();
   cf->mEdgeList.last().vertex[0] = firstVert+0;
   cf->mEdgeList.last().vertex[1] = firstVert+1;

   cf->mEdgeList.increment();
   cf->mEdgeList.last().vertex[0] = firstVert+1;
   cf->mEdgeList.last().vertex[1] = firstVert+2;

   cf->mEdgeList.increment();
   cf->mEdgeList.last().vertex[0] = firstVert+2;
   cf->mEdgeList.last().vertex[1] = firstVert+0;

   cf->mEdgeList.increment();
   cf->mEdgeList.last().vertex[0] = firstVert+3;
   cf->mEdgeList.last().vertex[1] = firstVert+0;

   cf->mEdgeList.increment();
   cf->mEdgeList.last().vertex[0] = firstVert+3;
   cf->mEdgeList.last().vertex[1] = firstVert+1;

   cf->mEdgeList.increment();
   cf->mEdgeList.last().vertex[0] = firstVert+3;
   cf->mEdgeList.last().vertex[1] = firstVert+2;

   //    triangles...
   cf->mFaceList.increment();
   cf->mFaceList.last().normal = PlaneF(tverts[2], tverts[1], tverts[0]);
   cf->mFaceList.last().vertex[0] = firstVert+2;
   cf->mFaceList.last().vertex[1] = firstVert+1;
   cf->mFaceList.last().vertex[2] = firstVert+0;

   cf->mFaceList.increment();
   cf->mFaceList.last().normal = PlaneF(tverts[1], tverts[0], tverts[3]);
   cf->mFaceList.last().vertex[0] = firstVert+1;
   cf->mFaceList.last().vertex[1] = firstVert+0;
   cf->mFaceList.last().vertex[2] = firstVert+3;

   cf->mFaceList.increment();
   cf->mFaceList.last().normal = PlaneF(tverts[2], tverts[1], tverts[3]);
   cf->mFaceList.last().vertex[0] = firstVert+2;
   cf->mFaceList.last().vertex[1] = firstVert+1;
   cf->mFaceList.last().vertex[2] = firstVert+3;

   cf->mFaceList.increment();
   cf->mFaceList.last().normal = PlaneF(tverts[0], tverts[2], tverts[3]);
   cf->mFaceList.last().vertex[0] = firstVert+0;
   cf->mFaceList.last().vertex[1] = firstVert+2;
   cf->mFaceList.last().vertex[2] = firstVert+3;

   // All done!
}

//------------------------------------------------------------------------
//These functions are duplicated in tsStatic and shapeBase.
//They each function a little differently; but achieve the same purpose of gathering
//target names/counts without polluting simObject.

DefineEngineMethod( TSStatic, getTargetName, const char*, ( S32 index ),(0),
   "Get the name of the indexed shape material.\n"
   "@param index index of the material to get (valid range is 0 - getTargetCount()-1).\n"
   "@return the name of the indexed material.\n"
   "@see getTargetCount()\n")
{
	TSStatic *obj = dynamic_cast< TSStatic* > ( object );
	if(obj)
	{
		// Try to use the client object (so we get the reskinned targets in the Material Editor)
		if ((TSStatic*)obj->getClientObject())
			obj = (TSStatic*)obj->getClientObject();

		return obj->getShapeInstance()->getTargetName(index);
	}

	return "";
}

DefineEngineMethod( TSStatic, getTargetCount, S32,(),,
   "Get the number of materials in the shape.\n"
   "@return the number of materials in the shape.\n"
   "@see getTargetName()\n")
{
	TSStatic *obj = dynamic_cast< TSStatic* > ( object );
	if(obj)
	{
		// Try to use the client object (so we get the reskinned targets in the Material Editor)
		if ((TSStatic*)obj->getClientObject())
			obj = (TSStatic*)obj->getClientObject();

		return obj->getShapeInstance()->getTargetCount();
	}

	return -1;
}

// This method is able to change materials per map to with others. The material that is being replaced is being mapped to
// unmapped_mat as a part of this transition

DefineEngineMethod( TSStatic, changeMaterial, void, ( const char* mapTo, Material* oldMat, Material* newMat ),("",NULL,NULL),
   "@brief Change one of the materials on the shape.\n\n"

   "This method changes materials per mapTo with others. The material that "
   "is being replaced is mapped to unmapped_mat as a part of this transition.\n"

   "@note Warning, right now this only sort of works. It doesn't do a live "
   "update like it should.\n"

   "@param mapTo the name of the material target to remap (from getTargetName)\n"
   "@param oldMat the old Material that was mapped \n"
   "@param newMat the new Material to map\n\n"

   "@tsexample\n"
      "// remap the first material in the shape\n"
      "%mapTo = %obj.getTargetName( 0 );\n"
      "%obj.changeMaterial( %mapTo, 0, MyMaterial );\n"
   "@endtsexample\n" )
{
   // if no valid new material, theres no reason for doing this
   if( !newMat )
   {
      Con::errorf("TSShape::changeMaterial failed: New material does not exist!");
      return;
   }

   TSMaterialList* shapeMaterialList = object->getShape()->materialList;

   // Check the mapTo name exists for this shape
   S32 matIndex = shapeMaterialList->getMaterialNameList().find_next(String(mapTo));
   if (matIndex < 0)
   {
      Con::errorf("TSShape::changeMaterial failed: Invalid mapTo name '%s'", mapTo);
      return;
   }

   // Lets remap the old material off, so as to let room for our current material room to claim its spot
   if( oldMat )
      oldMat->mMapTo = String("unmapped_mat");

   newMat->mMapTo = mapTo;

   // Map the material by name in the matmgr
   MATMGR->mapMaterial( mapTo, newMat->getName() );

   // Replace instances with the new material being traded in. Lets make sure that we only
   // target the specific targets per inst, this is actually doing more than we thought
   delete shapeMaterialList->mMatInstList[matIndex];
   shapeMaterialList->mMatInstList[matIndex] = newMat->createMatInstance();

   // Finish up preparing the material instances for rendering
   const GFXVertexFormat *flags = getGFXVertexFormat<GFXVertexPNTTB>();
   FeatureSet features = MATMGR->getDefaultFeatures();
   shapeMaterialList->getMaterialInst(matIndex)->init(features, flags);
}

DefineEngineMethod( TSStatic, getModelFile, const char *, (),,
   "@brief Get the model filename used by this shape.\n\n"

   "@return the shape filename\n\n"
   "@tsexample\n"
		"// Acquire the model filename used on this shape.\n"
		"%modelFilename = %obj.getModelFile();\n"
   "@endtsexample\n"
   )
{
	return object->getShapeFileName();
}<|MERGE_RESOLUTION|>--- conflicted
+++ resolved
@@ -611,13 +611,11 @@
    rdata.setFadeOverride( 1.0f );
    rdata.setOriginSort( mUseOriginSort );
 
-<<<<<<< HEAD
+   if ( mCubeReflector.isEnabled() )
+      rdata.setCubemap( mCubeReflector.getCubemap() );
+
    // Acculumation
    rdata.setAccuTex(mAccuTex);
-=======
-   if ( mCubeReflector.isEnabled() )
-      rdata.setCubemap( mCubeReflector.getCubemap() );
->>>>>>> 5d5e8781
 
    // If we have submesh culling enabled then prepare
    // the object space frustum to pass to the shape.
