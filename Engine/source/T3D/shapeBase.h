//-----------------------------------------------------------------------------
// Copyright (c) 2012 GarageGames, LLC
//
// Permission is hereby granted, free of charge, to any person obtaining a copy
// of this software and associated documentation files (the "Software"), to
// deal in the Software without restriction, including without limitation the
// rights to use, copy, modify, merge, publish, distribute, sublicense, and/or
// sell copies of the Software, and to permit persons to whom the Software is
// furnished to do so, subject to the following conditions:
//
// The above copyright notice and this permission notice shall be included in
// all copies or substantial portions of the Software.
//
// THE SOFTWARE IS PROVIDED "AS IS", WITHOUT WARRANTY OF ANY KIND, EXPRESS OR
// IMPLIED, INCLUDING BUT NOT LIMITED TO THE WARRANTIES OF MERCHANTABILITY,
// FITNESS FOR A PARTICULAR PURPOSE AND NONINFRINGEMENT. IN NO EVENT SHALL THE
// AUTHORS OR COPYRIGHT HOLDERS BE LIABLE FOR ANY CLAIM, DAMAGES OR OTHER
// LIABILITY, WHETHER IN AN ACTION OF CONTRACT, TORT OR OTHERWISE, ARISING
// FROM, OUT OF OR IN CONNECTION WITH THE SOFTWARE OR THE USE OR OTHER DEALINGS
// IN THE SOFTWARE.
//-----------------------------------------------------------------------------

#ifndef _SHAPEBASE_H_
#define _SHAPEBASE_H_

#ifndef __RESOURCE_H__
   #include "core/resource.h"
#endif
#ifndef _GAMEBASE_H_
   #include "T3D/gameBase/gameBase.h"
#endif
#ifndef _MOVEMANAGER_H_
   #include "T3D/gameBase/moveManager.h"
#endif
#ifndef _COLOR_H_
   #include "core/color.h"
#endif
#ifndef _CONVEX_H_
   #include "collision/convex.h"
#endif
#ifndef _SCENERENDERSTATE_H_
   #include "scene/sceneRenderState.h"
#endif
#ifndef _NETSTRINGTABLE_H_
   #include "sim/netStringTable.h"
#endif
#ifndef _RENDERPASSMANAGER_H_
   #include "renderInstance/renderPassManager.h"
#endif
#ifndef _TSSHAPE_H_
   #include "ts/tsShape.h"
#endif
#ifndef _BITVECTOR_H_
   #include "core/bitVector.h"
#endif
#ifndef _LIGHTINFO_H_
   #include "lighting/lightInfo.h"
#endif
#ifndef _REFLECTOR_H_
   #include "scene/reflector.h"
#endif
#ifndef _DYNAMIC_CONSOLETYPES_H_
   #include "console/dynamicTypes.h"
#endif

<<<<<<< HEAD
=======
// Need full definition visible for SimObjectPtr<ParticleEmitter>
#include "T3D/fx/particleEmitter.h"

>>>>>>> 29934cdc
class GFXCubemap;
class TSShapeInstance;
class SceneRenderState;
class TSThread;
class GameConnection;
struct CameraScopeQuery;
class ProjectileData;
class ExplosionData;
struct DebrisData;
class ShapeBase;
class SFXSource;
class SFXTrack;
class SFXProfile;

typedef void* Light;


//--------------------------------------------------------------------------

extern void collisionFilter(SceneObject* object,S32 key);
extern void defaultFilter(SceneObject* object,S32 key);


//--------------------------------------------------------------------------
class ShapeBaseConvex : public Convex
{
   typedef Convex Parent;
   friend class ShapeBase;
   friend class Vehicle;
   friend class RigidShape;

  protected:
   ShapeBase*  pShapeBase;
   MatrixF*    nodeTransform;

  public:
   MatrixF*    transform;
   U32         hullId;
   Box3F       box;

  public:
   ShapeBaseConvex() { mType = ShapeBaseConvexType; nodeTransform = 0; }
   ShapeBaseConvex(const ShapeBaseConvex& cv) {
      mObject    = cv.mObject;
      pShapeBase = cv.pShapeBase;
      hullId     = cv.hullId;
      nodeTransform = cv.nodeTransform;
      box        = cv.box;
      transform  = 0;
   }

   void findNodeTransform();
   const MatrixF& getTransform() const;
   Box3F getBoundingBox() const;
   Box3F getBoundingBox(const MatrixF& mat, const Point3F& scale) const;
   Point3F      support(const VectorF& v) const;
   void         getFeatures(const MatrixF& mat,const VectorF& n, ConvexFeature* cf);
   void         getPolyList(AbstractPolyList* list);
};

//--------------------------------------------------------------------------

struct ShapeBaseImageData: public GameBaseData {
  private:
   typedef GameBaseData Parent;

  public:
   enum Constants {
      MaxStates    = 31,            ///< We get one less than state bits because of
                                    /// the way data is packed.

      MaxShapes    = 2,             ///< The number of allowed shapes per image.  Only
                                    /// the first shape is required.

      MaxGenericTriggers = 4,       ///< The number of generic triggers for the image.

      StandardImageShape = 0,       ///< Shape index used for the standard image shape
      FirstPersonImageShape = 1,    ///< Shape index used for the optional first person image shape

      NumStateBits = 5,
   };
   enum LightType {
      NoLight = 0,
      ConstantLight,
      SpotLight,
      PulsingLight,
      WeaponFireLight,
      NumLightTypes
   };
   struct StateData {
      StateData();
      const char* name;             ///< State name

      /// @name Transition states
      ///
      /// @{

      ///
      struct Transition {
         S32 loaded[2];             ///< NotLoaded/Loaded
         S32 ammo[2];               ///< Noammo/ammo
         S32 target[2];             ///< target/noTarget
         S32 trigger[2];            ///< Trigger up/down
         S32 altTrigger[2];         ///< Second trigger up/down
         S32 wet[2];                ///< wet/notWet
         S32 motion[2];             ///< NoMotion/Motion
         S32 timeout;               ///< Transition after delay
         S32 genericTrigger[ShapeBaseImageData::MaxGenericTriggers][2];    ///< Generic trigger Out/In
      } transition;
      bool ignoreLoadedForReady;

      /// @}

      /// @name State attributes
      /// @{

      bool fire;                    ///< Can only have one fire state
      bool altFire;                 ///< Can only have one alternate fire state
      bool reload;                  ///< Can only have one reload state
      bool ejectShell;              ///< Should we eject a shell casing in this state?
      bool allowImageChange;        ///< Can we switch to another image while in this state?
                                    ///
                                    ///  For instance, if we have a rocket launcher, the player
                                    ///  shouldn't be able to switch out <i>while</i> firing. So,
                                    ///  you'd set allowImageChange to false in firing states, and
                                    ///  true the rest of the time.
      bool scaleAnimation;          ///< Scale animation to fit the state timeout
      bool scaleAnimationFP;        ///< Scale animation to fit the state timeout while in first person
      bool direction;               ///< Animation direction
      bool sequenceTransitionIn;    ///< Do we transition to the state's sequence when we enter the state?
      bool sequenceTransitionOut;   ///< Do we transition to the new state's sequence when we leave the state?
      bool sequenceNeverTransition; ///< Never allow a transition to this sequence.  Often used for a fire sequence.
      F32 sequenceTransitionTime;   ///< The time to transition in or out of a sequence.
      bool waitForTimeout;          ///< Require the timeout to pass before advancing to the next
                                    ///  state.
      F32 timeoutValue;             ///< A timeout value; the effect of this value is determined
                                    ///  by the flags scaleAnimation and waitForTimeout
      F32 energyDrain;              ///< Sets the energy drain rate per second of this state.
                                    ///
                                    ///  Energy is drained at energyDrain units/sec as long as
                                    ///  we are in this state.
      enum LoadedState {
         IgnoreLoaded,              ///< Don't change loaded state.
         Loaded,                    ///< Set us as loaded.
         NotLoaded,                 ///< Set us as not loaded.
         NumLoadedBits = 3          ///< How many bits to allocate to representing this state. (3 states needs 2 bits)
      } loaded;                     ///< Is the image considered loaded?
      enum SpinState {
         IgnoreSpin,                ///< Don't change spin state.
         NoSpin,                    ///< Mark us as having no spin (ie, stop spinning).
         SpinUp,                    ///< Mark us as spinning up.
         SpinDown,                  ///< Mark us as spinning down.
         FullSpin,                  ///< Mark us as being at full spin.
         NumSpinBits = 3            ///< How many bits to allocate to representing this state. (5 states needs 3 bits)
      } spin;                       ///< Spin thread state. (Used to control spinning weapons, e.g. chainguns)
      enum RecoilState {
         NoRecoil,
         LightRecoil,
         MediumRecoil,
         HeavyRecoil,
         NumRecoilBits = 3
      } recoil;                     ///< Recoil thread state.
                                    ///
                                    /// @note At this point, the only check being done is to see if we're in a
                                    ///       state which isn't NoRecoil; ie, no differentiation is made between
                                    ///       Light/Medium/Heavy recoils. Player::onImageRecoil() is the place
                                    ///       where this is handled.
      bool flashSequence[MaxShapes];///< Is this a muzzle flash sequence?
                                    ///
                                    ///  A muzzle flash sequence is used as a source to randomly display frames from,
                                    ///  so if this is a flashSequence, we'll display a random piece each frame.
      S32 sequence[MaxShapes];      ///< Main thread sequence ID.
                                    ///
                                    ///
      S32 sequenceVis[MaxShapes];   ///< Visibility thread sequence.

      StringTableEntry shapeSequence;  ///< Sequence that is played on mounting shape
      bool shapeSequenceScale;         ///< Should the mounting shape's sequence playback be scaled
                                       ///  to the length of the state.

      const char* script;           ///< Function on datablock to call when we enter this state; passed the id of
                                    ///  the imageSlot.
      ParticleEmitterData* emitter; ///< A particle emitter; this emitter will emit as long as the gun is in this
                                    ///  this state.
      SFXTrack* sound;
      F32 emitterTime;              ///<
      S32 emitterNode[MaxShapes];   ///< Node ID on the shape to emit from
   };

   /// @name State Data
   /// Individual state data used to initialize struct array
   /// @{
   const char*             fireStateName;

   const char*             stateName                  [MaxStates];

   const char*             stateTransitionLoaded      [MaxStates];
   const char*             stateTransitionNotLoaded   [MaxStates];
   const char*             stateTransitionAmmo        [MaxStates];
   const char*             stateTransitionNoAmmo      [MaxStates];
   const char*             stateTransitionTarget      [MaxStates];
   const char*             stateTransitionNoTarget    [MaxStates];
   const char*             stateTransitionWet         [MaxStates];
   const char*             stateTransitionNotWet      [MaxStates];
   const char*             stateTransitionMotion      [MaxStates];
   const char*             stateTransitionNoMotion    [MaxStates];
   const char*             stateTransitionTriggerUp   [MaxStates];
   const char*             stateTransitionTriggerDown [MaxStates];
   const char*             stateTransitionAltTriggerUp[MaxStates];
   const char*             stateTransitionAltTriggerDown[MaxStates];
   const char*             stateTransitionGeneric0In  [MaxStates];
   const char*             stateTransitionGeneric0Out [MaxStates];
   const char*             stateTransitionGeneric1In  [MaxStates];
   const char*             stateTransitionGeneric1Out [MaxStates];
   const char*             stateTransitionGeneric2In  [MaxStates];
   const char*             stateTransitionGeneric2Out [MaxStates];
   const char*             stateTransitionGeneric3In  [MaxStates];
   const char*             stateTransitionGeneric3Out [MaxStates];
   const char*             stateTransitionTimeout     [MaxStates];
   F32                     stateTimeoutValue          [MaxStates];
   bool                    stateWaitForTimeout        [MaxStates];

   bool                    stateFire                  [MaxStates];
   bool                    stateAlternateFire         [MaxStates];
   bool                    stateReload                [MaxStates];
   bool                    stateEjectShell            [MaxStates];
   F32                     stateEnergyDrain           [MaxStates];
   bool                    stateAllowImageChange      [MaxStates];
   bool                    stateScaleAnimation        [MaxStates];
   bool                    stateScaleAnimationFP      [MaxStates];
   bool                    stateSequenceTransitionIn  [MaxStates];
   bool                    stateSequenceTransitionOut [MaxStates];
   bool                    stateSequenceNeverTransition [MaxStates];
   F32                     stateSequenceTransitionTime [MaxStates];
   bool                    stateDirection             [MaxStates];
   StateData::LoadedState  stateLoaded                [MaxStates];
   StateData::SpinState    stateSpin                  [MaxStates];
   StateData::RecoilState  stateRecoil                [MaxStates];
   const char*             stateSequence              [MaxStates];
   bool                    stateSequenceRandomFlash   [MaxStates];

   const char*             stateShapeSequence         [MaxStates];
   bool                    stateScaleShapeSequence    [MaxStates];

   bool                    stateIgnoreLoadedForReady  [MaxStates];

   SFXTrack*               stateSound                 [MaxStates];
   const char*             stateScript                [MaxStates];

   ParticleEmitterData*    stateEmitter               [MaxStates];
   F32                     stateEmitterTime           [MaxStates];
   const char*             stateEmitterNode           [MaxStates];
   /// @}
   
   /// @name Camera Shake ( while firing )
   /// @{
   bool              shakeCamera;
   VectorF           camShakeFreq;
   VectorF           camShakeAmp;
   F32               camShakeDuration;
   F32               camShakeRadius;
   F32               camShakeFalloff;
   /// @}

   /// Maximum number of sounds this image can play at a time.
   /// Any value <= 0 indicates that it can play an infinite number of sounds.
   S32 maxConcurrentSounds; 
   
   /// If true it we will allow multiple timeout transitions to occur within
   /// a single tick ( eg. they have a very small timeout ).
   bool useRemainderDT;

   //
   bool emap;                       ///< Environment mapping on?
   bool correctMuzzleVector;        ///< Adjust 1st person firing vector to eye's LOS point?
   bool correctMuzzleVectorTP;      ///< Adjust 3rd person firing vector to camera's LOS point?
   bool firstPerson;                ///< Render the image when in first person?
   bool useFirstPersonShape;        ///< Indicates the special first person shape should be used (true when shapeNameFP and useEyeOffset are defined)
   bool useEyeOffset;               ///< In first person, should we use the eyeTransform?
   bool useEyeNode;                 ///< In first person, should we attach the camera to the image's eye node?  Player still ultimately decides on what to do,
                                    ///  especially for multiple mounted images.

   bool animateAllShapes;           ///< Indicates that all shapes should be animated in sync.
   bool animateOnServer;            ///< Indicates that the image should be animated on the server.  In most cases
                                    ///  you'll want this set if you're using useEyeNode.  You may also want to
                                    ///  set this if the muzzlePoint is animated while it shoots.  You can set this
                                    ///  to false even if these previous cases are true if the image's shape is set
                                    ///  up in the correct position and orientation in the 'root' pose and none of
                                    ///  the nodes are animated at key times, such as the muzzlePoint essentially
                                    ///  remaining at the same position at the start of the fire state (it could
                                    ///  animate just fine after the projectile is away as the muzzle vector is only
                                    ///  calculated at the start of the state).  You'll also want to set this to true
                                    ///  if you're animating the camera using an image's 'eye' node -- unless the movement
                                    ///  is very subtle and doesn't need to be reflected on the server.

   F32 scriptAnimTransitionTime;    ///< The amount of time to transition between the previous sequence and new sequence
                                    ///< when the script prefix has changed.

   StringTableEntry  shapeName;     ///< Name of shape to render.
   StringTableEntry  shapeNameFP;   ///< Name of shape to render in first person (optional).

   StringTableEntry  imageAnimPrefix;     ///< Passed along to the mounting shape to modify
                                          ///  animation sequences played in 3rd person. [optional]
   StringTableEntry  imageAnimPrefixFP;   ///< Passed along to the mounting shape to modify
                                          ///  animation sequences played in first person. [optional]

   U32               mountPoint;    ///< Mount point for the image.
   MatrixF           mountOffset;   ///< Mount point offset, so we know where the image is.
   MatrixF           eyeOffset;     ///< Offset from eye for first person.

   ProjectileData* projectile;      ///< Information about what projectile this
                                    ///  image fires.

   F32   mass;                      ///< Mass!
   bool  usesEnergy;                ///< Does this use energy instead of ammo?
   F32   minEnergy;                 ///< Minimum energy for the weapon to be operable.
   bool  accuFire;                  ///< Should we automatically make image's aim converge with the crosshair?
   bool  cloakable;                 ///< Is this image cloakable when mounted?

   /// @name Lighting
   /// @{
   S32         lightType;           ///< Indicates the type of the light.
                                    ///
                                    ///  One of: ConstantLight, PulsingLight, WeaponFireLight.
   ColorF      lightColor;
   S32         lightDuration;       ///< The duration in SimTime of Pulsing or WeaponFire type lights.
   F32         lightRadius;         ///< Extent of light.
   F32         lightBrightness;     ///< Brightness of the light ( if it is WeaponFireLight ).
   /// @}

   /// @name Shape Data
   /// @{
   Resource<TSShape> shape[MaxShapes]; ///< Shape handle
   bool shapeIsValid[MaxShapes];       ///< Indicates that the shape has been loaded and is valid

   U32 mCRC[MaxShapes];                ///< Checksum of shape.
                                       ///
                                       ///  Calculated by the ResourceManager, see
                                       ///  ResourceManager::load().
   bool computeCRC;                    ///< Should the shape's CRC be checked?
   MatrixF mountTransform[MaxShapes];  ///< Transformation to get to the mountNode.
   /// @}

   /// @name Nodes
   /// @{
   S32 retractNode[MaxShapes];   ///< Retraction node ID.
                                 ///
                                 ///  When the player bumps against an object and the image is retracted to
                                 ///  avoid having it interpenetrating the object, it is retracted towards
                                 ///  this node.
   S32 muzzleNode[MaxShapes];    ///< Muzzle node ID.
                                 ///
                                 ///
   S32 ejectNode[MaxShapes];     ///< Ejection node ID.
                                 ///
                                 ///  The eject node is the node on the image from which shells are ejected.
   S32 emitterNode[MaxShapes];   ///< Emitter node ID.
                                 ///
                                 ///  The emitter node is the node from which particles are emitted.
   S32 eyeMountNode[MaxShapes];  ///< eyeMount node ID.  Optionally used to mount an image to the player's
                                 /// eye node for first person.
   S32 eyeNode[MaxShapes];       ///< Eye node ID.  Optionally used to attach the camera to for camera motion
                                 ///  control from the image.
   /// @}

   /// @name Animation
   /// @{
   S32 spinSequence[MaxShapes];     ///< ID of the spin animation sequence.
   S32 ambientSequence[MaxShapes];  ///< ID of the ambient animation sequence.

   bool isAnimated[MaxShapes];      ///< This image contains at least one animated states
   bool hasFlash[MaxShapes];        ///< This image contains at least one muzzle flash animation state
   S32 fireState;                   ///< The ID of the fire state.
   S32 altFireState;                ///< The ID of the alternate fire state.
   S32 reloadState;                 ///< The ID of the reload state
   /// @}

   /// @name Shell casing data
   /// @{
   DebrisData *   casing;              ///< Information about shell casings.

   S32            casingID;            ///< ID of casing datablock.
                                       ///
                                       ///  When the network tells the client about the casing, it
                                       ///  it transmits the ID of the datablock. The datablocks
                                       ///  having previously been transmitted, all the client
                                       ///  needs to do is call Sim::findObject() and look up the
                                       ///  the datablock.

   Point3F        shellExitDir;        ///< Vector along which to eject shells from the image.
   F32            shellExitVariance;   ///< Variance from this vector in degrees.
   F32            shellVelocity;       ///< Velocity with which to eject shell casings.
   /// @}

   /// @name State Array
   ///
   /// State array is initialized onAdd from the individual state
   /// struct array elements.
   ///
   /// @{
   StateData state[MaxStates];   ///< Array of states.
   bool      statesLoaded;       ///< Are the states loaded yet?
   /// @}

   /// @name Infrastructure
   ///
   /// Miscellaneous inherited methods.
   /// @{

   DECLARE_CONOBJECT(ShapeBaseImageData);
   ShapeBaseImageData();
   ~ShapeBaseImageData();
   bool onAdd();
   bool preload(bool server, String &errorStr);
   S32 lookupState(const char* name);  ///< Get a state by name.
   static void initPersistFields();
   virtual void packData(BitStream* stream);
   virtual void unpackData(BitStream* stream);
   
   void inspectPostApply();

   /// @}

   /// @name Callbacks
   /// @{
   DECLARE_CALLBACK( void, onMount, ( ShapeBase* obj, S32 slot, F32 dt ) );
   DECLARE_CALLBACK( void, onUnmount, ( ShapeBase* obj, S32 slot, F32 dt ) );
   /// @}
};

typedef ShapeBaseImageData::LightType ShapeBaseImageLightType;
typedef ShapeBaseImageData::StateData::LoadedState ShapeBaseImageLoadedState;
typedef ShapeBaseImageData::StateData::SpinState ShapeBaseImageSpinState;
typedef ShapeBaseImageData::StateData::RecoilState ShapeBaseImageRecoilState;

DefineEnumType( ShapeBaseImageLightType );
DefineEnumType( ShapeBaseImageLoadedState );
DefineEnumType( ShapeBaseImageSpinState );
DefineEnumType( ShapeBaseImageRecoilState );

//--------------------------------------------------------------------------
/// @nosubgrouping
struct ShapeBaseData : public GameBaseData {
  private:
   typedef GameBaseData Parent;
   
   static bool _setMass( void* object, const char* index, const char* data );

public:
   /// Various constants relating to the ShapeBaseData
   enum Constants {
      MaxCollisionShapes = 8,
      AIRepairNode = 31
   };

   // TODO: These are only really used in Basic Lighting
   // mode... we should probably move them somewhere else.
   bool shadowEnable;
   U32 shadowSize;
   F32 shadowMaxVisibleDistance;
   F32 shadowProjectionDistance;
   F32 shadowSphereAdjust;


   StringTableEntry  shapeName;
   StringTableEntry  cloakTexName;

   String cubeDescName;
   U32 cubeDescId;
   ReflectorDesc *reflectorDesc;

   /// @name Destruction
   ///
   /// Everyone likes to blow things up!
   /// @{
   DebrisData *      debris;
   S32               debrisID;
   StringTableEntry  debrisShapeName;
   Resource<TSShape> debrisShape;

   ExplosionData*    explosion;
   S32               explosionID;

   ExplosionData*    underwaterExplosion;
   S32               underwaterExplosionID;
   /// @}

   /// @name Physical Properties
   /// @{
   F32 mass;
   F32 drag;
   F32 density;
   F32 maxEnergy;
   F32 maxDamage;
   F32 repairRate;                  ///< Rate per tick.

   F32 disabledLevel;
   F32 destroyedLevel;
   /// @}

   /// @name 3rd Person Camera
   /// @{
   F32 cameraMaxDist;               ///< Maximum distance from eye
   F32 cameraMinDist;               ///< Minumumistance from eye
   /// @}

   /// @name Camera FOV
   ///
   /// These are specified in degrees.
   /// @{
   F32 cameraDefaultFov;            ///< Default vertical FOV in degrees.
   F32 cameraMinFov;                ///< Min vertical FOV allowed in degrees.
   F32 cameraMaxFov;                ///< Max vertical FOV allowed in degrees.
   /// @}

   /// @name Camera Misc
   /// @{
   bool cameraCanBank;              ///< If the derrived class supports it, allow the camera to bank
   bool mountedImagesBank;          ///< Do mounted images bank along with the camera?
   /// @}

   /// @name Data initialized on preload
   /// @{

   Resource<TSShape> mShape;         ///< Shape handle
   U32 mCRC;
   bool computeCRC;

   S32 eyeNode;                         ///< Shape's eye node index
   S32 earNode;                         ///< Shape's ear node index
   S32 cameraNode;                      ///< Shape's camera node index
   S32 mountPointNode[SceneObject::NumMountPoints];  ///< Node index of mountPoint
   S32 debrisDetail;                    ///< Detail level used to generate debris
   S32 damageSequence;                  ///< Damage level decals
   S32 hulkSequence;                    ///< Destroyed hulk

   bool              observeThroughObject;   // observe this object through its camera transform and default fov

   /// @name Collision Data
   /// @{
   Vector<S32>   collisionDetails;  ///< Detail level used to collide with.
                                    ///
                                    /// These are detail IDs, see TSShape::findDetail()
   Vector<Box3F> collisionBounds;   ///< Detail level bounding boxes.

   Vector<S32>   LOSDetails;        ///< Detail level used to perform line-of-sight queries against.
                                    ///
                                    /// These are detail IDs, see TSShape::findDetail()
   /// @}

   /// @name Misc. Settings
   /// @{
   bool firstPersonOnly;            ///< Do we allow only first person view of this image?
   bool useEyePoint;                ///< Do we use this object's eye point to view from?
   bool isInvincible;               ///< If set, object cannot take damage (won't show up with damage bar either)
   bool renderWhenDestroyed;        ///< If set, will not render this object when destroyed.

   bool inheritEnergyFromMount;

   /// @}

   virtual bool preload(bool server, String &errorStr);
   void computeAccelerator(U32 i);
   S32  findMountPoint(U32 n);

   /// @name Infrastructure
   /// The derived class should provide the following:
   /// @{
   DECLARE_CONOBJECT(ShapeBaseData);
   ShapeBaseData();
   ~ShapeBaseData();
   static void initPersistFields();
   virtual void packData(BitStream* stream);
   virtual void unpackData(BitStream* stream);
   /// @}

   /// @name Callbacks
   /// @{
   DECLARE_CALLBACK( void, onEnabled, ( ShapeBase* obj, const char* lastState ) );
   DECLARE_CALLBACK( void, onDisabled, ( ShapeBase* obj, const char* lastState ) );
   DECLARE_CALLBACK( void, onDestroyed, ( ShapeBase* obj, const char* lastState ) );
   DECLARE_CALLBACK( void, onImpact, ( ShapeBase* obj, SceneObject* collObj, VectorF vec, F32 len ) );
   DECLARE_CALLBACK( void, onCollision, ( ShapeBase* obj, SceneObject* collObj, VectorF vec, F32 len ) );
   DECLARE_CALLBACK( void, onDamage, ( ShapeBase* obj, F32 delta ) );
   DECLARE_CALLBACK( void, onTrigger, ( ShapeBase* obj, S32 index, bool state ) );
   DECLARE_CALLBACK(void, onEndSequence, (ShapeBase* obj, S32 slot, const char* name));
   DECLARE_CALLBACK( void, onForceUncloak, ( ShapeBase* obj, const char* reason ) );
   /// @}
};


//----------------------------------------------------------------------------

class WaterObject;
class CameraShake;

/// ShapeBase is the renderable shape from which most of the scriptable objects
/// are derived, including the player, vehicle and items classes.  ShapeBase
/// provides basic shape loading, audio channels, and animation as well as damage
/// (and damage states), energy, and the ability to mount images and objects.
///
/// @nosubgrouping
class ShapeBase : public GameBase, public ISceneLight
{
   friend class ShapeBaseConvex;
   friend struct ShapeBaseImageData;
   friend void waterFind(SceneObject*, void*);
   friend void physicalZoneFind(SceneObject*, void*);

public:
   typedef GameBase Parent;

   enum PublicConstants {
      ThreadSequenceBits = 6,
      MaxSequenceIndex = (1 << ThreadSequenceBits) - 1,
      EnergyLevelBits = 5,
      DamageLevelBits = 6,
      DamageStateBits = 2,
      // The thread and image limits should not be changed without
      // also changing the ShapeBaseMasks enum values declared
      // further down.
      MaxSoundThreads =  4,            ///< Should be a power of 2
      MaxScriptThreads = 4,            ///< Should be a power of 2
      MaxMountedImages = 4,            ///< Should be a power of 2
      MaxImageEmitters = 3,
      NumImageBits = 3,
      CollisionTimeoutValue = 250      ///< Timeout in ms.
   };

   /// This enum indexes into the sDamageStateName array
   enum DamageState {
      Enabled,
      Disabled,
      Destroyed,
      NumDamageStates,
      NumDamageStateBits = 2,   ///< Should be log2 of the number of states.
   };

protected:
   ShapeBaseData*    mDataBlock;                ///< Datablock
   bool              mIsAiControlled;           ///< Is this object AI controlled?
   //GameConnection*   mControllingClient;        ///< Controlling client
   ShapeBase*        mControllingObject;        ///< Controlling object
   bool              mTrigger[MaxTriggerKeys];  ///< What triggers are set, if any.


   /// @name Scripted Sound
   /// @{
   struct Sound {
      bool play;                    ///< Are we playing this sound?
      SimTime timeout;              ///< Time until we stop playing this sound.
      SFXTrack* profile;            ///< Profile on server
      SFXSource* sound;             ///< Sound on client
   };
   Sound mSoundThread[MaxSoundThreads];
   /// @}

   /// @name Scripted Animation Threads
   /// @{

   struct Thread {
      /// State of the animation thread.
      enum State {
         Play, Stop, Pause, Destroy
      };
      TSThread* thread; ///< Pointer to 3space data.
      State state;      ///< State of the thread
      S32 sequence;     ///< The animation sequence which is running in this thread.
      F32 timescale;    ///< Timescale
      bool atEnd;       ///< Are we at the end of this thread?
      F32 position;
   };
   Thread mScriptThread[MaxScriptThreads];

   /// @}

   /// @name Motion
   /// @{
   bool mMoveMotion;    ///< Indicates that a Move has come in requesting x, y or z motion
   /// @}

protected:

   // ShapeBase pointer to our mount object if it is ShapeBase, else it is NULL.
   ShapeBase *mShapeBaseMount;

   /// @name Mounted Images
   /// @{

   /// An image mounted on a shapebase.
   struct MountedImage {
      ShapeBaseImageData* dataBlock;
      ShapeBaseImageData::StateData *state;
      ShapeBaseImageData* nextImage;
      NetStringHandle skinNameHandle;
      NetStringHandle nextSkinNameHandle;
      String appliedSkinName;
      NetStringHandle scriptAnimPrefix;      ///< The script based anim prefix

      /// @name State
      ///
      /// Variables tracking the state machine
      /// representing this specific mounted image.
      /// @{

      bool loaded;                  ///< Is the image loaded?
      bool nextLoaded;              ///< Is the next state going to result in the image being loaded?
      F32 delayTime;                ///< Time till next state.
      F32 rDT;                      ///< Remainder delta time. Used internally.
      U32 fireCount;                ///< Fire skip count.
                                    ///
                                    /// This is incremented every time the triggerDown bit is changed,
                                    /// so that the engine won't be too confused if the player toggles the
                                    /// trigger a bunch of times in a short period.
                                    ///
                                    /// @note The network deals with this variable at 3-bit precision, so it
                                    /// can only range 0-7.
                                    ///
                                    /// @see ShapeBase::setImageState()
      U32 altFireCount;             ///< Alternate fire skip count.
                                    ///< @see fireCount

      U32 reloadCount;              ///< Reload skip count.
                                    ///< @see fireCount

      bool triggerDown;             ///< Is the trigger down?
      bool altTriggerDown;          ///< Is the second trigger down?

      bool ammo;                    ///< Do we have ammo?
                                    ///
                                    /// May be true based on either energy OR ammo.

      bool target;                  ///< Have we acquired a targer?
      bool wet;                     ///< Is the weapon wet?

      bool motion;                  ///< Is the player in motion?

      bool genericTrigger[ShapeBaseImageData::MaxGenericTriggers];   ///< Generic triggers not assigned to anything in particular.  These
                                                                     ///  may be used to indicate some transition should occur.
      /// @}

      /// @name 3space
      ///
      /// Handles to threads and shapeinstances in the 3space system.
      /// @{
      TSShapeInstance* shapeInstance[ShapeBaseImageData::MaxShapes];
      TSThread *ambientThread[ShapeBaseImageData::MaxShapes];
      TSThread *visThread[ShapeBaseImageData::MaxShapes];
      TSThread *animThread[ShapeBaseImageData::MaxShapes];
      TSThread *flashThread[ShapeBaseImageData::MaxShapes];
      TSThread *spinThread[ShapeBaseImageData::MaxShapes];

      bool doAnimateAllShapes;      ///< Should all threads animate across all shapes to keep them in sync?
      bool forceAnimateAllShapes;   ///< If the mounted image's owner is being controlled by the client
                                    ///  and the image's datablock animateAllShapes field is true
                                    ///  then set this to true and pass along to the client.  This will help
                                    ///  in the cases where the client's control object is ghosted but does
                                    ///  not yet have its controlling client set correctly due to networking
                                    ///  order of operations.  All this for the MountedImage::updateDoAnimateAllShapes()
                                    ///  optimization.
      U32 lastShapeIndex;           ///< Tracks the last shape index.
      /// @}

      /// @name Effects
      ///
      /// Variables relating to lights, sounds, and particles.
      /// @{
      SimTime lightStart;     ///< Starting time for light flashes.
      LightInfo* lightInfo;   ///< The real light (if any) associated with this weapon image.

      Vector<SFXSource*> mSoundSources; ///< Vector of currently playing sounds
      void updateSoundSources(const MatrixF& renderTransform);  
      void addSoundSource(SFXSource* source);

      /// Represent the state of a specific particle emitter on the image.
      struct ImageEmitter {
         S32 node;
         F32 time;
         SimObjectPtr<ParticleEmitter> emitter;
      };
      ImageEmitter emitter[MaxImageEmitters];

      /// @}

      //
      MountedImage();
      ~MountedImage();

      void updateDoAnimateAllShapes(const ShapeBase* owner);
   };
   MountedImage mMountedImageList[MaxMountedImages];

   /// @}

   /// @name Render settings
   /// @{

   TSShapeInstance*  mShapeInstance;
   Convex *          mConvexList;
   NetStringHandle   mSkinNameHandle;
   String            mAppliedSkinName;

   NetStringHandle mShapeNameHandle;   ///< Name sent to client
   /// @}

   /// @name Physical Properties
   /// @{

   F32 mEnergy;                     ///< Current enery level.
   F32 mRechargeRate;               ///< Energy recharge rate (in units/tick).

   F32 mMass;                       ///< Mass.
   F32 mOneOverMass;                ///< Inverse of mass.
                                    /// @note This is used to optimize certain physics calculations.

   /// @}

   /// @name Physical Properties
   ///
   /// Properties for the current object, which are calculated
   /// based on the container we are in.
   ///
   /// @see ShapeBase::updateContainer()
   /// @see ShapeBase::mContainer
   /// @{
   F32 mDrag;                       ///< Drag.
   F32 mBuoyancy;                   ///< Buoyancy factor.
   String mLiquidType;              ///< Type of liquid (if any) we are in.
   F32 mLiquidHeight;               ///< Height of liquid around us (from 0..1).
   F32 mWaterCoverage;              ///< Percent of this object covered by water

   Point3F mAppliedForce;
   F32 mGravityMod;
   /// @}

   F32 mDamageFlash;
   F32 mWhiteOut;

   bool mFlipFadeVal;

 public:

   /// @name Collision Notification
   /// This is used to keep us from spamming collision notifications. When
   /// a collision occurs, we add to this list; then we don't notify anyone
   /// of the collision until the CollisionTimeout expires (which by default
   /// occurs in 1/10 of a second).
   ///
   /// @see notifyCollision(), queueCollision()
   /// @{
   struct CollisionTimeout 
   {
      CollisionTimeout* next;
      SceneObject* object;
      U32 objectNumber;
      SimTime expireTime;
      VectorF vector;
   };
   CollisionTimeout* mTimeoutList;
   static CollisionTimeout* sFreeTimeoutList;

   /// Go through all the items in the collision queue and call onCollision on them all
   /// @see onCollision
   void notifyCollision();

   /// Add a collision to the queue of collisions waiting to be handled @see onCollision
   /// @param   object   Object collision occurs with
   /// @param   vec      Vector along which collision occurs
   void queueCollision( SceneObject *object, const VectorF &vec);

   /// @see SceneObject
   virtual void onCollision( SceneObject *object, const VectorF &vec );

   /// @}
 protected:

   /// @name Damage
   /// @{
   F32  mDamage;
   F32  mRepairRate;
   F32  mRepairReserve;
   DamageState mDamageState;
   TSThread *mDamageThread;
   TSThread *mHulkThread;
   VectorF damageDir;
   /// @}

   /// @name Cloaking
   /// @{
   bool mCloaked;
   F32  mCloakLevel;
//   TextureHandle mCloakTexture;
   /// @}

   /// @name Fading
   /// @{
   bool  mFadeOut;
   bool  mFading;
   F32   mFadeVal;
   F32   mFadeElapsedTime;
   F32   mFadeTime;
   F32   mFadeDelay;
public:
   F32   getFadeVal() { return mFadeVal; }
   /// @}
protected:

   /// @name Control info
   /// @{
   F32  mCameraFov;           ///< The camera vertical FOV in degrees.
   bool mIsControlled;        ///< Client side controlled flag

   /// @}
public:
   static U32 sLastRenderFrame;

protected:

   U32 mLastRenderFrame;
   F32 mLastRenderDistance;

   /// Do a reskin if necessary.
   virtual void reSkin();

   /// This recalculates the total mass of the object, and all mounted objects
   void updateMass();

   /// @name Image Manipulation
   /// @{

   /// Utility function to call script functions which have to do with ShapeBase
   /// objects.
   /// @param   imageSlot  Image Slot id
   /// @param   function   Function
   void scriptCallback(U32 imageSlot,const char* function);

   /// Assign a ShapeBaseImage to an image slot
   /// @param   imageSlot   Image Slot ID
   /// @param   imageData   ShapeBaseImageData to assign
   /// @param   skinNameHandle Skin texture name
   /// @param   loaded      Is the image loaded?
   /// @param   ammo        Does the image have ammo?
   /// @param   triggerDown Is the trigger on this image down?
   /// @param   altTriggerDown Is the second trigger on this image down?
   /// @param   target      Does the image have a target?
   virtual void setImage(  U32 imageSlot, 
                           ShapeBaseImageData* imageData, 
                           NetStringHandle &skinNameHandle,
                           bool loaded = true, bool ammo = false, 
                           bool triggerDown = false,
                           bool altTriggerDown = false,
                           bool motion = false,
                           bool genericTrigger0 = false,
                           bool genericTrigger1 = false,
                           bool genericTrigger2 = false,
                           bool genericTrigger3 = false,
                           bool target = false );

   /// Clear out an image slot
   /// @param   imageSlot   Image slot id
   void resetImageSlot(U32 imageSlot);

   /// Get the firing action state of the image
   /// @param   imageSlot   Image slot id
   U32  getImageFireState(U32 imageSlot);

   /// Get the alternate firing action state of the image
   /// @param   imageSlot   Image slot id
   U32  getImageAltFireState(U32 imageSlot);

   /// Get the reload action state of the image
   /// @param   imageSlot   Image slot id
   U32  getImageReloadState(U32 imageSlot);

   /// Sets the state of the image by state index
   /// @param   imageSlot   Image slot id
   /// @param   state       State id
   /// @param   force       Force image to state or let it finish then change
   void setImageState(U32 imageSlot, U32 state, bool force = false);

   void updateAnimThread(U32 imageSlot, S32 imageShapeIndex, ShapeBaseImageData::StateData* lastState=NULL);

   /// Get the animation prefix for the image
   /// @param   imageSlot        Image slot id
   /// @param   imageShapeIndex  Shape index (1st person, etc.) used to look up the prefix text
   virtual const char* getImageAnimPrefix(U32 imageSlot, S32 imageShapeIndex) { return ""; }

   /// Advance animation on a image
   /// @param   imageSlot   Image slot id
   /// @param   dt          Change in time since last animation update
   void updateImageAnimation(U32 imageSlot, F32 dt);

   /// Advance state of image
   /// @param   imageSlot   Image slot id
   /// @param   dt          Change in time since last state update
   void updateImageState(U32 imageSlot,F32 dt);

   /// Start up the particle emitter for the this shapebase
   /// @param   image   Mounted image
   /// @param   state   State of shape base image
   void startImageEmitter(MountedImage &image,ShapeBaseImageData::StateData &state);

   /// Get light information for a mounted image
   /// @param   imageSlot   Image slot id
   Light* getImageLight(U32 imageSlot);

   /// Get the shape index to use for a mounted image
   /// @param   image   Mounted image
   U32 getImageShapeIndex(const MountedImage& image) const;

   /// @}

   /// Prune out non looping sounds from the sound manager which have expired
   void updateServerAudio();

   /// Updates the audio state of the supplied sound
   /// @param   st   Sound
   void updateAudioState(Sound& st);

   /// Recalculates the spacial sound based on the current position of the object
   /// emitting the sound.
   void updateAudioPos();

   /// Update bouyency and drag properties
   void updateContainer();

   /// @name Events
   /// @{
   virtual void onDeleteNotify(SimObject*);
   virtual void onImage(U32 imageSlot, bool unmount);
   virtual void onImageRecoil(U32 imageSlot,ShapeBaseImageData::StateData::RecoilState);
   virtual void onImageStateAnimation(U32 imageSlot, const char* seqName, bool direction, bool scaleToState, F32 stateTimeOutValue);
   virtual void onImageAnimThreadChange(U32 imageSlot, S32 imageShapeIndex, ShapeBaseImageData::StateData* lastState, const char* anim, F32 pos, F32 timeScale, bool reset=false);
   virtual void onImageAnimThreadUpdate(U32 imageSlot, S32 imageShapeIndex, F32 dt);
   virtual void ejectShellCasing( U32 imageSlot );
   virtual void shakeCamera( U32 imageSlot );
   virtual void updateDamageLevel();
   virtual void updateDamageState();
   virtual void onImpact(SceneObject* obj, VectorF vec);
   virtual void onImpact(VectorF vec);
   /// @}

   /// The inner prep render function that does the 
   /// standard work to render the shapes.
   void _prepRenderImage(  SceneRenderState* state, 
                           bool renderSelf, 
                           bool renderMountedImages );

   /// Renders the shape bounds as well as the 
   /// bounds of all mounted shape images.
   void _renderBoundingBox( ObjectRenderInst *ri, SceneRenderState *state, BaseMatInstance* );

   void emitDust( ParticleEmitter* emitter, F32 triggerHeight, const Point3F& offset, U32 numMilliseconds, const Point3F& axis = Point3F::Zero );

public:
   ShapeBase();
   ~ShapeBase();

   TSShapeInstance* getShapeInstance() { return mShapeInstance; }

   static void initPersistFields();
   static bool _setFieldSkin( void *object, const char *index, const char *data );
   static const char *_getFieldSkin( void *object, const char *data );

   /// @name Network state masks
   /// @{

   ///
   enum ShapeBaseMasks {
      NameMask        = Parent::NextFreeMask,
      DamageMask      = Parent::NextFreeMask << 1,
      NoWarpMask      = Parent::NextFreeMask << 2,
      CloakMask       = Parent::NextFreeMask << 3,
      SkinMask        = Parent::NextFreeMask << 4,
      MeshHiddenMask  = Parent::NextFreeMask << 5,
      SoundMaskN      = Parent::NextFreeMask << 6,       ///< Extends + MaxSoundThreads bits
      ThreadMaskN     = SoundMaskN  << MaxSoundThreads,  ///< Extends + MaxScriptThreads bits
      ImageMaskN      = ThreadMaskN << MaxScriptThreads, ///< Extends + MaxMountedImage bits
      NextFreeMask    = ImageMaskN  << MaxMountedImages
   };

   enum BaseMaskConstants {
      SoundMask      = (SoundMaskN << MaxSoundThreads) - SoundMaskN,
      ThreadMask     = (ThreadMaskN << MaxScriptThreads) - ThreadMaskN,
      ImageMask      = (ImageMaskN << MaxMountedImages) - ImageMaskN
   };

   /// @}

   static F32  sWhiteoutDec;
   static F32  sDamageFlashDec;
   static F32  sFullCorrectionDistance;
   static F32  sCloakSpeed;               // Time to cloak, in seconds
      
   CubeReflector mCubeReflector;

   /// @name Initialization
   /// @{

   bool onAdd();
   void onRemove();
   void onSceneRemove();
   static void consoleInit();
   bool onNewDataBlock( GameBaseData *dptr, bool reload );

   /// @}

   /// @name Name & Skin tags
   /// @{
   void setShapeName(const char*);
   const char* getShapeName();
   void setSkinName(const char*);
   const char* getSkinName();
   /// @}

   /// @name Mesh Visibility
   /// @{
   
protected:

   /// A bit vector of the meshes forced to be hidden.
   BitVector mMeshHidden;

   /// Sync the shape instance with the hidden mesh bit vector.
   void _updateHiddenMeshes();               

public:

   /// Change the hidden state on all the meshes.
   void setAllMeshesHidden( bool forceHidden );  

   /// Set the force hidden state on a mesh.
   void setMeshHidden( S32 meshIndex, bool forceHidden ); 
                        
   /// Set the force hidden state on a named mesh.
   void setMeshHidden( const char *meshName, bool forceHidden ); 
   
#ifndef TORQUE_SHIPPING

   /// Prints the list of meshes and their visibility state
   /// to the console for debugging purposes.
   void dumpMeshVisibility();
                      
#endif   

   /// @}

public:

   /// @name Basic attributes
   /// @{

   /// Sets the amount of damage on this object.
   void setDamageLevel(F32 damage);

   /// Changes the object's damage state.
   /// @param   state   New state of the object
   void setDamageState(DamageState state);

   /// Changes the object's damage state, based on a named state.
   /// @see setDamageState
   /// @param   state   New state of the object as a string.
   bool setDamageState(const char* state);

   /// Returns the name of the current damage state as a string.
   const char* getDamageStateName();

   /// Returns the current damage state.
   DamageState getDamageState() { return mDamageState; }

   /// Returns true if the object is destroyed.
   bool isDestroyed() { return mDamageState == Destroyed; }

   /// Sets the rate at which the object regenerates damage.
   ///
   /// @param  rate  Repair rate in units/second.
   void setRepairRate(F32 rate) { mRepairRate = rate; }

   /// Returns damage amount.
   F32  getDamageLevel()  { return mDamage; }

   /// Returns the damage percentage.
   ///
   /// @return Damage factor, between 0.0 - 1.0
   F32  getDamageValue();
 
   /// Returns the datablock.maxDamage value  
   F32 getMaxDamage(); 

   /// Returns the rate at which the object regenerates damage
   F32  getRepairRate() { return mRepairRate; }

   /// Adds damage to an object
   /// @param   amount   Amount of of damage to add
   void applyDamage(F32 amount);

   /// Removes damage to an object
   /// @param   amount   Amount to repair object by
   void applyRepair(F32 amount);

   /// Sets the direction from which the damage is coming
   /// @param   vec   Vector indicating the direction of the damage
   void setDamageDir(const VectorF& vec)  { damageDir = vec; }

   /// Sets the level of energy for this object
   /// @param   energy   Level of energy to assign to this object
   virtual void setEnergyLevel(F32 energy);

   /// Sets the rate at which the energy replentishes itself
   /// @param   rate   Rate at which energy restores
   void setRechargeRate(F32 rate) { mRechargeRate = rate; }

   /// Returns the amount of energy in the object
   F32  getEnergyLevel();

   /// Returns the percentage of energy, 0.0 - 1.0
   F32  getEnergyValue();

   /// Returns the recharge rate
   F32  getRechargeRate() { return mRechargeRate; }

   /// Makes the shape explode.
   virtual void blowUp();

   /// @}

   /// @name Script sounds
   /// @{

   /// Plays an audio sound from a mounted object
   /// @param   slot    Mount slot ID
   /// @param   track   Audio track to play
   void playAudio(U32 slot,SFXTrack* track);
   void playAudio( U32 slot, SFXProfile* profile ) { playAudio( slot, ( SFXTrack* ) profile ); }

   /// Stops audio from a mounted object
   /// @param   slot   Mount slot ID
   void stopAudio(U32 slot);
   /// @}

   /// @name Script animation
   /// @{

   const char *getThreadSequenceName( U32 slot );

   /// Sets the animation thread for a mounted object
   /// @param   slot   Mount slot ID
   /// @param    seq   Sequence id
   /// @param   reset   Reset the sequence
   bool setThreadSequence(U32 slot, S32 seq, bool reset = true);

   /// Update the animation thread
   /// @param   st   Thread to update
   void updateThread(Thread& st);

   /// Stop the current thread from playing on a mounted object
   /// @param   slot   Mount slot ID
   bool stopThread(U32 slot);

   /// Destroys the given animation thread
   /// @param   slot   Mount slot ID
   bool destroyThread(U32 slot);

   /// Pause the running animation thread
   /// @param   slot   Mount slot ID
   bool pauseThread(U32 slot);

   /// Start playing the running animation thread again
   /// @param   slot   Mount slot ID
   bool playThread(U32 slot);

   /// Set the thread position
   /// @param   slot   Mount slot ID
   /// @param   pos    Position
   bool setThreadPosition( U32 slot, F32 pos );

   /// Toggle the thread as reversed or normal (For example, sidestep-right reversed is sidestep-left)
   /// @param   slot   Mount slot ID
   /// @param   forward   True if the animation is to be played normally
   bool setThreadDir(U32 slot,bool forward);

   /// Set the thread time scale
   /// @param   slot   Mount slot ID
   /// @param   timescale   Timescale
   bool setThreadTimeScale( U32 slot, F32 timeScale );

   /// Advance all animation threads attached to this shapebase
   /// @param   dt   Change in time from last call to this function
   void advanceThreads(F32 dt);
   /// @}

   /// @name Cloaking
   /// @{

   /// Force uncloaking of object
   /// @param   reason   Reason this is being forced to uncloak, this is passed directly to script control
   void forceUncloak(const char *reason);

   /// Set cloaked state of object
   /// @param   cloaked   True if object is cloaked
   void setCloakedState(bool cloaked);

   /// Returns true if object is cloaked
   bool getCloakedState();

   /// Returns level of cloaking, as it's not an instant "now you see it, now you don't"
   F32 getCloakLevel();
   /// @}

   /// @name Mounted objects
   /// @{   
   virtual void onMount( SceneObject *obj, S32 node );   
   virtual void onUnmount( SceneObject *obj,S32 node );   
   virtual void getMountTransform( S32 index, const MatrixF &xfm, MatrixF *outMat );
   virtual void getRenderMountTransform( F32 delta, S32 index, const MatrixF &xfm, MatrixF *outMat );
   /// @}

   /// Returns where the AI should be to repair this object
   ///
   /// @note Legacy code from Tribes 2, but still works
   Point3F getAIRepairPoint();

   /// @name Mounted Images
   /// @{

   /// Mount an image (ShapeBaseImage) onto an image slot
   /// @param   image   ShapeBaseImage to mount
   /// @param   imageSlot Image mount point
   /// @param   loaded    True if weapon is loaded (it assumes it's a weapon)
   /// @param   skinNameHandle   Skin name for object
   virtual bool mountImage(ShapeBaseImageData* image,U32 imageSlot,bool loaded, NetStringHandle &skinNameHandle);

   /// Unmount an image from a slot
   /// @param   imageSlot   Mount point
   virtual bool unmountImage(U32 imageSlot);

   /// Gets the information on the image mounted in a slot
   /// @param   imageSlot   Mount point
   ShapeBaseImageData* getMountedImage(U32 imageSlot);

   /// Gets the mounted image on on a slot
   /// @param   imageSlot   Mount Point
   MountedImage* getImageStruct(U32 imageSlot);

   TSShapeInstance* getImageShapeInstance(U32 imageSlot)
   {
      const MountedImage &image = mMountedImageList[imageSlot];
      U32 imageShapeIndex = getImageShapeIndex(image);
      if(image.dataBlock && image.shapeInstance[imageShapeIndex])
         return image.shapeInstance[imageShapeIndex];
      return NULL;
   }

   /// Gets the next image which will be put in an image slot
   /// @see setImageState
   /// @param   imageSlot   mount Point
   ShapeBaseImageData* getPendingImage(U32 imageSlot);


   /// Returns true if the mounted image is firing
   /// @param   imageSlot   Mountpoint
   bool isImageFiring(U32 imageSlot);

   /// Returns true if the mounted image is alternate firing
   /// @param   imageSlot   Mountpoint
   bool isImageAltFiring(U32 imageSlot);

   /// Returns true if the mounted image is reloading
   /// @param   imageSlot   Mountpoint
   bool isImageReloading(U32 imageSlot);

   /// This will return true if, when triggered, the object will fire.
   /// @param   imageSlot   mount point
   /// @param   ns          Used internally for recursion, do not mess with
   /// @param   depth       Used internally for recursion, do not mess with
   bool isImageReady(U32 imageSlot,U32 ns = (U32)-1,U32 depth = 0);

   /// Returns true if the specified image is mounted
   /// @param   image   ShapeBase image
   bool isImageMounted(ShapeBaseImageData* image);

   /// Returns the slot which the image specified is mounted on
   /// @param   image   Image to test for
   S32 getMountSlot(ShapeBaseImageData* image);

   /// Returns the skin for the image in a slot
   /// @param   imageSlot   Image slot to get the skin from
   NetStringHandle getImageSkinTag(U32 imageSlot);

   /// Check if the given state exists on the mounted Image
   /// @param   imageSlot   Image slot id
   /// @param   state       Image state to check for
   bool hasImageState(U32 imageSlot, const char* state);

   /// Returns the image state as a string
   /// @param   imageSlot   Image slot to check state
   const char* getImageState(U32 imageSlot);

   /// Sets the generic trigger state of the image
   /// @param   imageSlot   Image slot
   /// @param   trigger     Generic trigger number 0-3
   /// @param   state       True if generic trigger is down
   void setImageGenericTriggerState(U32 imageSlot, U32 trigger, bool state);

   /// Returns the generic trigger state of the image
   /// @param   imageSlot   Image slot
   /// @param   trigger     Generic trigger number 0-3
   bool getImageGenericTriggerState(U32 imageSlot, U32 trigger);

   /// Sets the trigger state of the image (Ie trigger pulled down on gun)
   /// @param   imageSlot   Image slot
   /// @param   trigger     True if trigger is down
   void setImageTriggerState(U32 imageSlot,bool trigger);

   /// Returns the trigger state of the image
   /// @param   imageSlot   Image slot
   bool getImageTriggerState(U32 imageSlot);

   /// Sets the alt trigger state of the image (Ie trigger pulled down on gun)
   /// @param   imageSlot   Image slot
   /// @param   trigger     True if trigger is down
   void setImageAltTriggerState( U32 imageSlot, bool trigger );

   /// Returns the alt trigger state of the image
   /// @param   imageSlot   Image slot
   bool getImageAltTriggerState( U32 imageSlot );

   /// Sets the flag if the image uses ammo or energy
   /// @param   imageSlot   Image slot
   /// @param   ammo        True if the weapon uses ammo, not energy
   void setImageAmmoState(U32 imageSlot,bool ammo);

   /// Returns true if the image uses ammo, not energy
   /// @param   imageSlot   Image slot
   bool getImageAmmoState(U32 imageSlot);

   /// Sets the image as wet or not, IE if you wanted a gun not to function underwater
   /// @param   imageSlot   Image slot
   /// @param   wet         True if image is wet
   void setImageWetState(U32 imageSlot,bool wet);

   /// Returns true if image is wet
   /// @param   imageSlot   image slot
   bool getImageWetState(U32 imageSlot);

   /// Sets the image as in motion or not, IE if you wanted a gun not to sway while the player is in motion
   /// @param   imageSlot   Image slot
   /// @param   motion     True if image is in motion
   void setImageMotionState(U32 imageSlot,bool motion);

   /// Returns true if image is in motion
   /// @param   imageSlot   image slot
   bool getImageMotionState(U32 imageSlot);

   /// Sets the flag if the image has a target
   /// @param   imageSlot   Image slot
   /// @param   ammo        True if the weapon has a target
   void setImageTargetState(U32 imageSlot,bool ammo);

   /// Returns true if the image has a target
   /// @param   imageSlot   Image slot
   bool getImageTargetState(U32 imageSlot);

   /// Sets the flag of if the image is loaded with ammo
   /// @param   imageSlot   Image slot
   /// @param   loaded      True if object is loaded with ammo
   void setImageLoadedState(U32 imageSlot,bool loaded);

   /// Returns true if object is loaded with ammo
   /// @param   imageSlot   Image slot
   bool getImageLoadedState(U32 imageSlot);

   /// Set the script animation prefix for the image
   /// @param   imageSlot        Image slot id
   /// @param   prefix           The prefix applied to the image
   void setImageScriptAnimPrefix(U32 imageSlot, NetStringHandle prefix);

   /// Get the script animation prefix for the image
   /// @param   imageSlot        Image slot id
   /// @param   imageShapeIndex  Shape index (1st person, etc.) used to look up the prefix text
   NetStringHandle getImageScriptAnimPrefix(U32 imageSlot);

   /// Modify muzzle, if needed, to aim at whatever is straight in front of eye.
   /// Returns true if result is actually modified.
   /// @param   muzMat   Muzzle transform (in/out)
   /// @param   result   Corrected muzzle vector (out)
   bool getCorrectedAim(const MatrixF& muzMat, VectorF* result);

   /// Gets the muzzle vector of a specified slot
   /// @param   imageSlot   Image slot to check transform for
   /// @param   vec   Muzzle vector (out)
   virtual void getMuzzleVector(U32 imageSlot,VectorF* vec);

   /// Gets the point of the muzzle of the image
   /// @param   imageSlot   Image slot
   /// @param   pos   Muzzle point (out)
   void getMuzzlePoint(U32 imageSlot,Point3F* pos);

   /// @}

   /// @name Transforms
   /// @{

   /// Gets the minimum viewing distance, maximum viewing distance, camera offsetand rotation
   /// for this object, if the world were to be viewed through its eyes
   /// @param   min   Minimum viewing distance
   /// @param   max   Maximum viewing distance
   /// @param   offset Offset of the camera from the origin in local space
   /// @param   rot   Rotation matrix
   virtual void getCameraParameters(F32 *min,F32* max,Point3F* offset,MatrixF* rot);

   /// Gets the camera to world space transform matrix
   /// @todo Find out what pos does
   /// @param   pos   TODO: Find out what this does
   /// @param   mat   Camera transform (out)
   virtual void getCameraTransform(F32* pos,MatrixF* mat);

   /// Gets the view transform for a particular eye, taking into account the current absolute 
   /// orient and position values of the display device.
   virtual void getEyeCameraTransform( IDisplayDevice *display, U32 eyeId, MatrixF *outMat );

   /// Calculates a delta camera angle and view position based on inPose
   virtual DisplayPose calcCameraDeltaPose(GameConnection *con, DisplayPose inPose);

   /// Gets the index of a node inside a mounted image given the name
   /// @param   imageSlot   Image slot
   /// @param   nodeName    Node name
   S32 getNodeIndex(U32 imageSlot,StringTableEntry nodeName);

   /// @}

   /// @name Object Transforms
   /// @{

   /// Returns the eye transform of this shape, IE the eyes of a player
   /// @param   mat   Eye transform (out)
   virtual void getEyeTransform(MatrixF* mat);

   /// Returns the eye transform of this shape without including mounted images, IE the eyes of a player
   /// @param   mat   Eye transform (out)
   virtual void getEyeBaseTransform(MatrixF* mat, bool includeBank);

   /// The retraction transform is the muzzle transform in world space.
   ///
   /// If the gun is pushed back, for instance, if the player ran against something,
   /// the muzzle of the gun gets pushed back towards the player, towards this location.
   /// @param   imageSlot   Image slot
   /// @param   mat   Transform (out)
   virtual void getRetractionTransform(U32 imageSlot,MatrixF* mat);

   /// Muzzle transform of mounted object in world space
   /// @param   imageSlot   Image slot
   /// @param   mat         Muzzle transform (out)
   virtual void getMuzzleTransform(U32 imageSlot,MatrixF* mat);

   /// Gets the transform of a mounted image in world space
   /// @param   imageSlot   Image slot
   /// @param   mat    Transform (out)
   virtual void getImageTransform(U32 imageSlot,MatrixF* mat);

   /// Gets the transform of a node on a mounted image in world space
   /// @param   imageSlot   Image Slot
   /// @param   node    node on image
   /// @param   mat   Transform (out)
   virtual void getImageTransform(U32 imageSlot,S32 node, MatrixF* mat);

   /// Gets the transform of a node on a mounted image in world space
   /// @param   imageSlot   Image Slot
   /// @param   nodeName    Name of node on image
   /// @param   mat         Transform (out)
   virtual void getImageTransform(U32 imageSlot, StringTableEntry nodeName, MatrixF* mat);

   ///@}

   /// @name Render transforms
   /// Render transforms are different from object transforms in that the render transform of an object
   /// is where, in world space, the object is actually rendered. The object transform is the
   /// absolute position of the object, as in where it should be.
   ///
   /// The render transforms typically vary from object transforms due to client side prediction.
   ///
   /// Other than that, these functions are identical to their object-transform counterparts
   ///
   /// @note These are meaningless on the server.
   /// @{
   virtual void getRenderRetractionTransform(U32 index,MatrixF* mat);   
   virtual void getRenderMuzzleTransform(U32 index,MatrixF* mat);   
   virtual void getRenderImageTransform(U32 imageSlot,MatrixF* mat,bool noEyeOffset=false);
   virtual void getRenderImageTransform(U32 index,S32 node, MatrixF* mat);
   virtual void getRenderImageTransform(U32 index, StringTableEntry nodeName, MatrixF* mat);
   virtual void getRenderMuzzleVector(U32 imageSlot,VectorF* vec);
   virtual void getRenderMuzzlePoint(U32 imageSlot,Point3F* pos);
   virtual void getRenderEyeTransform(MatrixF* mat);
   virtual void getRenderEyeBaseTransform(MatrixF* mat, bool includeBank);
   /// @}



   /// @name Screen Flashing
   /// @{

   /// Returns the level of screenflash that should be used
   virtual F32  getDamageFlash() const;

   /// Sets the flash level
   /// @param   amt   Level of flash
   virtual void setDamageFlash(const F32 amt);

   /// White out is the flash-grenade blindness effect
   /// This returns the level of flash to create
   virtual F32  getWhiteOut() const;

   /// Set the level of flash blindness
   virtual void setWhiteOut(const F32);
   /// @}

   /// @name Movement & velocity
   /// @{

   /// Sets the velocity of this object
   /// @param   vel   Velocity vector
   virtual void setVelocity(const VectorF& vel);

   /// Applies an impulse force to this object
   /// @param   pos   Position where impulse came from in world space
   /// @param   vec   Velocity vector (Impulse force F = m * v)
   virtual void applyImpulse(const Point3F& pos,const VectorF& vec);

   /// @}

   /// @name Cameras and Control
   /// @{

   /// Returns the object controlling this object
   ShapeBase* getControllingObject()   { return mControllingObject; }

   /// Sets the controlling object
   /// @param   obj   New controlling object
   virtual void setControllingObject(ShapeBase* obj);
   
   ///
   virtual void setControllingClient( GameConnection* connection );

   /// Returns the object this is controlling
   virtual ShapeBase* getControlObject();

   /// sets the object this is controlling
   /// @param   obj   New controlled object
   virtual void setControlObject(ShapeBase *obj);

   /// Returns true if this object is controlling by something
   bool isControlled() { return(mIsControlled); }

   /// Returns true if this object is being used as a camera in first person
   bool isFirstPerson() const;

   /// Returns true if the camera uses this objects eye point (defined by modeler)
   bool useObjsEyePoint() const;

   /// Returns true if this object can only be used as a first person camera
   bool onlyFirstPerson() const;

   /// Returns the vertical field of view in degrees for 
   /// this object if used as a camera.
   virtual F32 getCameraFov() { return mCameraFov; }

   /// Returns the default vertical field of view in degrees
   /// if this object is used as a camera.
   virtual F32 getDefaultCameraFov() { return mDataBlock->cameraDefaultFov; }

   /// Sets the vertical field of view in degrees for this 
   /// object if used as a camera.
   /// @param   yfov  The vertical FOV in degrees to test.
   virtual void setCameraFov(F32 fov);

   /// Returns true if the vertical FOV in degrees is within 
   /// allowable parameters of the datablock.
   /// @param   yfov  The vertical FOV in degrees to test.
   /// @see ShapeBaseData::cameraMinFov
   /// @see ShapeBaseData::cameraMaxFov
   virtual bool isValidCameraFov(F32 fov);
   /// @}


   void processTick(const Move *move);
   void advanceTime(F32 dt);

   /// @name Rendering
   /// @{

   /// Returns the renderable shape of this object
   TSShape const* getShape();

   /// @see SceneObject
   virtual void prepRenderImage( SceneRenderState* state );

   /// Used from ShapeBase::_prepRenderImage() to submit render 
   /// instances for the main shape or its mounted elements.
   virtual void prepBatchRender( SceneRenderState *state, S32 mountedImageIndex );

   /// Preprender logic
   virtual void calcClassRenderData() { }

   /// Virtualize this so other classes may override it for custom reasons.
   virtual void renderMountedImage( U32 imageSlot, TSRenderState &rstate, SceneRenderState *state );
   /// @}

   /// Control object scoping
   void onCameraScopeQuery(NetConnection *cr, CameraScopeQuery *camInfo);

   bool castRay(const Point3F &start, const Point3F &end, RayInfo* info);
   bool castRayRendered(const Point3F &start, const Point3F &end, RayInfo* info);
   bool buildPolyList(PolyListContext context, AbstractPolyList* polyList, const Box3F &box, const SphereF& sphere);
   void buildConvex(const Box3F& box, Convex* convex);

   /// @name Rendering
   /// @{

   /// Increments the last rendered frame number
   static void incRenderFrame()    { sLastRenderFrame++; }

   /// Returns true if the last frame calculated rendered
   bool didRenderLastRender() { return mLastRenderFrame == sLastRenderFrame; }

   /// Sets the state of this object as hidden or not. If an object is hidden
   /// it is removed entirely from collisions, it is not ghosted and is
   /// essentially "non existant" as far as simulation is concerned.
   /// @param   hidden   True if object is to be hidden
   virtual void setHidden(bool hidden);

   /// Returns true if this object can be damaged
   bool isInvincible();

   /// Start fade of object in/out
   /// @param   fadeTime Time fade should take
   /// @param   fadeDelay Delay before starting fade
   /// @param   fadeOut   True if object is fading out, false if fading in.
   void startFade( F32 fadeTime, F32 fadeDelay = 0.0, bool fadeOut = true );

   /// Traverses mounted objects and registers light sources with the light manager
   /// @param   lightManager   Light manager to register with
   /// @param   lightingScene  Set to true if the scene is being lit, in which case these lights will not be used
   //void registerLights(LightManager * lightManager, bool lightingScene);

   // ISceneLight
   virtual void submitLights( LightManager *lm, bool staticLighting );
   virtual LightInfo* getLight() { return NULL; }

   /// @}

   /// Returns true if the point specified is in the water
   /// @param   point    Point to test in world space
   bool pointInWater( Point3F &point );

   /// Returns the percentage of this object covered by water
   F32 getWaterCoverage()  { return mWaterCoverage; }

   /// Returns the height of the liquid on this object
   F32 getLiquidHeight()  { return mLiquidHeight; }

   virtual WaterObject* getCurrentWaterObject();

   void setCurrentWaterObject( WaterObject *obj );

   virtual F32 getMass() const { return mMass; }

   /// @name Network
   /// @{

   F32 getUpdatePriority(CameraScopeQuery *focusObject, U32 updateMask, S32 updateSkips);
   U32  packUpdate(NetConnection *conn, U32 mask, BitStream *stream);
   void unpackUpdate(NetConnection *conn, BitStream *stream);
   void writePacketData(GameConnection *conn, BitStream *stream);
   void readPacketData(GameConnection *conn, BitStream *stream);

   /// @}

   DECLARE_CONOBJECT(ShapeBase);

protected:
   DECLARE_CALLBACK( F32, validateCameraFov, (F32 fov) );

};


//------------------------------------------------------------------------------
// inlines
//------------------------------------------------------------------------------

inline bool ShapeBase::getCloakedState()
{
   return(mCloaked);
}

inline F32 ShapeBase::getCloakLevel()
{
   return(mCloakLevel);
}

inline const char* ShapeBase::getShapeName()
{
   return mShapeNameHandle.getString();
}

inline const char* ShapeBase::getSkinName()
{
   return mSkinNameHandle.getString();
}

inline WaterObject* ShapeBase::getCurrentWaterObject()
{
   if ( isMounted() && mShapeBaseMount )   
      return mShapeBaseMount->getCurrentWaterObject();
   
   return mCurrentWaterObject;
}

#endif  // _H_SHAPEBASE_<|MERGE_RESOLUTION|>--- conflicted
+++ resolved
@@ -63,12 +63,9 @@
    #include "console/dynamicTypes.h"
 #endif
 
-<<<<<<< HEAD
-=======
 // Need full definition visible for SimObjectPtr<ParticleEmitter>
 #include "T3D/fx/particleEmitter.h"
 
->>>>>>> 29934cdc
 class GFXCubemap;
 class TSShapeInstance;
 class SceneRenderState;
