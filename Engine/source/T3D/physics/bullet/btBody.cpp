//-----------------------------------------------------------------------------
// Copyright (c) 2012 GarageGames, LLC
//
// Permission is hereby granted, free of charge, to any person obtaining a copy
// of this software and associated documentation files (the "Software"), to
// deal in the Software without restriction, including without limitation the
// rights to use, copy, modify, merge, publish, distribute, sublicense, and/or
// sell copies of the Software, and to permit persons to whom the Software is
// furnished to do so, subject to the following conditions:
//
// The above copyright notice and this permission notice shall be included in
// all copies or substantial portions of the Software.
//
// THE SOFTWARE IS PROVIDED "AS IS", WITHOUT WARRANTY OF ANY KIND, EXPRESS OR
// IMPLIED, INCLUDING BUT NOT LIMITED TO THE WARRANTIES OF MERCHANTABILITY,
// FITNESS FOR A PARTICULAR PURPOSE AND NONINFRINGEMENT. IN NO EVENT SHALL THE
// AUTHORS OR COPYRIGHT HOLDERS BE LIABLE FOR ANY CLAIM, DAMAGES OR OTHER
// LIABILITY, WHETHER IN AN ACTION OF CONTRACT, TORT OR OTHERWISE, ARISING
// FROM, OUT OF OR IN CONNECTION WITH THE SOFTWARE OR THE USE OR OTHER DEALINGS
// IN THE SOFTWARE.
//-----------------------------------------------------------------------------

#include "platform/platform.h"
#include "T3D/physics/bullet/btBody.h"

#include "T3D/physics/bullet/bt.h"
#include "T3D/physics/bullet/btCasts.h"
#include "T3D/physics/bullet/btWorld.h"
#include "T3D/physics/bullet/btCollision.h"
#include "math/mBox.h"
#include "console/console.h"


BtBody::BtBody() :
   mActor( NULL ),
   mWorld( NULL ),
   mMass( 0.0f ),
   mCompound( NULL ),
   mCenterOfMass( NULL ),
   mInvCenterOfMass( NULL ),
   mIsDynamic( false ),
   mIsEnabled( false )
{
}

BtBody::~BtBody()
{
   _releaseActor();
}

void BtBody::_releaseActor()
{
   if ( mActor )
   {
      mWorld->getDynamicsWorld()->removeRigidBody( mActor );
      mActor->setUserPointer( NULL );
      SAFE_DELETE( mActor );
   }

   SAFE_DELETE( mCompound );
   SAFE_DELETE( mCenterOfMass );
   SAFE_DELETE( mInvCenterOfMass );
   
   mColShape = NULL;
}

bool BtBody::init(   PhysicsCollision *shape, 
                        F32 mass,
                        U32 bodyFlags,
                        SceneObject *obj, 
                        PhysicsWorld *world )
{
   AssertFatal( obj, "BtBody::init - Got a null scene object!" );
   AssertFatal( world, "BtBody::init - Got a null world!" );
   AssertFatal( dynamic_cast<BtWorld*>( world ), "BtBody::init - The world is the wrong type!" );
   AssertFatal( shape, "BtBody::init - Got a null collision shape!" );
   AssertFatal( dynamic_cast<BtCollision*>( shape ), "BtBody::init - The collision shape is the wrong type!" );
   AssertFatal( ((BtCollision*)shape)->getShape(), "BtBody::init - Got empty collision shape!" );
	 
   // Cleanup any previous actor.
   _releaseActor();

   mWorld = (BtWorld*)world;

   mColShape = (BtCollision*)shape;
   btCollisionShape *btColShape = mColShape->getShape();
   MatrixF localXfm = mColShape->getLocalTransform();
   btVector3 localInertia( 0, 0, 0 );   

   // If we have a mass then we're dynamic.
   mIsDynamic = mass > 0.0f;
   if ( mIsDynamic )
   {
      if ( btColShape->isCompound() )
      {
         btCompoundShape *btCompound = (btCompoundShape*)btColShape;

         btScalar *masses = new btScalar[ btCompound->getNumChildShapes() ];
         for ( U32 j=0; j < btCompound->getNumChildShapes(); j++ )
	         masses[j] = mass / btCompound->getNumChildShapes();

         btVector3 principalInertia;
         btTransform principal;
         btCompound->calculatePrincipalAxisTransform( masses, principal, principalInertia );
         delete [] masses;

	      // Create a new compound with the shifted children.
	      btColShape = mCompound = new btCompoundShape();
	      for ( U32 i=0; i < btCompound->getNumChildShapes(); i++ )
	      {
		      btTransform newChildTransform = principal.inverse() * btCompound->getChildTransform(i);
		      mCompound->addChildShape( newChildTransform, btCompound->getChildShape(i) );
	      }

         localXfm = btCast<MatrixF>( principal );
      }

      // Note... this looks like we're changing the shape, but 
      // we're not.  All this does is ask the shape to calculate the
      // local inertia vector from the mass... the shape doesn't change.
      btColShape->calculateLocalInertia( mass, localInertia );
   }

   // If we have a local transform then we need to
   // store it and the inverse to offset the center
   // of mass from the graphics origin.
   if ( !localXfm.isIdentity() )
   {
      mCenterOfMass = new MatrixF( localXfm );
      mInvCenterOfMass = new MatrixF( *mCenterOfMass );
      mInvCenterOfMass->inverse();
   }

   mMass = mass;
   mActor = new btRigidBody( mass, NULL, btColShape, localInertia );
   
   int btFlags = mActor->getCollisionFlags();

   if ( bodyFlags & BF_TRIGGER )
      btFlags |= btCollisionObject::CF_NO_CONTACT_RESPONSE;
   if ( bodyFlags & BF_KINEMATIC )
   {
      btFlags &= ~btCollisionObject::CF_STATIC_OBJECT;
      btFlags |= btCollisionObject::CF_KINEMATIC_OBJECT;
   }

   mActor->setCollisionFlags( btFlags );

   mWorld->getDynamicsWorld()->addRigidBody( mActor );
   mIsEnabled = true;

   mUserData.setObject( obj );
   mUserData.setBody( this );
   mActor->setUserPointer( &mUserData );

   return true;
}

void BtBody::setMaterial(  F32 restitution,
                           F32 friction, 
                           F32 staticFriction )
{
   AssertFatal( mActor, "BtBody::setMaterial - The actor is null!" );

   mActor->setRestitution( restitution );

   // TODO: Weird.. Bullet doesn't have seperate dynamic 
   // and static friction.
   //
   // Either add it and submit it as an official patch
   // or hack it via contact reporting or something
   // like that.

   mActor->setFriction( friction );

   // Wake it up... it may need to move.
   mActor->activate();
}

void BtBody::setSleepThreshold( F32 linear, F32 angular )
{
   AssertFatal( mActor, "BtBody::setSleepThreshold - The actor is null!" );
   mActor->setSleepingThresholds( linear, angular );
}

void BtBody::setDamping( F32 linear, F32 angular )
{
   AssertFatal( mActor, "BtBody::setDamping - The actor is null!" );
   mActor->setDamping( linear, angular );
}

void BtBody::getState( PhysicsState *outState )
{
   AssertFatal( isDynamic(), "BtBody::getState - This call is only for dynamics!" );

   // TODO: Fix this to do what we intended... to return
   // false so that the caller can early out of the state
   // hasn't changed since the last tick.

   MatrixF trans;
   if ( mInvCenterOfMass )
      trans.mul( btCast<MatrixF>( mActor->getCenterOfMassTransform() ), *mInvCenterOfMass );
   else
      trans = btCast<MatrixF>( mActor->getCenterOfMassTransform() );

   outState->position = trans.getPosition();
   outState->orientation.set( trans );
   outState->linVelocity = btCast<Point3F>( mActor->getLinearVelocity() ); 
   outState->angVelocity = btCast<Point3F>( mActor->getAngularVelocity() ); 
   outState->sleeping = !mActor->isActive();

   // Bullet doesn't keep the momentum... recalc it.
   outState->momentum = ( 1.0f / mActor->getInvMass() ) * outState->linVelocity;
}

Point3F BtBody::getCMassPosition() const
{
   AssertFatal( mActor, "BtBody::getCMassPosition - The actor is null!" );
   return btCast<Point3F>( mActor->getCenterOfMassTransform().getOrigin() );
}

void BtBody::setLinVelocity( const Point3F &vel )
{
   AssertFatal( mActor, "BtBody::setLinVelocity - The actor is null!" );
   AssertFatal( isDynamic(), "BtBody::setLinVelocity - This call is only for dynamics!" );

   mActor->setLinearVelocity( btCast<btVector3>( vel ) );
}

void BtBody::setAngVelocity( const Point3F &vel )
{
   AssertFatal( mActor, "BtBody::setAngVelocity - The actor is null!" );
   AssertFatal( isDynamic(), "BtBody::setAngVelocity - This call is only for dynamics!" );

   mActor->setAngularVelocity( btCast<btVector3>( vel ) );
}

Point3F BtBody::getLinVelocity() const
{
   AssertFatal( mActor, "BtBody::getLinVelocity - The actor is null!" );
   AssertFatal( isDynamic(), "BtBody::getLinVelocity - This call is only for dynamics!" );

   return btCast<Point3F>( mActor->getLinearVelocity() );
}

Point3F BtBody::getAngVelocity() const
{
   AssertFatal( mActor, "BtBody::getAngVelocity - The actor is null!" );
   AssertFatal( isDynamic(), "BtBody::getAngVelocity - This call is only for dynamics!" );

   return btCast<Point3F>( mActor->getAngularVelocity() );
}

void BtBody::setSleeping( bool sleeping )
{
   AssertFatal( mActor, "BtBody::setSleeping - The actor is null!" );
   AssertFatal( isDynamic(), "BtBody::setSleeping - This call is only for dynamics!" );

   if ( sleeping )
   {
      //mActor->setCollisionFlags( mActor->getCollisionFlags() | btCollisionObject::CF_KINEMATIC_OBJECT );
      mActor->setActivationState( WANTS_DEACTIVATION );
      mActor->setDeactivationTime( 0.0f );
   }
   else
   {
      //mActor->setCollisionFlags( mActor->getCollisionFlags() & ~btCollisionObject::CF_KINEMATIC_OBJECT );
      mActor->activate();
   }
}

PhysicsWorld* BtBody::getWorld() 
{
   return mWorld; 
}

PhysicsCollision* BtBody::getColShape() 
{
   return mColShape;
}

MatrixF& BtBody::getTransform( MatrixF *outMatrix )
{
   AssertFatal( mActor, "BtBody::getTransform - The actor is null!" );

   if ( mInvCenterOfMass )
      outMatrix->mul( *mInvCenterOfMass, btCast<MatrixF>( mActor->getCenterOfMassTransform() ) );
   else
      *outMatrix = btCast<MatrixF>( mActor->getCenterOfMassTransform() );

   return *outMatrix;
}

void BtBody::setTransform( const MatrixF &transform )
{
   AssertFatal( mActor, "BtBody::setTransform - The actor is null!" );

   if ( mCenterOfMass )
   {
      MatrixF xfm;
      xfm.mul( transform, *mCenterOfMass );
      mActor->setCenterOfMassTransform( btCast<btTransform>( xfm ) ); 
   }
   else
      mActor->setCenterOfMassTransform( btCast<btTransform>( transform ) ); 

   // If its dynamic we have more to do.
   if ( isDynamic() )
   {
      // Clear any velocity and forces... this is a warp.
      mActor->clearForces();
      mActor->setLinearVelocity( btVector3( 0, 0, 0 ) );
      mActor->setAngularVelocity( btVector3( 0, 0, 0 ) );
      mActor->activate();
   }
}

void BtBody::applyCorrection( const MatrixF &transform )
{
   AssertFatal( mActor, "BtBody::applyCorrection - The actor is null!" );
   AssertFatal( isDynamic(), "BtBody::applyCorrection - This call is only for dynamics!" );

   if ( mCenterOfMass )
   {
      MatrixF xfm;
      xfm.mul( transform, *mCenterOfMass );
      mActor->setCenterOfMassTransform( btCast<btTransform>( xfm ) ); 
   }
   else
      mActor->setCenterOfMassTransform( btCast<btTransform>( transform ) ); 
}

void BtBody::applyImpulse( const Point3F &origin, const Point3F &force )
{
   AssertFatal( mActor, "BtBody::applyImpulse - The actor is null!" );
   AssertFatal( isDynamic(), "BtBody::applyImpulse - This call is only for dynamics!" );

   // Convert the world position to local
   MatrixF trans = btCast<MatrixF>( mActor->getCenterOfMassTransform() );
   trans.inverse();
   Point3F localOrigin( origin );
   trans.mulP( localOrigin );

   if ( mCenterOfMass )
   {
      Point3F relOrigin( localOrigin );
      mCenterOfMass->mulP( relOrigin );
      Point3F relForce( force );
      mCenterOfMass->mulV( relForce );
      mActor->applyImpulse( btCast<btVector3>( relForce ), btCast<btVector3>( relOrigin ) );
   }
   else
      mActor->applyImpulse( btCast<btVector3>( force ), btCast<btVector3>( localOrigin ) );

   if ( !mActor->isActive() )
      mActor->activate();
}

Box3F BtBody::getWorldBounds()
{   
   btVector3 min, max;
   mActor->getAabb( min, max );

   Box3F bounds( btCast<Point3F>( min ), btCast<Point3F>( max ) );

   return bounds;
}

void BtBody::setSimulationEnabled( bool enabled )
{
   if ( mIsEnabled == enabled )
      return;

   if ( !enabled )
      mWorld->getDynamicsWorld()->removeRigidBody( mActor );
   else
      mWorld->getDynamicsWorld()->addRigidBody( mActor );

   mIsEnabled = enabled;
}

<<<<<<< HEAD
void BtBody::findContact(SceneObject **contactObject,
   VectorF *contactNormal,
   Vector<SceneObject*> *outOverlapObjects) const
{
   AssertFatal(mActor, "BtPlayer::findContact - The controller is null!");

   VectorF normal;
   F32 maxDot = -1.0f;

   // Go thru the contact points... get the first contact.
   //mWorld->getDynamicsWorld()->computeOverlappingPairs();
   btOverlappingPairCache *pairCache = mWorld->getDynamicsWorld()->getBroadphase()->getOverlappingPairCache();

   btBroadphasePairArray& pairArray = pairCache->getOverlappingPairArray();
   U32 numPairs = pairArray.size();
   btManifoldArray manifoldArray;

   for (U32 i = 0; i < numPairs; i++)
   {
      const btBroadphasePair &pair = pairArray[i];

      btBroadphasePair *collisionPair = pairCache->findPair(pair.m_pProxy0, pair.m_pProxy1);
      if (!collisionPair || !collisionPair->m_algorithm)
         continue;

      btCollisionObject *other = (btCollisionObject*)pair.m_pProxy0->m_clientObject;
      if (other == mActor)
         other = (btCollisionObject*)pair.m_pProxy1->m_clientObject;

     // AssertFatal(!outOverlapObjects->contains(PhysicsUserData::getObject(other->getUserPointer())),
      //   "Got multiple pairs of the same object!");
      outOverlapObjects->push_back(PhysicsUserData::getObject(other->getUserPointer()));

      if (other->getCollisionFlags() & btCollisionObject::CF_NO_CONTACT_RESPONSE)
         continue;

      manifoldArray.clear();
      collisionPair->m_algorithm->getAllContactManifolds(manifoldArray);

      for (U32 j = 0; j < manifoldArray.size(); j++)
      {
         btPersistentManifold *manifold = manifoldArray[j];
         btScalar directionSign = manifold->getBody0() == mActor ? 1.0f : -1.0f;

         for (U32 p = 0; p < manifold->getNumContacts(); p++)
         {
            const btManifoldPoint &pt = manifold->getContactPoint(p);

            // Test the normal... is it the most vertical one we got?
            normal = btCast<Point3F>(pt.m_normalWorldOnB * directionSign);
            F32 dot = mDot(normal, VectorF(0, 0, 1));
            if (dot > maxDot)
            {
               maxDot = dot;

               btCollisionObject *colObject = (btCollisionObject*)collisionPair->m_pProxy0->m_clientObject;
               *contactObject = PhysicsUserData::getObject(colObject->getUserPointer());
               *contactNormal = normal;
            }
         }
      }
   }
=======
void BtBody::moveKinematicTo(const MatrixF &transform)
{
   AssertFatal(mActor, "BtBody::moveKinematicTo - The actor is null!");

   U32 bodyflags = mActor->getCollisionFlags();
   const bool isKinematic = bodyflags & BF_KINEMATIC;
   if (!isKinematic)
   {
      Con::errorf("BtBody::moveKinematicTo is only for kinematic bodies.");
      return;
   }

   if (mCenterOfMass)
   {
      MatrixF xfm;
      xfm.mul(transform, *mCenterOfMass);
      mActor->setCenterOfMassTransform(btCast<btTransform>(xfm));
   }
   else
      mActor->setCenterOfMassTransform(btCast<btTransform>(transform));
>>>>>>> d2161e5c
}<|MERGE_RESOLUTION|>--- conflicted
+++ resolved
@@ -379,7 +379,6 @@
    mIsEnabled = enabled;
 }
 
-<<<<<<< HEAD
 void BtBody::findContact(SceneObject **contactObject,
    VectorF *contactNormal,
    Vector<SceneObject*> *outOverlapObjects) const
@@ -442,7 +441,8 @@
          }
       }
    }
-=======
+}
+
 void BtBody::moveKinematicTo(const MatrixF &transform)
 {
    AssertFatal(mActor, "BtBody::moveKinematicTo - The actor is null!");
@@ -463,5 +463,4 @@
    }
    else
       mActor->setCenterOfMassTransform(btCast<btTransform>(transform));
->>>>>>> d2161e5c
 }