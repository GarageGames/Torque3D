--- conflicted
+++ resolved
@@ -226,13 +226,8 @@
    {
       // Cull the lights using the frustum.
       getSceneManager()->getContainer()->findObjectList( *frustum, lightMask, &activeLights );
-<<<<<<< HEAD
 
       /*
-
-=======
-      /*
->>>>>>> 3d897eb3
       for (U32 i = 0; i < activeLights.size(); ++i)
       {
          if (!getSceneManager()->mRenderedObjectsList.contains(activeLights[i]))
@@ -241,13 +236,8 @@
             --i;
          }
       }
-<<<<<<< HEAD
-
       */
 
-=======
-      */
->>>>>>> 3d897eb3
       // Store the culling position for sun placement
       // later... see setSpecialLight.
       mCullPos = frustum->getPosition();
