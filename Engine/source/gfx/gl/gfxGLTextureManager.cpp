--- conflicted
+++ resolved
@@ -237,12 +237,8 @@
       PROFILE_SCOPE(Swizzle32_Upload);
       U8* pboMemory = (U8*)dMalloc(bufSize);
       GFX->getDeviceSwizzle32()->ToBuffer(pboMemory, pDL->getBits(0), bufSize);
-<<<<<<< HEAD
       glBufferSubData(GL_PIXEL_UNPACK_BUFFER, 0, bufSize, pboMemory );
-=======
-      glBufferSubData(GL_PIXEL_UNPACK_BUFFER_ARB, 0, bufSize, pboMemory );
       dFree(pboMemory);
->>>>>>> 75fa06de
    }
    else
    {
