--- conflicted
+++ resolved
@@ -242,12 +242,8 @@
    }
    else
    {
-<<<<<<< HEAD
+      PROFILE_SCOPE(SwizzleNull_Upload);
       glBufferSubData(GL_PIXEL_UNPACK_BUFFER, 0, bufSize, pDL->getBits(0) );
-=======
-      PROFILE_SCOPE(SwizzleNull_Upload);
-      glBufferSubData(GL_PIXEL_UNPACK_BUFFER_ARB, 0, bufSize, pDL->getBits(0) );
->>>>>>> fdbf1833
    }
    
    if(texture->getBinding() == GL_TEXTURE_2D)
