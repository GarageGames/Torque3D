--- conflicted
+++ resolved
@@ -69,26 +69,10 @@
    mPositionChanged = false;
    mSelectorGap = 1;
    mActionOnMove = false;
-<<<<<<< HEAD
-	mShowReticle = true;
-	mSelectColor = false;
-	mSetColor = mSetColor.BLACK;
-	mBitmap = NULL;
-}
-
-GuiColorPickerCtrl::~GuiColorPickerCtrl()
-{
-	if (mBitmap)
-	{
-		delete mBitmap;
-		mBitmap = NULL;
-	}
-=======
    mShowReticle = true;
    mSelectColor = false;
    mSetColor = mSetColor.BLACK;
    mBitmap = NULL;
->>>>>>> 973e5a6c
 }
 
 GuiColorPickerCtrl::~GuiColorPickerCtrl()
@@ -350,182 +334,6 @@
 
 void GuiColorPickerCtrl::onRender(Point2I offset, const RectI& updateRect)
 {
-<<<<<<< HEAD
-	if (mStateBlock.isNull())
-	{
-		GFXStateBlockDesc desc;
-		desc.setBlend(true, GFXBlendSrcAlpha, GFXBlendInvSrcAlpha);
-		desc.setZReadWrite(false);
-		desc.zWriteEnable = false;
-		desc.setCullMode(GFXCullNone);
-		mStateBlock = GFX->createStateBlock(desc);
-	}
-
-	RectI boundsRect(offset, getExtent());
-	renderColorBox(boundsRect);
-
-	if (mPositionChanged || mBitmap == NULL)
-	{
-		bool nullBitmap = false;
-
-		if (mPositionChanged == false && mBitmap == NULL)
-			nullBitmap = true;
-
-		mPositionChanged = false;
-		Point2I extent = getRoot()->getExtent();
-		// If we are anything but a pallete, change the pick color
-		if (mDisplayMode != pPallet)
-		{
-			Point2I resolution = getRoot()->getExtent();
-
-			U32 buf_x = offset.x + mSelectorPos.x + 1;
-			U32 buf_y = resolution.y - (extent.y - (offset.y + mSelectorPos.y + 1));
-
-			GFXTexHandle bb(resolution.x,
-				resolution.y,
-				GFXFormatR8G8B8A8, &GFXDefaultRenderTargetProfile, avar("%s() - bb (line %d)", __FUNCTION__, __LINE__));
-
-			Point2I tmpPt(buf_x, buf_y);
-
-			GFXTarget *targ = GFX->getActiveRenderTarget();
-			targ->resolveTo(bb);
-
-			if (mBitmap)
-			{
-				delete mBitmap;
-				mBitmap = NULL;
-			}
-
-			mBitmap = new GBitmap(bb.getWidth(), bb.getHeight());
-
-			bb.copyToBmp(mBitmap);
-
-			//bmp.writePNGDebug( "foo.png" );
-
-			if (!nullBitmap)
-			{
-				if (mSelectColor)
-				{
-					Point2I pos = findColor(mSetColor, offset, resolution, *mBitmap);
-					mSetColor = mSetColor.BLACK;
-					mSelectColor = false;
-
-					setSelectorPos(pos);
-				}
-				else
-				{
-					ColorI tmp;
-					mBitmap->getColor(buf_x, buf_y, tmp);
-
-					mPickColor = (ColorF)tmp;
-
-					// Now do onAction() if we are allowed
-					if (mActionOnMove)
-						onAction();
-				}
-			}
-		}
-
-	}
-
-	//render the children
-	renderChildControls(offset, updateRect);
-}
-
-void GuiColorPickerCtrl::setSelectorPos(const ColorF & color)
-{
-	if (mBitmap && !mPositionChanged)
-	{
-		Point2I resolution = getRoot() ? getRoot()->getExtent() : Point2I(1024, 768);
-		RectI rect(getGlobalBounds());
-		Point2I pos = findColor(color, rect.point, resolution, *mBitmap);
-		mSetColor = mSetColor.BLACK;
-		mSelectColor = false;
-
-		setSelectorPos(pos);
-	}
-	else
-	{
-		mSetColor = color;
-		mSelectColor = true;
-		mPositionChanged = true;
-	}
-}
-
-Point2I GuiColorPickerCtrl::findColor(const ColorF & color, const Point2I& offset, const Point2I& resolution, GBitmap& bmp)
-{
-	RectI rect;
-	Point2I ext = getExtent();
-	if (mDisplayMode != pDropperBackground)
-	{
-		ext.x -= 3;
-		ext.y -= 2;
-		rect = RectI(Point2I(1, 1), ext);
-	}
-	else
-	{
-		rect = RectI(Point2I(0, 0), ext);
-	}
-
-	Point2I closestPos(-1, -1);
-
-	/* Debugging
-	char filename[256];
-	dSprintf( filename, 256, "%s.%s", "colorPickerTest", "png" );
-
-	// Open up the file on disk.
-	FileStream fs;
-	if ( !fs.open( filename, Torque::FS::File::Write ) )
-	Con::errorf( "GuiObjectView::saveAsImage() - Failed to open output file '%s'!", filename );
-	else
-	{
-	// Write it and close.
-	bmp.writeBitmap( "png", fs );
-
-	fs.close();
-	}
-	*/
-
-	ColorI tmp;
-	U32 buf_x;
-	U32 buf_y;
-	ColorF curColor;
-	F32 val(10000.0f);
-	F32 closestVal(10000.0f);
-	bool closestSet = false;
-
-	for (S32 x = rect.point.x; x <= rect.extent.x; x++)
-	{
-		for (S32 y = rect.point.y; y <= rect.extent.y; y++)
-		{
-			buf_x = offset.x + x + 1;
-			buf_y = (resolution.y - (offset.y + y + 1));
-			if (GFX->getAdapterType() != OpenGL)
-				buf_y = resolution.y - buf_y;
-
-			//Get the color at that position
-			bmp.getColor(buf_x, buf_y, tmp);
-			curColor = (ColorF)tmp;
-
-			//Evaluate how close the color is to our desired color
-			val = mFabs(color.red - curColor.red) + mFabs(color.green - curColor.green) + mFabs(color.blue - curColor.blue);
-
-			if (!closestSet)
-			{
-				closestVal = val;
-				closestPos.set(x, y);
-				closestSet = true;
-			}
-			else if (val < closestVal)
-			{
-				closestVal = val;
-				closestPos.set(x, y);
-			}
-		}
-	}
-
-	return closestPos;
-=======
    if (mStateBlock.isNull())
    {
       GFXStateBlockDesc desc;
@@ -694,7 +502,6 @@
    }
 
    return closestPos;
->>>>>>> 973e5a6c
 }
 
 void GuiColorPickerCtrl::setSelectorPos(const Point2I &pos)
@@ -838,16 +645,6 @@
 
 DefineConsoleMethod(GuiColorPickerCtrl, updateColor, void, (), , "Forces update of pick color")
 {
-<<<<<<< HEAD
-	object->updateColor();
-}
-
-DefineEngineMethod(GuiColorPickerCtrl, setSelectorColor, void, (ColorF color), ,
-	"Sets the current position of the selector based on a color.n"
-	"@param color Color to look for.n")
-{
-	object->setSelectorPos(color);
-=======
    object->updateColor();
 }
 
@@ -856,5 +653,4 @@
    "@param color Color to look for.n")
 {
    object->setSelectorPos(color);
->>>>>>> 973e5a6c
 }