//-----------------------------------------------------------------------------
// Copyright (c) 2012 GarageGames, LLC
//
// Permission is hereby granted, free of charge, to any person obtaining a copy
// of this software and associated documentation files (the "Software"), to
// deal in the Software without restriction, including without limitation the
// rights to use, copy, modify, merge, publish, distribute, sublicense, and/or
// sell copies of the Software, and to permit persons to whom the Software is
// furnished to do so, subject to the following conditions:
//
// The above copyright notice and this permission notice shall be included in
// all copies or substantial portions of the Software.
//
// THE SOFTWARE IS PROVIDED "AS IS", WITHOUT WARRANTY OF ANY KIND, EXPRESS OR
// IMPLIED, INCLUDING BUT NOT LIMITED TO THE WARRANTIES OF MERCHANTABILITY,
// FITNESS FOR A PARTICULAR PURPOSE AND NONINFRINGEMENT. IN NO EVENT SHALL THE
// AUTHORS OR COPYRIGHT HOLDERS BE LIABLE FOR ANY CLAIM, DAMAGES OR OTHER
// LIABILITY, WHETHER IN AN ACTION OF CONTRACT, TORT OR OTHERWISE, ARISING
// FROM, OUT OF OR IN CONNECTION WITH THE SOFTWARE OR THE USE OR OTHER DEALINGS
// IN THE SOFTWARE.
//-----------------------------------------------------------------------------

#include "platform/platform.h"
#include "console/console.h"
#include "console/consoleInternal.h"
#include "console/engineAPI.h"
#include "console/ast.h"

#ifndef _CONSOLFUNCTIONS_H_
#include "console/consoleFunctions.h"
#endif

#include "core/strings/findMatch.h"
#include "core/strings/stringUnit.h"
#include "core/strings/unicode.h"
#include "core/stream/fileStream.h"
#include "console/compiler.h"
#include "platform/platformInput.h"
#include "core/util/journal/journal.h"
#include "gfx/gfxEnums.h"
#include "core/util/uuid.h"
#include "core/color.h"
#include "math/mPoint3.h"
#include "math/mathTypes.h"

// This is a temporary hack to get tools using the library to
// link in this module which contains no other references.
bool LinkConsoleFunctions = false;

// Buffer for expanding script filenames.
static char scriptFilenameBuffer[1024];

bool isInt(const char* str)
{
   int len = dStrlen(str);
   if(len <= 0)
      return false;

   // Ignore whitespace
   int start = 0;
   for(int i = start; i < len; i++)
      if(str[i] != ' ')
      {
         start = i;
         break;
      }

      for(int i = start; i < len; i++)
         switch(str[i])
      {
         case '+': case '-':
            if(i != 0)
               return false;
            break;
         case '1': case '2': case '3': case '4': case '5': case '6': case '7': case '8': case '9': case '0': 
            break;
         case ' ': // ignore whitespace
            for(int j = i+1; j < len; j++)
               if(str[j] != ' ')
                  return false;
            return true;
            break;
         default:
            return false;
      }
      return true;
}

bool isFloat(const char* str, bool sciOk = false)
{
   int len = dStrlen(str);
   if(len <= 0)
      return false;

   // Ingore whitespace
   int start = 0;
   for(int i = start; i < len; i++)
      if(str[i] != ' ')
      {
         start = i;
         break;
      }

      bool seenDot = false;
      int eLoc = -1;
      for(int i = 0; i < len; i++)
         switch(str[i])
      {
         case '+': case '-':
            if(sciOk)
            {
               //Haven't found e or scientific notation symbol
               if(eLoc == -1)
               {
                  //only allowed in beginning
                  if(i != 0)
                     return false;
               }
               else
               {
                  //if not right after the e
                  if(i != (eLoc + 1))
                     return false;
               }
            }
            else
            {
               //only allowed in beginning
               if(i != 0)
                  return false;
            }
            break;
         case '1': case '2': case '3': case '4': case '5': case '6': case '7': case '8': case '9': case '0': 
            break;
         case 'e': case 'E':
            if(!sciOk)
               return false;
            else
            {
               //already saw it so can't have 2
               if(eLoc != -1)
                  return false;

               eLoc = i;
            }
            break;
         case '.':
            if(seenDot | (sciOk && eLoc != -1))
               return false;
            seenDot = true;
            break;
         case ' ': // ignore whitespace
            for(int j = i+1; j < len; j++)
               if(str[j] != ' ')
                  return false;
            return true;
            break;
         default:
            return false;
      }
      return true;
}

bool isValidIP(const char* ip)
{
   unsigned b1, b2, b3, b4;
   unsigned char c;
   int rc = dSscanf(ip, "%3u.%3u.%3u.%3u%c", &b1, &b2, &b3, &b4, &c);
   if (rc != 4 && rc != 5) return false;
   if ((b1 | b2 | b3 | b4) > 255) return false;
   if (dStrspn(ip, "0123456789.") < dStrlen(ip)) return false;
   return true;
}

bool isValidPort(U16 port)
{
   return (port >= 0 && port <=65535);
}

//=============================================================================
//    String Functions.
//=============================================================================
// MARK: ---- String Functions ----

//-----------------------------------------------------------------------------

DefineConsoleFunction( strasc, int, ( const char* chr ),,
   "Return the integer character code value corresponding to the first character in the given string.\n"
   "@param chr a (one-character) string.\n"
   "@return the UTF32 code value for the first character in the given string.\n"
   "@ingroup Strings" )
{
   return oneUTF8toUTF32( chr );
}

//-----------------------------------------------------------------------------

DefineConsoleFunction( strformat, const char*, ( const char* format, const char* value ),,
   "Format the given value as a string using printf-style formatting.\n"
   "@param format A printf-style format string.\n"
   "@param value The value argument matching the given format string.\n\n"
   "@tsexample\n"
   "// Convert the given integer value to a string in a hex notation.\n"
   "%hex = strformat( \"%x\", %value );\n"
   "@endtsexample\n"
   "@ingroup Strings\n"
   "@see http://en.wikipedia.org/wiki/Printf" )
{
   static const U32 bufSize = 64;
   char* pBuffer = Con::getReturnBuffer(bufSize);
   const char *pch = format;

   pBuffer[0] = '\0';
   while (*pch != '\0' && *pch !='%')
      pch++;
   while (*pch != '\0' && !dIsalpha(*pch))
      pch++;
   if (*pch == '\0')
   {
      Con::errorf("strFormat: Invalid format string!\n");
      return pBuffer;
   }
   
   switch(*pch)
   {
      case 'c':
      case 'C':
      case 'd':
      case 'i':
      case 'o':
      case 'u':
      case 'x':
      case 'X':
         dSprintf( pBuffer, bufSize, format, dAtoi( value ) );
         break;

      case 'e':
      case 'E':
      case 'f':
      case 'g':
      case 'G':
         dSprintf( pBuffer, bufSize, format, dAtof( value ) );
         break;

      default:
         Con::errorf("strFormat: Invalid format string!\n");
         break;
   }

   return pBuffer;
}

//-----------------------------------------------------------------------------

DefineConsoleFunction( strcmp, S32, ( const char* str1, const char* str2 ),,
   "Compares two strings using case-<b>sensitive</b> comparison.\n"
   "@param str1 The first string.\n"
   "@param str2 The second string.\n"
   "@return 0 if both strings are equal, a value <0 if the first character different in str1 has a smaller character code "
      "value than the character at the same position in str2, and a value >1 otherwise.\n\n"
   "@tsexample\n"
   "if( strcmp( %var, \"foobar\" ) == 0 )\n"
   "   echo( \"%var is equal to 'foobar'\" );\n"
   "@endtsexample\n"
   "@see stricmp\n"
   "@see strnatcmp\n"
   "@ingroup Strings" )
{
   return dStrcmp( str1, str2 );
}

//-----------------------------------------------------------------------------

DefineConsoleFunction( stricmp, S32, ( const char* str1, const char* str2 ),,
   "Compares two strings using case-<b>insensitive</b> comparison.\n"
   "@param str1 The first string.\n"
   "@param str2 The second string.\n"
   "@return 0 if both strings are equal, a value <0 if the first character different in str1 has a smaller character code "
      "value than the character at the same position in str2, and a value >0 otherwise.\n\n"
   "@tsexample\n"
   "if( stricmp( \"FOObar\", \"foobar\" ) == 0 )\n"
   "   echo( \"this is always true\" );\n"
   "@endtsexample\n"
   "@see strcmp\n"
   "@see strinatcmp\n"
   "@ingroup Strings" )
{
   return dStricmp( str1, str2 );
}

//-----------------------------------------------------------------------------

DefineConsoleFunction( strnatcmp, S32, ( const char* str1, const char* str2 ),,
   "Compares two strings using \"natural order\" case-<b>sensitive</b> comparison.\n"
   "Natural order means that rather than solely comparing single character code values, strings are ordered in a "
   "natural way.  For example, the string \"hello10\" is considered greater than the string \"hello2\" even though "
   "the first numeric character in \"hello10\" actually has a smaller character value than the corresponding character "
   "in \"hello2\".  However, since 10 is greater than 2, strnatcmp will put \"hello10\" after \"hello2\".\n"
   "@param str1 The first string.\n"
   "@param str2 The second string.\n\n"
   "@return 0 if the strings are equal, a value >0 if @a str1 comes after @a str2 in a natural order, and a value "
      "<0 if @a str1 comes before @a str2 in a natural order.\n\n"
   "@tsexample\n"
   "// Bubble sort 10 elements of %array using natural order\n"
   "do\n"
   "{\n"
   "   %swapped = false;\n"
   "   for( %i = 0; %i < 10 - 1; %i ++ )\n"
   "      if( strnatcmp( %array[ %i ], %array[ %i + 1 ] ) > 0 )\n"
   "      {\n"
   "         %temp = %array[ %i ];\n"
   "         %array[ %i ] = %array[ %i + 1 ];\n"
   "         %array[ %i + 1 ] = %temp;\n"
   "         %swapped = true;\n"
   "      }\n"
   "}\n"
   "while( %swapped );\n"
   "@endtsexample\n"
   "@see strcmp\n"
   "@see strinatcmp\n"
   "@ingroup Strings" )
{
   return dStrnatcmp( str1, str2 );
}

//-----------------------------------------------------------------------------

DefineConsoleFunction( strinatcmp, S32, ( const char* str1, const char* str2 ),,
   "Compares two strings using \"natural order\" case-<b>insensitive</b> comparison.\n"
   "Natural order means that rather than solely comparing single character code values, strings are ordered in a "
   "natural way.  For example, the string \"hello10\" is considered greater than the string \"hello2\" even though "
   "the first numeric character in \"hello10\" actually has a smaller character value than the corresponding character "
   "in \"hello2\".  However, since 10 is greater than 2, strnatcmp will put \"hello10\" after \"hello2\".\n"
   "@param str1 The first string.\n"
   "@param str2 The second string.\n"
   "@return 0 if the strings are equal, a value >0 if @a str1 comes after @a str2 in a natural order, and a value "
      "<0 if @a str1 comes before @a str2 in a natural order.\n\n"
   "@tsexample\n\n"
   "// Bubble sort 10 elements of %array using natural order\n"
   "do\n"
   "{\n"
   "   %swapped = false;\n"
   "   for( %i = 0; %i < 10 - 1; %i ++ )\n"
   "      if( strnatcmp( %array[ %i ], %array[ %i + 1 ] ) > 0 )\n"
   "      {\n"
   "         %temp = %array[ %i ];\n"
   "         %array[ %i ] = %array[ %i + 1 ];\n"
   "         %array[ %i + 1 ] = %temp;\n"
   "         %swapped = true;\n"
   "      }\n"
   "}\n"
   "while( %swapped );\n"
   "@endtsexample\n"
   "@see stricmp\n"
   "@see strnatcmp\n"
   "@ingroup Strings" )
{
   return dStrnatcasecmp( str1, str2 );
}

//-----------------------------------------------------------------------------

DefineConsoleFunction( strlen, S32, ( const char* str ),,
   "Get the length of the given string in bytes.\n"
   "@note This does <b>not</b> return a true character count for strings with multi-byte characters!\n"
   "@param str A string.\n"
   "@return The length of the given string in bytes.\n"
   "@ingroup Strings" )
{
   return dStrlen( str );
}

//-----------------------------------------------------------------------------
DefineConsoleFunction( strlenskip, S32, ( const char* str, const char* first, const char* last ),,
   "Calculate the length of a string in characters, skipping everything between and including first and last.\n"
   "@param str A string.\n"
   "@param first First character to look for to skip block of text.\n"
   "@param last Second character to look for to skip block of text.\n"
   "@return The length of the given string skipping blocks of text between characters.\n"
   "@ingroup Strings" )
{
   const UTF8* pos = str;
   U32 size = 0;
   U32 length = dStrlen(str);
   bool count = true;

   //loop through each character counting each character, skipping tags (anything with < followed by >)
   for(U32 i = 0; i < length; i++, pos++)
   {
      if(count)
      {
         if(*pos == first[0])
            count = false;
         else
            size++;
      }
      else
      {
         if(*pos == last[0])
            count = true;
      }
   }

   return S32(size);
}

//-----------------------------------------------------------------------------

DefineConsoleFunction( strstr, S32, ( const char* string, const char* substring ),,
   "Find the start of @a substring in the given @a string searching from left to right.\n"
   "@param string The string to search.\n"
   "@param substring The string to search for.\n"
   "@return The index into @a string at which the first occurrence of @a substring was found or -1 if @a substring could not be found.\n\n"
   "@tsexample\n"
   "strstr( \"abcd\", \"c\" ) // Returns 2.\n"
   "@endtsexample\n"
   "@ingroup Strings" )
{
   const char* retpos = dStrstr( string, substring );
   if( !retpos )
      return -1;
      
   return retpos - string;
}

//-----------------------------------------------------------------------------

DefineConsoleFunction( strpos, S32, ( const char* haystack, const char* needle, S32 offset ), ( 0 ),
   "Find the start of @a needle in @a haystack searching from left to right beginning at the given offset.\n"
   "@param haystack The string to search.\n"
   "@param needle The string to search for.\n"
   "@return The index at which the first occurrence of @a needle was found in @a haystack or -1 if no match was found.\n\n"
   "@tsexample\n"
   "strpos( \"b ab\", \"b\", 1 ) // Returns 3.\n"
   "@endtsexample\n"
   "@ingroup Strings" )
{
   S32 start = offset;
   U32 sublen = dStrlen( needle );
   U32 strlen = dStrlen( haystack );
   if(start < 0)
      return -1;
   if(sublen + start > strlen)
      return -1;
   for(; start + sublen <= strlen; start++)
      if(!dStrncmp(haystack + start, needle, sublen))
         return start;
   return -1;
}

//-----------------------------------------------------------------------------

DefineConsoleFunction( strposr, S32, ( const char* haystack, const char* needle, S32 offset ), ( 0 ),
   "Find the start of @a needle in @a haystack searching from right to left beginning at the given offset.\n"
   "@param haystack The string to search.\n"
   "@param needle The string to search for.\n"
   "@return The index at which the first occurrence of @a needle was found in @a heystack or -1 if no match was found.\n\n"
   "@tsexample\n"
   "strposr( \"b ab\", \"b\", 1 ) // Returns 2.\n"
   "@endtsexample\n"
   "@ingroup Strings" )
{
   U32 sublen = dStrlen( needle );
   U32 strlen = dStrlen( haystack );
   S32 start = strlen - offset;
   	
   if(start < 0 || start > strlen)
      return -1;
   
   if (start + sublen > strlen)
	  start = strlen - sublen;
   for(; start >= 0; start--)
      if(!dStrncmp(haystack + start, needle, sublen))
         return start;
   return -1;
}

//-----------------------------------------------------------------------------

DefineConsoleFunction( ltrim, const char*, ( const char* str ),,
   "Remove leading whitespace from the string.\n"
   "@param str A string.\n"
   "@return A string that is the same as @a str but with any leading (i.e. leftmost) whitespace removed.\n\n"
   "@tsexample\n"
   "ltrim( \"   string  \" ); // Returns \"string  \".\n"
   "@endtsexample\n"
   "@see rtrim\n"
   "@see trim\n"
   "@ingroup Strings" )
{
   const char *ret = str;
   while(*ret == ' ' || *ret == '\n' || *ret == '\t')
      ret++;
   return ret;
}

//-----------------------------------------------------------------------------

DefineConsoleFunction( rtrim, const char*, ( const char* str ),,
   "Remove trailing whitespace from the string.\n"
   "@param str A string.\n"
   "@return A string that is the same as @a str but with any trailing (i.e. rightmost) whitespace removed.\n\n"
   "@tsexample\n"
   "rtrim( \"   string  \" ); // Returns \"   string\".\n"
   "@endtsexample\n"
   "@see ltrim\n"
   "@see trim\n"
   "@ingroup Strings" )
{
   S32 firstWhitespace = 0;
   S32 pos = 0;
   while(str[pos])
   {
      if(str[pos] != ' ' && str[pos] != '\n' && str[pos] != '\t')
         firstWhitespace = pos + 1;
      pos++;
   }
   char *ret = Con::getReturnBuffer(firstWhitespace + 1);
   dStrncpy(ret, str, firstWhitespace);
   ret[firstWhitespace] = 0;
   return ret;
}

//-----------------------------------------------------------------------------

DefineConsoleFunction( trim, const char*, ( const char* str ),,
   "Remove leading and trailing whitespace from the string.\n"
   "@param str A string.\n"
   "@return A string that is the same as @a str but with any leading (i.e. leftmost) and trailing (i.e. rightmost) whitespace removed.\n\n"
   "@tsexample\n"
   "trim( \"   string  \" ); // Returns \"string\".\n"
   "@endtsexample\n"
   "@ingroup Strings" )
{
   const char *ptr = str;
   while(*ptr == ' ' || *ptr == '\n' || *ptr == '\t')
      ptr++;
   S32 firstWhitespace = 0;
   S32 pos = 0;
   while(ptr[pos])
   {
      if(ptr[pos] != ' ' && ptr[pos] != '\n' && ptr[pos] != '\t')
         firstWhitespace = pos + 1;
      pos++;
   }
   char *ret = Con::getReturnBuffer(firstWhitespace + 1);
   dStrncpy(ret, ptr, firstWhitespace);
   ret[firstWhitespace] = 0;
   return ret;
}

//-----------------------------------------------------------------------------

DefineConsoleFunction( stripChars, const char*, ( const char* str, const char* chars ),,
   "Remove all occurrences of characters contained in @a chars from @a str.\n"
   "@param str The string to filter characters out from.\n"
   "@param chars A string of characters to filter out from @a str.\n"
   "@return A version of @a str with all occurrences of characters contained in @a chars filtered out.\n\n"
   "@tsexample\n"
   "stripChars( \"teststring\", \"se\" ); // Returns \"tttring\"."
   "@endtsexample\n"
   "@ingroup Strings" )
{
   char* ret = Con::getReturnBuffer( dStrlen( str ) + 1 );
   dStrcpy( ret, str );
   U32 pos = dStrcspn( ret, chars );
   while ( pos < dStrlen( ret ) )
   {
      dStrcpy( ret + pos, ret + pos + 1 );
      pos = dStrcspn( ret, chars );
   }
   return( ret );
}

//-----------------------------------------------------------------------------

DefineConsoleFunction( strlwr, const char*, ( const char* str ),,
   "Return an all lower-case version of the given string.\n"
   "@param str A string.\n"
   "@return A version of @a str with all characters converted to lower-case.\n\n"
   "@tsexample\n"
   "strlwr( \"TesT1\" ) // Returns \"test1\"\n"
   "@endtsexample\n"
   "@see strupr\n"
   "@ingroup Strings" )
{
   char *ret = Con::getReturnBuffer(dStrlen(str) + 1);
   dStrcpy(ret, str);
   return dStrlwr(ret);
}

//-----------------------------------------------------------------------------

DefineConsoleFunction( strupr, const char*, ( const char* str ),,
   "Return an all upper-case version of the given string.\n"
   "@param str A string.\n"
   "@return A version of @a str with all characters converted to upper-case.\n\n"
   "@tsexample\n"
   "strupr( \"TesT1\" ) // Returns \"TEST1\"\n"
   "@endtsexample\n"
   "@see strlwr\n"
   "@ingroup Strings" )
{
   char *ret = Con::getReturnBuffer(dStrlen(str) + 1);
   dStrcpy(ret, str);
   return dStrupr(ret);
}

//-----------------------------------------------------------------------------

DefineConsoleFunction( strchr, const char*, ( const char* str, const char* chr ),,
   "Find the first occurrence of the given character in @a str.\n"
   "@param str The string to search.\n"
   "@param chr The character to search for.  Only the first character from the string is taken.\n"
   "@return The remainder of the input string starting with the given character or the empty string if the character could not be found.\n\n"
   "@see strrchr\n"
   "@ingroup Strings" )
{
   const char *ret = dStrchr( str, chr[ 0 ] );
   return ret ? ret : "";
}

//-----------------------------------------------------------------------------

DefineConsoleFunction( strrchr, const char*, ( const char* str, const char* chr ),,
   "Find the last occurrence of the given character in @a str."
   "@param str The string to search.\n"
   "@param chr The character to search for.  Only the first character from the string is taken.\n"
   "@return The remainder of the input string starting with the given character or the empty string if the character could not be found.\n\n"
   "@see strchr\n"
   "@ingroup Strings" )
{
   const char *ret = dStrrchr( str, chr[ 0 ] );
   return ret ? ret : "";
}

//-----------------------------------------------------------------------------

DefineConsoleFunction( strreplace, const char*, ( const char* source, const char* from, const char* to ),,
   "Replace all occurrences of @a from in @a source with @a to.\n"
   "@param source The string in which to replace the occurrences of @a from.\n"
   "@param from The string to replace in @a source.\n"
   "@param to The string with which to replace occurrences of @from.\n"
   "@return A string with all occurrences of @a from in @a source replaced by @a to.\n\n"
   "@tsexample\n"
   "strreplace( \"aabbccbb\", \"bb\", \"ee\" ) // Returns \"aaeeccee\".\n"
   "@endtsexample\n"
   "@ingroup Strings" )
{
   S32 fromLen = dStrlen( from );
   if(!fromLen)
      return source;

   S32 toLen = dStrlen( to );
   S32 count = 0;
   const char *scan = source;
   while(scan)
   {
      scan = dStrstr(scan, from);
      if(scan)
      {
         scan += fromLen;
         count++;
      }
   }
   char *ret = Con::getReturnBuffer(dStrlen(source) + 1 + (toLen - fromLen) * count);
   U32 scanp = 0;
   U32 dstp = 0;
   for(;;)
   {
      const char *scan = dStrstr(source + scanp, from);
      if(!scan)
      {
         dStrcpy(ret + dstp, source + scanp);
         return ret;
      }
      U32 len = scan - (source + scanp);
      dStrncpy(ret + dstp, source + scanp, len);
      dstp += len;
      dStrcpy(ret + dstp, to);
      dstp += toLen;
      scanp += len + fromLen;
   }
   return ret;
}

//-----------------------------------------------------------------------------

DefineConsoleFunction( strrepeat, const char*, ( const char* str, S32 numTimes, const char* delimiter ), ( "" ),
   "Return a string that repeats @a str @a numTimes number of times delimiting each occurrence with @a delimiter.\n"
   "@param str The string to repeat multiple times.\n"
   "@param numTimes The number of times to repeat @a str in the result string.\n"
   "@param delimiter The string to put between each repetition of @a str.\n"
   "@return A string containing @a str repeated @a numTimes times.\n\n"
   "@tsexample\n"
   "strrepeat( \"a\", 5, \"b\" ) // Returns \"ababababa\".\n"
   "@endtsexample\n"
   "@ingroup Strings" )
{
   StringBuilder result;
   bool isFirst = false;
   for( U32 i = 0; i < numTimes; ++ i )
   {
      if( !isFirst )
         result.append( delimiter );
         
      result.append( str );
      isFirst = false;
   }
   
   return Con::getReturnBuffer( result );
}

//-----------------------------------------------------------------------------

DefineConsoleFunction( getSubStr, const char*, ( const char* str, S32 start, S32 numChars ), ( -1 ),
   "@brief Return a substring of @a str starting at @a start and continuing either through to the end of @a str "
   "(if @a numChars is -1) or for @a numChars characters (except if this would exceed the actual source "
   "string length).\n"
   "@param str The string from which to extract a substring.\n"
   "@param start The offset at which to start copying out characters.\n"
   "@param numChars Optional argument to specify the number of characters to copy.  If this is -1, all characters up the end "
      "of the input string are copied.\n"
   "@return A string that contains the given portion of the input string.\n\n"
   "@tsexample\n"
   "getSubStr( \"foobar\", 1, 2 ) // Returns \"oo\".\n"
   "@endtsexample\n\n"
   "@ingroup Strings" )
{
   S32 baseLen = dStrlen( str );

   if( numChars == -1 )
      numChars = baseLen - start;
      
   if (start < 0 || numChars < 0) {
      Con::errorf(ConsoleLogEntry::Script, "getSubStr(...): error, starting position and desired length must be >= 0: (%d, %d)", start, numChars);

      return "";
   }

   if (baseLen < start)
      return "";

   U32 actualLen = numChars;
   if (start + numChars > baseLen)
      actualLen = baseLen - start;

   char *ret = Con::getReturnBuffer(actualLen + 1);
   dStrncpy(ret, str + start, actualLen);
   ret[actualLen] = '\0';

   return ret;
}

//-----------------------------------------------------------------------------

DefineConsoleFunction( strIsMatchExpr, bool, ( const char* pattern, const char* str, bool caseSensitive ), ( false ),
   "Match a pattern against a string.\n"
   "@param pattern The wildcard pattern to match against.  The pattern can include characters, '*' to match "
      "any number of characters and '?' to match a single character.\n"
   "@param str The string which should be matched against @a pattern.\n"
   "@param caseSensitive If true, characters in the pattern are matched in case-sensitive fashion against "
      "this string.  If false, differences in casing are ignored.\n"
   "@return True if @a str matches the given @a pattern.\n\n"
   "@tsexample\n"
   "strIsMatchExpr( \"f?o*R\", \"foobar\" ) // Returns true.\n"
   "@endtsexample\n"
   "@see strIsMatchMultipleExpr\n"
   "@ingroup Strings" )
{
   return FindMatch::isMatch( pattern, str, caseSensitive );
}

//-----------------------------------------------------------------------------

DefineConsoleFunction( strIsMatchMultipleExpr, bool, ( const char* patterns, const char* str, bool caseSensitive ), ( false ),
   "Match a multiple patterns against a single string.\n"
   "@param patterns A tab-separated list of patterns.  Each pattern can include charaters, '*' to match "
      "any number of characters and '?' to match a single character.  Each of the patterns is tried in turn.\n"
   "@param str The string which should be matched against @a patterns.\n"
   "@param caseSensitive If true, characters in the pattern are matched in case-sensitive fashion against "
      "this string.  If false, differences in casing are ignored.\n"
   "@return True if @a str matches any of the given @a patterns.\n\n"
   "@tsexample\n"
   "strIsMatchMultipleExpr( \"*.cs *.gui *.mis\", \"mymission.mis\" ) // Returns true.\n"
   "@endtsexample\n"
   "@see strIsMatchExpr\n"
   "@ingroup Strings" )
{
   return FindMatch::isMatchMultipleExprs( patterns, str, caseSensitive );
}

//-----------------------------------------------------------------------------

DefineConsoleFunction( getTrailingNumber, S32, ( const char* str ),,
   "Get the numeric suffix of the given input string.\n"
   "@param str The string from which to read out the numeric suffix.\n"
   "@return The numeric value of the number suffix of @a str or -1 if @a str has no such suffix.\n\n"
   "@tsexample\n"
   "getTrailingNumber( \"test123\" ) // Returns '123'.\n"
   "@endtsexample\n\n"
   "@see stripTrailingNumber\n"
   "@ingroup Strings" )
{
   S32 suffix = -1;
   String outStr( String::GetTrailingNumber( str, suffix ) );
   return suffix;
}

//-----------------------------------------------------------------------------

DefineConsoleFunction( stripTrailingNumber, String, ( const char* str ),,
   "Strip a numeric suffix from the given string.\n"
   "@param str The string from which to strip its numeric suffix.\n"
   "@return The string @a str without its number suffix or the original string @a str if it has no such suffix.\n\n"
   "@tsexample\n"
   "stripTrailingNumber( \"test123\" ) // Returns \"test\".\n"
   "@endtsexample\n\n"
   "@see getTrailingNumber\n"
   "@ingroup Strings" )
{
   S32 suffix;
   return String::GetTrailingNumber( str, suffix );
}

//-----------------------------------------------------------------------------

DefineConsoleFunction( getFirstNumber, String, ( const char* str ),,
   "Get the first occuring number from @a str.\n"
   "@param str The string from which to read out the first number.\n"
   "@return String representation of the number or "" if no number.\n\n")
{
   U32 start;
   U32 end;
   return String::GetFirstNumber(str, start, end);
}

//----------------------------------------------------------------

DefineConsoleFunction( isspace, bool, ( const char* str, S32 index ),,
   "Test whether the character at the given position is a whitespace character.\n"
   "Characters such as tab, space, or newline are considered whitespace.\n"
   "@param str The string to test.\n"
   "@param index The index of a character in @a str.\n"
   "@return True if the character at the given index in @a str is a whitespace character; false otherwise.\n\n"
   "@see isalnum\n"
   "@ingroup Strings" )
{
   if( index >= 0 && index < dStrlen( str ) )
      return dIsspace( str[ index ] );
   else
      return false;
}

//----------------------------------------------------------------

DefineConsoleFunction( isalnum, bool, ( const char* str, S32 index ),,
   "Test whether the character at the given position is an alpha-numeric character.\n"
   "Alpha-numeric characters are characters that are either alphabetic (a-z, A-Z) or numbers (0-9).\n"
   "@param str The string to test.\n"
   "@param index The index of a character in @a str.\n"
   "@return True if the character at the given index in @a str is an alpha-numeric character; false otherwise.\n\n"
   "@see isspace\n"
   "@ingroup Strings" )
{
   if( index >= 0 && index < dStrlen( str ) )
      return dIsalnum( str[ index ] );
   else
      return false;
}

//----------------------------------------------------------------

DefineConsoleFunction( startsWith, bool, ( const char* str, const char* prefix, bool caseSensitive ), ( false ),
   "Test whether the given string begins with the given prefix.\n"
   "@param str The string to test.\n"
   "@param prefix The potential prefix of @a str.\n"
   "@param caseSensitive If true, the comparison will be case-sensitive; if false, differences in casing will "
      "not be taken into account.\n"
   "@return True if the first characters in @a str match the complete contents of @a prefix; false otherwise.\n\n"
   "@tsexample\n"
   "startsWith( \"TEST123\", \"test\" ) // Returns true.\n"
   "@endtsexample\n"
   "@see endsWith\n"
   "@ingroup Strings" )
{
   // if the target string is empty, return true (all strings start with the empty string)
   S32 srcLen = dStrlen( str );
   S32 targetLen = dStrlen( prefix );
   if( targetLen == 0 )
      return true;
   // else if the src string is empty, return false (empty src does not start with non-empty target)
   else if( srcLen == 0 )
      return false;

   if( caseSensitive )
      return ( dStrncmp( str, prefix, targetLen ) == 0 );

   // both src and target are non empty, create temp buffers for lowercase operation
   char* srcBuf = new char[ srcLen + 1 ];
   char* targetBuf = new char[ targetLen + 1 ];

   // copy src and target into buffers
   dStrcpy( srcBuf, str );
   dStrcpy( targetBuf, prefix );

   // reassign src/target pointers to lowercase versions
   str = dStrlwr( srcBuf );
   prefix = dStrlwr( targetBuf );

   // do the comparison
   bool startsWith = dStrncmp( str, prefix, targetLen ) == 0;

   // delete temp buffers
   delete [] srcBuf;
   delete [] targetBuf;

   return startsWith;
}

//----------------------------------------------------------------

DefineConsoleFunction( endsWith, bool, ( const char* str, const char* suffix, bool caseSensitive ), ( false ),
   "@brief Test whether the given string ends with the given suffix.\n\n"
   "@param str The string to test.\n"
   "@param suffix The potential suffix of @a str.\n"
   "@param caseSensitive If true, the comparison will be case-sensitive; if false, differences in casing will "
      "not be taken into account.\n"
   "@return True if the last characters in @a str match the complete contents of @a suffix; false otherwise.\n\n"
   "@tsexample\n"
   "startsWith( \"TEST123\", \"123\" ) // Returns true.\n"
   "@endtsexample\n\n"
   "@see startsWith\n"
   "@ingroup Strings" )
{
   // if the target string is empty, return true (all strings end with the empty string)
   S32 srcLen = dStrlen( str );
   S32 targetLen = dStrlen( suffix );
   if (targetLen == 0)
      return true;
   // else if the src string is empty, return false (empty src does not end with non-empty target)
   else if (srcLen == 0)
      return false;
   else if( targetLen > srcLen )
      return false;
      
   if( caseSensitive )
      return ( dStrcmp( &str[ srcLen - targetLen ], suffix ) == 0 );

   // both src and target are non empty, create temp buffers for lowercase operation
   char* srcBuf = new char[ srcLen + 1 ];
   char* targetBuf = new char[ targetLen + 1 ];

   // copy src and target into buffers
   dStrcpy( srcBuf, str );
   dStrcpy( targetBuf, suffix );

   // reassign src/target pointers to lowercase versions
   str = dStrlwr( srcBuf );
   suffix = dStrlwr( targetBuf );

   // set the src pointer to the appropriate place to check the end of the string
   str += srcLen - targetLen;

   // do the comparison
   bool endsWith = dStrcmp( str, suffix ) == 0;

   // delete temp buffers
   delete [] srcBuf;
   delete [] targetBuf;

   return endsWith;
}

//----------------------------------------------------------------

DefineConsoleFunction( strchrpos, S32, ( const char* str, const char* chr, S32 start ), ( 0 ),
   "Find the first occurrence of the given character in the given string.\n"
   "@param str The string to search.\n"
   "@param chr The character to look for.  Only the first character of this string will be searched for.\n"
   "@param start The index into @a str at which to start searching for the given character.\n"
   "@return The index of the first occurrence of @a chr in @a str or -1 if @a str does not contain the given character.\n\n"
   "@tsexample\n"
   "strchrpos( \"test\", \"s\" ) // Returns 2.\n"
   "@endtsexample\n"
   "@ingroup Strings" )
{
   if( start != 0 && start >= dStrlen( str ) )
      return -1;
   
   const char* ret = dStrchr( &str[ start ], chr[ 0 ] );
   return ret ? ret - str : -1;
}

//----------------------------------------------------------------

DefineConsoleFunction( strrchrpos, S32, ( const char* str, const char* chr, S32 start ), ( 0 ),
   "Find the last occurrence of the given character in the given string.\n"
   "@param str The string to search.\n"
   "@param chr The character to look for.  Only the first character of this string will be searched for.\n"
   "@param start The index into @a str at which to start searching for the given character.\n"
   "@return The index of the last occurrence of @a chr in @a str or -1 if @a str does not contain the given character.\n\n"
   "@tsexample\n"
   "strrchrpos( \"test\", \"t\" ) // Returns 3.\n"
   "@endtsexample\n"
   "@ingroup Strings" )
{
   if( start != 0 && start >= dStrlen( str ) )
      return -1;

   const char* ret = dStrrchr( str, chr[ 0 ] );
   if( !ret )
      return -1;
      
   S32 index = ret - str;
   if( index < start )
      return -1;
      
   return index;
}

//----------------------------------------------------------------

DefineConsoleFunction(ColorFloatToInt, ColorI, (ColorF color), ,
	"Convert from a float color to an integer color (0.0 - 1.0 to 0 to 255).\n"
	"@param color Float color value to be converted in the form \"R G B A\", where R is red, G is green, B is blue, and A is alpha.\n"
	"@return Converted color value (0 - 255)\n\n"
	"@tsexample\n"
	"ColorFloatToInt( \"0 0 1 0.5\" ) // Returns \"0 0 255 128\".\n"
	"@endtsexample\n"
	"@ingroup Strings")
{
	return (ColorI)color;
}

DefineConsoleFunction(ColorIntToFloat, ColorF, (ColorI color), ,
<<<<<<< HEAD
	"Convert from a integer color to an float color (0 to 255 to 0.0 - 1.0).\n"
	"@param color Integer color value to be converted in the form \"R G B A\", where R is red, G is green, B is blue, and A is alpha.\n"
	"@return Converted color value (0.0 - 1.0)\n\n"
	"@tsexample\n"
	"ColorIntToFloat( \"0 0 255 128\" ) // Returns \"0 0 1 0.5\".\n"
	"@endtsexample\n"
	"@ingroup Strings")
{
	return (ColorF)color;
}

DefineConsoleFunction(ColorRGBToHEX, const char*, (ColorI color), ,
	"Convert from a integer RGB (red, green, blue) color to hex color value (0 to 255 to 00 - FF).\n"
	"@param color Integer color value to be converted in the form \"R G B A\", where R is red, G is green, B is blue, and A is alpha. It excepts an alpha, but keep in mind this will not be converted.\n"
	"@return Hex color value (#000000 - #FFFFFF), alpha isn't handled/converted so it is only the RGB value\n\n"
	"@tsexample\n"
	"ColorRBGToHEX( \"0 0 255 128\" ) // Returns \"#0000FF\".\n"
	"@endtsexample\n"
	"@ingroup Strings")
{
	return Con::getReturnBuffer(color.getHex());
}

DefineConsoleFunction(ColorRGBToHSB, const char*, (ColorI color), ,
	"Convert from a integer RGB (red, green, blue) color to HSB (hue, saturation, brightness). HSB is also know as HSL or HSV as well, with the last letter standing for lightness or value.\n"
	"@param color Integer color value to be converted in the form \"R G B A\", where R is red, G is green, B is blue, and A is alpha. It excepts an alpha, but keep in mind this will not be converted.\n"
	"@return HSB color value, alpha isn't handled/converted so it is only the RGB value\n\n"
	"@tsexample\n"
	"ColorRBGToHSB( \"0 0 255 128\" ) // Returns \"240 100 100\".\n"
	"@endtsexample\n"
	"@ingroup Strings")
{
	ColorI::Hsb hsb(color.getHSB());
	String s(String::ToString(hsb.hue) + " " + String::ToString(hsb.sat) + " " + String::ToString(hsb.brightness));
	return Con::getReturnBuffer(s);
}

DefineConsoleFunction(ColorHEXToRGB, ColorI, (const char* hex), ,
	"Convert from a hex color value to an integer RGB (red, green, blue) color (00 - FF to 0 to 255).\n"
	"@param hex Hex color value (#000000 - #FFFFFF) to be converted to an RGB (red, green, blue) value.\n"
	"@return Integer color value to be converted in the form \"R G B A\", where R is red, G is green, B is blue, and A is alpha. Alpha isn't handled/converted so only pay attention to the RGB value\n\n"
	"@tsexample\n"
	"ColorHEXToRGB( \"#0000FF\" ) // Returns \"0 0 255 0\".\n"
	"@endtsexample\n"
	"@ingroup Strings")
{
	ColorI color;
	color.set(hex);
	return color;
}

DefineConsoleFunction(ColorHSBToRGB, ColorI, (Point3I hsb), ,
	"Convert from a HSB (hue, saturation, brightness) to an integer RGB (red, green, blue) color. HSB is also know as HSL or HSV as well, with the last letter standing for lightness or value.\n"
	"@param hsb HSB (hue, saturation, brightness) value to be converted.\n"
	"@return Integer color value to be converted in the form \"R G B A\", where R is red, G is green, B is blue, and A is alpha. Alpha isn't handled/converted so only pay attention to the RGB value\n\n"
	"@tsexample\n"
	"ColorHSBToRGB( \"240 100 100\" ) // Returns \"0 0 255 0\".\n"
	"@endtsexample\n"
	"@ingroup Strings")
{
	ColorI color;
	color.set(ColorI::Hsb(hsb.x, hsb.y, hsb.z));
	return color;
=======
   "Convert from a integer color to an float color (0 to 255 to 0.0 - 1.0).\n"
   "@param color Integer color value to be converted in the form \"R G B A\", where R is red, G is green, B is blue, and A is alpha.\n"
   "@return Converted color value (0.0 - 1.0)\n\n"
   "@tsexample\n"
   "ColorIntToFloat( \"0 0 255 128\" ) // Returns \"0 0 1 0.5\".\n"
   "@endtsexample\n"
   "@ingroup Strings")
{
   return (ColorF)color;
}

DefineConsoleFunction(ColorRGBToHEX, const char*, (ColorI color), ,
   "Convert from a integer RGB (red, green, blue) color to hex color value (0 to 255 to 00 - FF).\n"
   "@param color Integer color value to be converted in the form \"R G B A\", where R is red, G is green, B is blue, and A is alpha. It excepts an alpha, but keep in mind this will not be converted.\n"
   "@return Hex color value (#000000 - #FFFFFF), alpha isn't handled/converted so it is only the RGB value\n\n"
   "@tsexample\n"
   "ColorRBGToHEX( \"0 0 255 128\" ) // Returns \"#0000FF\".\n"
   "@endtsexample\n"
   "@ingroup Strings")
{
   return Con::getReturnBuffer(color.getHex());
}

DefineConsoleFunction(ColorRGBToHSB, const char*, (ColorI color), ,
   "Convert from a integer RGB (red, green, blue) color to HSB (hue, saturation, brightness). HSB is also know as HSL or HSV as well, with the last letter standing for lightness or value.\n"
   "@param color Integer color value to be converted in the form \"R G B A\", where R is red, G is green, B is blue, and A is alpha. It excepts an alpha, but keep in mind this will not be converted.\n"
   "@return HSB color value, alpha isn't handled/converted so it is only the RGB value\n\n"
   "@tsexample\n"
   "ColorRBGToHSB( \"0 0 255 128\" ) // Returns \"240 100 100\".\n"
   "@endtsexample\n"
   "@ingroup Strings")
{
   ColorI::Hsb hsb(color.getHSB());
   String s(String::ToString(hsb.hue) + " " + String::ToString(hsb.sat) + " " + String::ToString(hsb.brightness));
   return Con::getReturnBuffer(s);
}

DefineConsoleFunction(ColorHEXToRGB, ColorI, (const char* hex), ,
   "Convert from a hex color value to an integer RGB (red, green, blue) color (00 - FF to 0 to 255).\n"
   "@param hex Hex color value (#000000 - #FFFFFF) to be converted to an RGB (red, green, blue) value.\n"
   "@return Integer color value to be converted in the form \"R G B A\", where R is red, G is green, B is blue, and A is alpha. Alpha isn't handled/converted so only pay attention to the RGB value\n\n"
   "@tsexample\n"
   "ColorHEXToRGB( \"#0000FF\" ) // Returns \"0 0 255 0\".\n"
   "@endtsexample\n"
   "@ingroup Strings")
{
   S32 rgb = dAtoui(hex, 16);

   ColorI color;
   color.set(rgb & 0x000000FF, (rgb & 0x0000FF00) >> 8, (rgb & 0x00FF0000) >> 16);
   return color;
}

DefineConsoleFunction(ColorHSBToRGB, ColorI, (Point3I hsb), ,
   "Convert from a HSB (hue, saturation, brightness) to an integer RGB (red, green, blue) color. HSB is also know as HSL or HSV as well, with the last letter standing for lightness or value.\n"
   "@param hsb HSB (hue, saturation, brightness) value to be converted.\n"
   "@return Integer color value to be converted in the form \"R G B A\", where R is red, G is green, B is blue, and A is alpha. Alpha isn't handled/converted so only pay attention to the RGB value\n\n"
   "@tsexample\n"
   "ColorHSBToRGB( \"240 100 100\" ) // Returns \"0 0 255 0\".\n"
   "@endtsexample\n"
   "@ingroup Strings")
{
   ColorI color;
   color.set(ColorI::Hsb(hsb.x, hsb.y, hsb.z));
   return color;
}

//----------------------------------------------------------------

DefineConsoleFunction( strToggleCaseToWords, const char*, ( const char* str ),,
   "Parse a Toggle Case word into separate words.\n"
   "@param str The string to parse.\n"
   "@return new string space separated.\n\n"
   "@tsexample\n"
   "strToggleCaseToWords( \"HelloWorld\" ) // Returns \"Hello World\".\n"
   "@endtsexample\n"
   "@ingroup Strings" )
{
   String newStr;
   for(S32 i = 0; str[i]; i++)
   {
      //If capitol add a space
      if(i != 0 && str[i] >= 65 && str[i] <= 90)
         newStr += " "; 

      newStr += str[i]; 
   }

   return Con::getReturnBuffer(newStr);
}

//----------------------------------------------------------------

// Warning: isInt and isFloat are very 'strict' and might need to be adjusted to allow other values. //seanmc
DefineConsoleFunction( isInt, bool, ( const char* str),,
   "Returns true if the string is an integer.\n"
   "@param str The string to test.\n"
   "@return true if @a str is an integer and false if not\n\n"
   "@tsexample\n"
   "isInt( \"13\" ) // Returns true.\n"
   "@endtsexample\n"
   "@ingroup Strings" )
{
   return isInt(str);
}

//----------------------------------------------------------------

DefineConsoleFunction( isFloat, bool, ( const char* str, bool sciOk), (false),
   "Returns true if the string is a float.\n"
   "@param str The string to test.\n"
   "@param sciOk Test for correct scientific notation and accept it (ex. 1.2e+14)"
   "@return true if @a str is a float and false if not\n\n"
   "@tsexample\n"
   "isFloat( \"13.5\" ) // Returns true.\n"
   "@endtsexample\n"
   "@ingroup Strings" )
{
   return isFloat(str, sciOk);
}

//----------------------------------------------------------------

DefineConsoleFunction( isValidPort, bool, ( const char* str),,
   "Returns true if the string is a valid port number.\n"
   "@param str The string to test.\n"
   "@return true if @a str is a port and false if not\n\n"
   "@tsexample\n"
   "isValidPort( \"8080\" ) // Returns true.\n"
   "@endtsexample\n"
   "@ingroup Strings" )
{
   if(isInt(str))
   {
      U16 port = dAtous(str);
      return isValidPort(port);
   }
   else
      return false;
}

//----------------------------------------------------------------

DefineConsoleFunction( isValidIP, bool, ( const char* str),,
   "Returns true if the string is a valid ip address, excepts localhost.\n"
   "@param str The string to test.\n"
   "@return true if @a str is a valid ip address and false if not\n\n"
   "@tsexample\n"
   "isValidIP( \"localhost\" ) // Returns true.\n"
   "@endtsexample\n"
   "@ingroup Strings" )
{
   if(dStrcmp(str, "localhost") == 0)
   {
      return true;
   }
   else
      return isValidIP(str);
}

//----------------------------------------------------------------

// Torque won't normally add another string if it already exists with another casing,
// so this forces the addition. It should be called once near the start, such as in main.cs.
ConsoleFunction(addCaseSensitiveStrings,void,2,0,"[string1, string2, ...]"
                "Adds case sensitive strings to the StringTable.")
{
	for(int i = 1; i < argc; i++)
		StringTable->insert(argv[i], true);
>>>>>>> 973e5a6c
}

//=============================================================================
//    Field Manipulators.
//=============================================================================
// MARK: ---- Field Manipulators ----

//-----------------------------------------------------------------------------

DefineConsoleFunction( getWord, const char*, ( const char* text, S32 index ),,
   "Extract the word at the given @a index in the whitespace-separated list in @a text.\n"
   "Words in @a text must be separated by newlines, spaces, and/or tabs.\n"
   "@param text A whitespace-separated list of words.\n"
   "@param index The zero-based index of the word to extract.\n"
   "@return The word at the given index or \"\" if the index is out of range.\n\n"
   "@tsexample\n"
      "getWord( \"a b c\", 1 ) // Returns \"b\"\n"
   "@endtsexample\n\n"
   "@see getWords\n"
   "@see getWordCount\n"
   "@see getToken\n"
   "@see getField\n"
   "@see getRecord\n"
   "@ingroup FieldManip" )
{
   return Con::getReturnBuffer( StringUnit::getUnit( text, index, " \t\n") );
}

//-----------------------------------------------------------------------------

DefineConsoleFunction( getWords, const char*, ( const char* text, S32 startIndex, S32 endIndex ), ( -1 ),
   "Extract a range of words from the given @a startIndex onwards thru @a endIndex.\n"
   "Words in @a text must be separated by newlines, spaces, and/or tabs.\n"
   "@param text A whitespace-separated list of words.\n"
   "@param startIndex The zero-based index of the first word to extract from @a text.\n"
   "@param endIndex The zero-based index of the last word to extract from @a text.  If this is -1, all words beginning "
      "with @a startIndex are extracted from @a text.\n"
   "@return A string containing the specified range of words from @a text or \"\" if @a startIndex "
      "is out of range or greater than @a endIndex.\n\n"
   "@tsexample\n"
      "getWords( \"a b c d\", 1, 2, ) // Returns \"b c\"\n"
   "@endtsexample\n\n"
   "@see getWord\n"
   "@see getWordCount\n"
   "@see getTokens\n"
   "@see getFields\n"
   "@see getRecords\n"
   "@ingroup FieldManip" )
{
   if( endIndex < 0 )
      endIndex = 1000000;

   return Con::getReturnBuffer( StringUnit::getUnits( text, startIndex, endIndex, " \t\n" ) );
}

//-----------------------------------------------------------------------------

DefineConsoleFunction( setWord, const char*, ( const char* text, S32 index, const char* replacement ),,
   "Replace the word in @a text at the given @a index with @a replacement.\n"
   "Words in @a text must be separated by newlines, spaces, and/or tabs.\n"
   "@param text A whitespace-separated list of words.\n"
   "@param index The zero-based index of the word to replace.\n"
   "@param replacement The string with which to replace the word.\n"
   "@return A new string with the word at the given @a index replaced by @a replacement or the original "
      "string if @a index is out of range.\n\n"
   "@tsexample\n"
      "setWord( \"a b c d\", 2, \"f\" ) // Returns \"a b f d\"\n"
   "@endtsexample\n\n"
   "@see getWord\n"
   "@see setToken\n"
   "@see setField\n"
   "@see setRecord\n"
   "@ingroup FieldManip" )
{
   return Con::getReturnBuffer( StringUnit::setUnit( text, index, replacement, " \t\n") );
}

//-----------------------------------------------------------------------------

DefineConsoleFunction( removeWord, const char*, ( const char* text, S32 index ),,
   "Remove the word in @a text at the given @a index.\n"
   "Words in @a text must be separated by newlines, spaces, and/or tabs.\n"
   "@param text A whitespace-separated list of words.\n"
   "@param index The zero-based index of the word in @a text.\n"
   "@return A new string with the word at the given index removed or the original string if @a index is "
      "out of range.\n\n"
   "@tsexample\n"
      "removeWord( \"a b c d\", 2 ) // Returns \"a b d\"\n"
   "@endtsexample\n\n"
   "@see removeToken\n"
   "@see removeField\n"
   "@see removeRecord\n"
   "@ingroup FieldManip" )
{
   return Con::getReturnBuffer( StringUnit::removeUnit( text, index, " \t\n" ) );
}

//-----------------------------------------------------------------------------

DefineConsoleFunction( getWordCount, S32, ( const char* text ),,
   "Return the number of whitespace-separated words in @a text.\n"
   "Words in @a text must be separated by newlines, spaces, and/or tabs.\n"
   "@param text A whitespace-separated list of words.\n"
   "@return The number of whitespace-separated words in @a text.\n\n"
   "@tsexample\n"
      "getWordCount( \"a b c d e\" ) // Returns 5\n"
   "@endtsexample\n\n"
   "@see getTokenCount\n"
   "@see getFieldCount\n"
   "@see getRecordCount\n"
   "@ingroup FieldManip" )
{
   return StringUnit::getUnitCount( text, " \t\n" );
}

//-----------------------------------------------------------------------------

DefineEngineFunction( monthNumToStr, String, ( S32 num, bool abbreviate ), (false),
   "@brief returns month as a word given a number or \"\" if number is bad"
   "@return month as a word given a number or \"\" if number is bad"
   "@ingroup FileSystem")
{
   switch(num)
   {
      case 1: return abbreviate ? "Jan" : "January"; break;
      case 2: return abbreviate ? "Feb" : "February"; break;
      case 3: return abbreviate ? "Mar" : "March"; break;
      case 4: return abbreviate ? "Apr" : "April"; break;
      case 5: return "May"; break;
      case 6: return abbreviate ? "Jun" : "June"; break;
      case 7: return abbreviate ? "Jul" : "July"; break;
      case 8: return abbreviate ? "Aug" : "August"; break;
      case 9: return abbreviate ? "Sep" : "September"; break;
      case 10: return abbreviate ? "Oct" : "October"; break;
      case 11: return abbreviate ? "Nov" : "November"; break;
      case 12: return abbreviate ? "Dec" : "December"; break;
      default: return "";
   }
}

DefineEngineFunction( weekdayNumToStr, String, ( S32 num, bool abbreviate ), (false),
   "@brief returns weekday as a word given a number or \"\" if number is bad"
   "@return weekday as a word given a number or \"\" if number is bad"
   "@ingroup FileSystem")
{
   switch(num)
   {
      case 0: return abbreviate ? "Sun" : "Sunday"; break;
      case 1: return abbreviate ? "Mon" : "Monday"; break;
      case 2: return abbreviate ? "Tue" : "Tuesday"; break;
      case 3: return abbreviate ? "Wed" : "Wednesday"; break;
      case 4: return abbreviate ? "Thu" : "Thursday"; break;
      case 5: return abbreviate ? "Fri" : "Friday"; break;
      case 6: return abbreviate ? "Sat" : "Saturday"; break;
      default: return "";
   }
}

//-----------------------------------------------------------------------------

DefineConsoleFunction( getField, const char*, ( const char* text, S32 index ),,
   "Extract the field at the given @a index in the newline and/or tab separated list in @a text.\n"
   "Fields in @a text must be separated by newlines and/or tabs.\n"
   "@param text A list of fields separated by newlines and/or tabs.\n"
   "@param index The zero-based index of the field to extract.\n"
   "@return The field at the given index or \"\" if the index is out of range.\n\n"
   "@tsexample\n"
      "getField( \"a b\" TAB \"c d\" TAB \"e f\", 1 ) // Returns \"c d\"\n"
   "@endtsexample\n\n"
   "@see getFields\n"
   "@see getFieldCount\n"
   "@see getWord\n"
   "@see getRecord\n"
   "@ingroup FieldManip" )
{
   return Con::getReturnBuffer( StringUnit::getUnit( text, index, "\t\n" ) );
}

//-----------------------------------------------------------------------------

DefineConsoleFunction( getFields, const char*, ( const char* text, S32 startIndex, S32 endIndex ), ( -1 ),
   "Extract a range of fields from the given @a startIndex onwards thru @a endIndex.\n"
   "Fields in @a text must be separated by newlines and/or tabs.\n"
   "@param text A list of fields separated by newlines and/or tabs.\n"
   "@param startIndex The zero-based index of the first field to extract from @a text.\n"
   "@param endIndex The zero-based index of the last field to extract from @a text.  If this is -1, all fields beginning "
      "with @a startIndex are extracted from @a text.\n"
   "@return A string containing the specified range of fields from @a text or \"\" if @a startIndex "
      "is out of range or greater than @a endIndex.\n\n"
   "@tsexample\n"
      "getFields( \"a b\" TAB \"c d\" TAB \"e f\", 1 ) // Returns \"c d\" TAB \"e f\"\n"
   "@endtsexample\n\n"
   "@see getField\n"
   "@see getFieldCount\n"
   "@see getWords\n"
   "@see getRecords\n"
   "@ingroup FieldManip" )
{
   if( endIndex < 0 )
      endIndex = 1000000;

   return Con::getReturnBuffer( StringUnit::getUnits( text, startIndex, endIndex, "\t\n" ) );
}

//-----------------------------------------------------------------------------

DefineConsoleFunction( setField, const char*, ( const char* text, S32 index, const char* replacement ),,
   "Replace the field in @a text at the given @a index with @a replacement.\n"
   "Fields in @a text must be separated by newlines and/or tabs.\n"
   "@param text A list of fields separated by newlines and/or tabs.\n"
   "@param index The zero-based index of the field to replace.\n"
   "@param replacement The string with which to replace the field.\n"
   "@return A new string with the field at the given @a index replaced by @a replacement or the original "
      "string if @a index is out of range.\n\n"
   "@tsexample\n"
      "setField( \"a b\" TAB \"c d\" TAB \"e f\", 1, \"g h\" ) // Returns \"a b\" TAB \"g h\" TAB \"e f\"\n"
   "@endtsexample\n\n"
   "@see getField\n"
   "@see setWord\n"
   "@see setRecord\n"
   "@ingroup FieldManip" )
{
   return Con::getReturnBuffer( StringUnit::setUnit( text, index, replacement, "\t\n" ) );
}

//-----------------------------------------------------------------------------

DefineConsoleFunction( removeField, const char*, ( const char* text, S32 index ),,
   "Remove the field in @a text at the given @a index.\n"
   "Fields in @a text must be separated by newlines and/or tabs.\n"
   "@param text A list of fields separated by newlines and/or tabs.\n"
   "@param index The zero-based index of the field in @a text.\n"
   "@return A new string with the field at the given index removed or the original string if @a index is "
      "out of range.\n\n"
   "@tsexample\n"
      "removeField( \"a b\" TAB \"c d\" TAB \"e f\", 1 ) // Returns \"a b\" TAB \"e f\"\n"
   "@endtsexample\n\n"
   "@see removeWord\n"
   "@see removeRecord\n"
   "@ingroup FieldManip" )
{
   return Con::getReturnBuffer( StringUnit::removeUnit( text, index, "\t\n" ) );
}

//-----------------------------------------------------------------------------

DefineConsoleFunction( getFieldCount, S32, ( const char* text ),,
   "Return the number of newline and/or tab separated fields in @a text.\n"
   "@param text A list of fields separated by newlines and/or tabs.\n"
   "@return The number of newline and/or tab sepearated elements in @a text.\n\n"
   "@tsexample\n"
      "getFieldCount( \"a b\" TAB \"c d\" TAB \"e f\" ) // Returns 3\n"
   "@endtsexample\n\n"
   "@see getWordCount\n"
   "@see getRecordCount\n"
   "@ingroup FieldManip" )
{
   return StringUnit::getUnitCount( text, "\t\n" );
}

//-----------------------------------------------------------------------------

DefineConsoleFunction( getRecord, const char*, ( const char* text, S32 index ),,
   "Extract the record at the given @a index in the newline-separated list in @a text.\n"
   "Records in @a text must be separated by newlines.\n"
   "@param text A list of records separated by newlines.\n"
   "@param index The zero-based index of the record to extract.\n"
   "@return The record at the given index or \"\" if @a index is out of range.\n\n"
   "@tsexample\n"
      "getRecord( \"a b\" NL \"c d\" NL \"e f\", 1 ) // Returns \"c d\"\n"
   "@endtsexample\n\n"
   "@see getRecords\n"
   "@see getRecordCount\n"
   "@see getWord\n"
   "@see getField\n"
   "@ingroup FieldManip" )
{
   return Con::getReturnBuffer( StringUnit::getUnit( text, index, "\n" ) );
}

//-----------------------------------------------------------------------------

DefineConsoleFunction( getRecords, const char*, ( const char* text, S32 startIndex, S32 endIndex ), ( -1 ),
   "Extract a range of records from the given @a startIndex onwards thru @a endIndex.\n"
   "Records in @a text must be separated by newlines.\n"
   "@param text A list of records separated by newlines.\n"
   "@param startIndex The zero-based index of the first record to extract from @a text.\n"
   "@param endIndex The zero-based index of the last record to extract from @a text.  If this is -1, all records beginning "
      "with @a startIndex are extracted from @a text.\n"
   "@return A string containing the specified range of records from @a text or \"\" if @a startIndex "
      "is out of range or greater than @a endIndex.\n\n"
   "@tsexample\n"
      "getRecords( \"a b\" NL \"c d\" NL \"e f\", 1 ) // Returns \"c d\" NL \"e f\"\n"
   "@endtsexample\n\n"
   "@see getRecord\n"
   "@see getRecordCount\n"
   "@see getWords\n"
   "@see getFields\n"
   "@ingroup FieldManip" )
{
   if( endIndex < 0 )
      endIndex = 1000000;

   return Con::getReturnBuffer( StringUnit::getUnits( text, startIndex, endIndex, "\n" ) );
}

//-----------------------------------------------------------------------------

DefineConsoleFunction( setRecord, const char*, ( const char* text, S32 index, const char* replacement ),,
   "Replace the record in @a text at the given @a index with @a replacement.\n"
   "Records in @a text must be separated by newlines.\n"
   "@param text A list of records separated by newlines.\n"
   "@param index The zero-based index of the record to replace.\n"
   "@param replacement The string with which to replace the record.\n"
   "@return A new string with the record at the given @a index replaced by @a replacement or the original "
      "string if @a index is out of range.\n\n"
   "@tsexample\n"
      "setRecord( \"a b\" NL \"c d\" NL \"e f\", 1, \"g h\" ) // Returns \"a b\" NL \"g h\" NL \"e f\"\n"
   "@endtsexample\n\n"
   "@see getRecord\n"
   "@see setWord\n"
   "@see setField\n"
   "@ingroup FieldManip" )
{
   return Con::getReturnBuffer( StringUnit::setUnit( text, index, replacement, "\n" ) );
}

//-----------------------------------------------------------------------------

DefineConsoleFunction( removeRecord, const char*, ( const char* text, S32 index ),,
   "Remove the record in @a text at the given @a index.\n"
   "Records in @a text must be separated by newlines.\n"
   "@param text A list of records separated by newlines.\n"
   "@param index The zero-based index of the record in @a text.\n"
   "@return A new string with the record at the given @a index removed or the original string if @a index is "
      "out of range.\n\n"
   "@tsexample\n"
      "removeRecord( \"a b\" NL \"c d\" NL \"e f\", 1 ) // Returns \"a b\" NL \"e f\"\n"
   "@endtsexample\n\n"
   "@see removeWord\n"
   "@see removeField\n"
   "@ingroup FieldManip" )
{
   return Con::getReturnBuffer( StringUnit::removeUnit( text, index, "\n" ) );
}

//-----------------------------------------------------------------------------

DefineConsoleFunction( getRecordCount, S32, ( const char* text ),,
   "Return the number of newline-separated records in @a text.\n"
   "@param text A list of records separated by newlines.\n"
   "@return The number of newline-sepearated elements in @a text.\n\n"
   "@tsexample\n"
      "getRecordCount( \"a b\" NL \"c d\" NL \"e f\" ) // Returns 3\n"
   "@endtsexample\n\n"
   "@see getWordCount\n"
   "@see getFieldCount\n"
   "@ingroup FieldManip" )
{
   return StringUnit::getUnitCount( text, "\n" );
}

//-----------------------------------------------------------------------------

DefineConsoleFunction( firstWord, const char*, ( const char* text ),,
   "Return the first word in @a text.\n"
   "@param text A list of words separated by newlines, spaces, and/or tabs.\n"
   "@return The word at index 0 in @a text or \"\" if @a text is empty.\n\n"
   "@note This is equal to \n"
   "@tsexample_nopar\n"
      "getWord( text, 0 )\n"
   "@endtsexample\n\n"
   "@see getWord\n"
   "@ingroup FieldManip" )
{
   return Con::getReturnBuffer( StringUnit::getUnit( text, 0, " \t\n" ) );
}

//-----------------------------------------------------------------------------

DefineConsoleFunction( restWords, const char*, ( const char* text ),,
   "Return all but the first word in @a text.\n"
   "@param text A list of words separated by newlines, spaces, and/or tabs.\n"
   "@return @a text with the first word removed.\n\n"
   "@note This is equal to \n"
   "@tsexample_nopar\n"
      "getWords( text, 1 )\n"
   "@endtsexample\n\n"
   "@see getWords\n"
   "@ingroup FieldManip" )
{
   const char* ptr = text;
   while( *ptr && *ptr != ' ' && *ptr != '\t' && *ptr != '\n' )
      ptr ++;
      
   // Skip separator.
   if( *ptr )
      ptr ++;
      
   return Con::getReturnBuffer( ptr );
}

//-----------------------------------------------------------------------------

static bool isInSet(char c, const char *set)
{
   if (set)
      while (*set)
         if (c == *set++)
            return true;

   return false;
}

DefineConsoleFunction( nextToken, const char*, ( const char* str1, const char* token, const char* delim), , "( string str, string token, string delimiters ) "
   "Tokenize a string using a set of delimiting characters.\n"
   "This function first skips all leading charaters in @a str that are contained in @a delimiters. "
   "From that position, it then scans for the next character in @a str that is contained in @a delimiters and stores all characters "
   "from the starting position up to the first delimiter in a variable in the current scope called @a token.  Finally, it "
   "skips all characters in @a delimiters after the token and then returns the remaining string contents in @a str.\n\n"
   "To scan out all tokens in a string, call this function repeatedly by passing the result it returns each time as the new @a str "
   "until the function returns \"\".\n\n"
   "@param str A string.\n"
   "@param token The name of the variable in which to store the current token.  This variable is set in the "
      "scope in which nextToken is called.\n"
   "@param delimiters A string of characters.  Each character is considered a delimiter.\n"
   "@return The remainder of @a str after the token has been parsed out or \"\" if no more tokens were found in @a str.\n\n"
   "@tsexample\n"
      "// Prints:\n"
      "// a\n"
      "// b\n"
      "// c\n"
      "%str = \"a   b c\";\n"
      "while ( %str !$= \"\" )\n"
      "{\n"
      "   // First time, stores \"a\" in the variable %token and sets %str to \"b c\".\n"
      "   %str = nextToken( %str, \"token\", \" \" );\n"
      "   echo( %token );\n"
      "}\n"
   "@endtsexample\n\n"
   "@ingroup Strings" )
{
	char buffer[4096];
   dStrncpy(buffer, str1, 4096);
   char *str = buffer;

   if( str[0] )
   {
      // skip over any characters that are a member of delim
      // no need for special '\0' check since it can never be in delim
      while (isInSet(*str, delim))
         str++;

      // skip over any characters that are NOT a member of delim
      const char *tmp = str;

      while (*str && !isInSet(*str, delim))
         str++;

      // terminate the token
      if (*str)
         *str++ = 0;

      // set local variable if inside a function
      if (gEvalState.getStackDepth() > 0 && 
         gEvalState.getCurrentFrame().scopeName)
         Con::setLocalVariable(token,tmp);
      else
         Con::setVariable(token,tmp);

      // advance str past the 'delim space'
      while (isInSet(*str, delim))
         str++;
   }

   U32 returnLen = dStrlen(str)+1;
   char *ret = Con::getReturnBuffer(returnLen);
   dStrncpy(ret, str, returnLen);
   return ret;
}

//-----------------------------------------------------------------------------

DefineConsoleFunction( getToken, const char*, ( const char* text, const char* delimiters, S32 index ),,
   "Extract the substring at the given @a index in the @a delimiters separated list in @a text.\n"
   "@param text A @a delimiters list of substrings.\n"
   "@param delimiters Character or characters that separate the list of substrings in @a text.\n"
   "@param index The zero-based index of the substring to extract.\n"
   "@return The substring at the given index or \"\" if the index is out of range.\n\n"
   "@tsexample\n"
      "getToken( \"a b c d\", \" \", 2 ) // Returns \"c\"\n"
   "@endtsexample\n\n"
   "@see getTokens\n"
   "@see getTokenCount\n"
   "@see getWord\n"
   "@see getField\n"
   "@see getRecord\n"
   "@ingroup FieldManip" )
{
   return Con::getReturnBuffer( StringUnit::getUnit(text, index, delimiters));
}

//-----------------------------------------------------------------------------

DefineConsoleFunction( getTokens, const char*, ( const char* text, const char* delimiters, S32 startIndex, S32 endIndex ), ( -1 ),
   "Extract a range of substrings separated by @a delimiters at the given @a startIndex onwards thru @a endIndex.\n"
   "@param text A @a delimiters list of substrings.\n"
   "@param delimiters Character or characters that separate the list of substrings in @a text.\n"
   "@param startIndex The zero-based index of the first substring to extract from @a text.\n"
   "@param endIndex The zero-based index of the last substring to extract from @a text.  If this is -1, all words beginning "
      "with @a startIndex are extracted from @a text.\n"
   "@return A string containing the specified range of substrings from @a text or \"\" if @a startIndex "
      "is out of range or greater than @a endIndex.\n\n"
   "@tsexample\n"
      "getTokens( \"a b c d\", \" \", 1, 2, ) // Returns \"b c\"\n"
   "@endtsexample\n\n"
   "@see getToken\n"
   "@see getTokenCount\n"
   "@see getWords\n"
   "@see getFields\n"
   "@see getRecords\n"
   "@ingroup FieldManip" )
{
   if( endIndex < 0 )
      endIndex = 1000000;

   return Con::getReturnBuffer( StringUnit::getUnits( text, startIndex, endIndex, delimiters ) );
}

//-----------------------------------------------------------------------------

DefineConsoleFunction( setToken, const char*, ( const char* text, const char* delimiters, S32 index, const char* replacement ),,
   "Replace the substring in @a text separated by @a delimiters at the given @a index with @a replacement.\n"
   "@param text A @a delimiters list of substrings.\n"
   "@param delimiters Character or characters that separate the list of substrings in @a text.\n"
   "@param index The zero-based index of the substring to replace.\n"
   "@param replacement The string with which to replace the substring.\n"
   "@return A new string with the substring at the given @a index replaced by @a replacement or the original "
      "string if @a index is out of range.\n\n"
   "@tsexample\n"
      "setToken( \"a b c d\", \" \", 2, \"f\" ) // Returns \"a b f d\"\n"
   "@endtsexample\n\n"
   "@see getToken\n"
   "@see setWord\n"
   "@see setField\n"
   "@see setRecord\n"
   "@ingroup FieldManip" )
{
   return Con::getReturnBuffer( StringUnit::setUnit( text, index, replacement, delimiters) );
}

//-----------------------------------------------------------------------------

DefineConsoleFunction( removeToken, const char*, ( const char* text, const char* delimiters, S32 index ),,
   "Remove the substring in @a text separated by @a delimiters at the given @a index.\n"
   "@param text A @a delimiters list of substrings.\n"
   "@param delimiters Character or characters that separate the list of substrings in @a text.\n"
   "@param index The zero-based index of the word in @a text.\n"
   "@return A new string with the substring at the given index removed or the original string if @a index is "
      "out of range.\n\n"
   "@tsexample\n"
      "removeToken( \"a b c d\", \" \", 2 ) // Returns \"a b d\"\n"
   "@endtsexample\n\n"
   "@see removeWord\n"
   "@see removeField\n"
   "@see removeRecord\n"
   "@ingroup FieldManip" )
{
   return Con::getReturnBuffer( StringUnit::removeUnit( text, index, delimiters ) );
}

//-----------------------------------------------------------------------------

DefineConsoleFunction( getTokenCount, S32, ( const char* text, const char* delimiters),,
   "Return the number of @a delimiters substrings in @a text.\n"
   "@param text A @a delimiters list of substrings.\n"
   "@param delimiters Character or characters that separate the list of substrings in @a text.\n"
   "@return The number of @a delimiters substrings in @a text.\n\n"
   "@tsexample\n"
      "getTokenCount( \"a b c d e\", \" \" ) // Returns 5\n"
   "@endtsexample\n\n"
   "@see getWordCount\n"
   "@see getFieldCount\n"
   "@see getRecordCount\n"
   "@ingroup FieldManip" )
{
   return StringUnit::getUnitCount( text, delimiters );
}

//=============================================================================
//    Tagged Strings.
//=============================================================================
// MARK: ---- Tagged Strings ----

//-----------------------------------------------------------------------------

DefineEngineFunction( detag, const char*, ( const char* str ),,
   "@brief Returns the string from a tag string.\n\n"

   "Should only be used within the context of a function that receives a tagged "
   "string, and is not meant to be used outside of this context.  Use getTaggedString() "
   "to convert a tagged string ID back into a regular string at any time.\n\n"

   "@tsexample\n"
      "// From scripts/client/message.cs\n"
      "function clientCmdChatMessage(%sender, %voice, %pitch, %msgString, %a1, %a2, %a3, %a4, %a5, %a6, %a7, %a8, %a9, %a10)\n"
      "{\n"
      "   onChatMessage(detag(%msgString), %voice, %pitch);\n"
      "}\n"
	"@endtsexample\n\n"

   "@see \\ref syntaxDataTypes under Tagged %Strings\n"
   "@see getTag()\n"
   "@see getTaggedString()\n"

   "@ingroup Networking")
{
   if( str[ 0 ] == StringTagPrefixByte )
   {
      const char* word = dStrchr( str, ' ' );
      if( word == NULL )
         return "";
         
      char* ret = Con::getReturnBuffer( dStrlen( word + 1 ) + 1 );
      dStrcpy( ret, word + 1 );
      return ret;
   }
   else
      return str;
}

DefineConsoleFunction( getTag, const char*, ( const char* textTagString ), , "( string textTagString ) "
   "@brief Extracts the tag from a tagged string\n\n"

   "Should only be used within the context of a function that receives a tagged "
   "string, and is not meant to be used outside of this context.\n\n"

   "@param textTagString The tagged string to extract.\n"

   "@returns The tag ID of the string.\n"

   "@see \\ref syntaxDataTypes under Tagged %Strings\n"
   "@see detag()\n"
   "@ingroup Networking")
{
   if(textTagString[0] == StringTagPrefixByte)
   {
      const char * space = dStrchr(textTagString, ' ');

      U64 len;
      if(space)
         len = space - textTagString;
      else
         len = dStrlen(textTagString) + 1;

      char * ret = Con::getReturnBuffer(len);
      dStrncpy(ret, textTagString + 1, len - 1);
      ret[len - 1] = 0;

      return(ret);
   }
   else
      return(textTagString);
}


//=============================================================================
//    Output.
//=============================================================================
// MARK: ---- Output ----

//-----------------------------------------------------------------------------

ConsoleFunction( echo, void, 2, 0, "( string message... ) "
   "@brief Logs a message to the console.\n\n"
   "Concatenates all given arguments to a single string and prints the string to the console. "
   "A newline is added automatically after the text.\n\n"
   "@param message Any number of string arguments.\n\n"
   "@ingroup Logging" )
{
   U32 len = 0;
   S32 i;
   for(i = 1; i < argc; i++)
      len += dStrlen(argv[i]);

   char *ret = Con::getReturnBuffer(len + 1);
   ret[0] = 0;
   for(i = 1; i < argc; i++)
      dStrcat(ret, argv[i]);

   Con::printf("%s", ret);
   ret[0] = 0;
}

//-----------------------------------------------------------------------------

ConsoleFunction( warn, void, 2, 0, "( string message... ) "
   "@brief Logs a warning message to the console.\n\n"
   "Concatenates all given arguments to a single string and prints the string to the console as a warning "
   "message (in the in-game console, these will show up using a turquoise font by default). "
   "A newline is added automatically after the text.\n\n"
   "@param message Any number of string arguments.\n\n"
   "@ingroup Logging" )
{
   U32 len = 0;
   S32 i;
   for(i = 1; i < argc; i++)
      len += dStrlen(argv[i]);

   char *ret = Con::getReturnBuffer(len + 1);
   ret[0] = 0;
   for(i = 1; i < argc; i++)
      dStrcat(ret, argv[i]);

   Con::warnf(ConsoleLogEntry::General, "%s", ret);
   ret[0] = 0;
}

//-----------------------------------------------------------------------------

ConsoleFunction( error, void, 2, 0, "( string message... ) "
   "@brief Logs an error message to the console.\n\n"
   "Concatenates all given arguments to a single string and prints the string to the console as an error "
   "message (in the in-game console, these will show up using a red font by default). "
   "A newline is added automatically after the text.\n\n"
   "@param message Any number of string arguments.\n\n"
   "@ingroup Logging" )
{
   U32 len = 0;
   S32 i;
   for(i = 1; i < argc; i++)
      len += dStrlen(argv[i]);

   char *ret = Con::getReturnBuffer(len + 1);
   ret[0] = 0;
   for(i = 1; i < argc; i++)
      dStrcat(ret, argv[i]);

   Con::errorf(ConsoleLogEntry::General, "%s", ret);
   ret[0] = 0;
}

//-----------------------------------------------------------------------------

DefineEngineFunction( debugv, void, ( const char* variableName ),,
   "@brief Logs the value of the given variable to the console.\n\n"
   "Prints a string of the form \"<variableName> = <variable value>\" to the console.\n\n"
   "@param variableName Name of the local or global variable to print.\n\n"
   "@tsexample\n"
      "%var = 1;\n"
      "debugv( \"%var\" ); // Prints \"%var = 1\"\n"
   "@endtsexample\n\n"
   "@ingroup Debugging" )
{
   if( variableName[ 0 ] == '%' )
      Con::errorf( "%s = %s", variableName, Con::getLocalVariable( variableName ) );
   else
      Con::errorf( "%s = %s", variableName, Con::getVariable( variableName ) );
}

//-----------------------------------------------------------------------------

DefineConsoleFunction( expandEscape, const char*, ( const char* text ),,
   "@brief Replace all characters in @a text that need to be escaped for the string to be a valid string literal with their "
   "respective escape sequences.\n\n"
   "All characters in @a text that cannot appear in a string literal will be replaced by an escape sequence (\\\\n, \\\\t, etc).\n\n"
   "The primary use of this function is for converting strings suitable for being passed as string literals "
   "to the TorqueScript compiler.\n\n"
   "@param text A string\n"
   "@return A duplicate of the text parameter with all unescaped characters that cannot appear in string literals replaced by their respective "
   "escape sequences.\n\n"
   "@tsxample\n"
   "expandEscape( \"str\" NL \"ing\" ) // Returns \"str\\ning\".\n"
   "@endtsxample\n\n"
   "@see collapseEscape\n"
   "@ingroup Strings")
{
   char* ret = Con::getReturnBuffer(dStrlen( text ) * 2 + 1 );  // worst case situation
   expandEscape( ret, text );
   return ret;
}

//-----------------------------------------------------------------------------

DefineConsoleFunction( collapseEscape, const char*, ( const char* text ),,
   "Replace all escape sequences in @a text with their respective character codes.\n\n"
   "This function replaces all escape sequences (\\\\n, \\\\t, etc) in the given string "
   "with the respective characters they represent.\n\n"
   "The primary use of this function is for converting strings from their literal form into "
   "their compiled/translated form, as is normally done by the TorqueScript compiler.\n\n"
   "@param text A string.\n"
   "@return A duplicate of @a text with all escape sequences replaced by their respective character codes.\n\n"
   "@tsexample\n"
      "// Print:\n"
      "//\n"
      "//    str\n"
      "//    ing\n"
      "//\n"
      "// to the console.  Note how the backslash in the string must be escaped here\n"
      "// in order to prevent the TorqueScript compiler from collapsing the escape\n"
      "// sequence in the resulting string.\n"
      "echo( collapseEscape( \"str\\ning\" ) );\n"
   "@endtsexample\n\n"
   "@see expandEscape\n\n"
   "@ingroup Strings" )
{
   char* ret = Con::getReturnBuffer( text );
   collapseEscape( ret );
   return ret;
}

//-----------------------------------------------------------------------------

DefineEngineFunction( setLogMode, void, ( S32 mode ),,
	"@brief Determines how log files are written.\n\n"
	"Sets the operational mode of the console logging system.\n\n"
   "@param mode Parameter specifying the logging mode.  This can be:\n"
      "- 1: Open and close the console log file for each seperate string of output.  This will ensure that all "
         "parts get written out to disk and that no parts remain in intermediate buffers even if the process crashes.\n"
      "- 2: Keep the log file open and write to it continuously.  This will make the system operate faster but "
         "if the process crashes, parts of the output may not have been written to disk yet and will be missing from "
         "the log.\n\n"
         
      "Additionally, when changing the log mode and thus opening a new log file, either of the two mode values may be "
      "combined by binary OR with 0x4 to cause the logging system to flush all console log messages that had already been "
      "issued to the console system into the newly created log file.\n\n"

	"@note Xbox 360 does not support logging to a file. Use Platform::OutputDebugStr in C++ instead."
	"@ingroup Logging" )
{
   Con::setLogMode( mode );
}

//=============================================================================
//    Misc.
//=============================================================================
// MARK: ---- Misc ----

//-----------------------------------------------------------------------------

DefineConsoleFunction( quit, void, ( ),,
   "Shut down the engine and exit its process.\n"
   "This function cleanly uninitializes the engine and then exits back to the system with a process "
   "exit status indicating a clean exit.\n\n"
   "@see quitWithErrorMessage\n\n"
   "@ingroup Platform" )
{
   Platform::postQuitMessage(0);
}

//-----------------------------------------------------------------------------


DefineConsoleFunction( realQuit, void, (), , "")
{
   Platform::postQuitMessage(0);
}


//-----------------------------------------------------------------------------

DefineConsoleFunction( quitWithErrorMessage, void, ( const char* message, S32 status ), (0),
   "Display an error message box showing the given @a message and then shut down the engine and exit its process.\n"
   "This function cleanly uninitialized the engine and then exits back to the system with a process "
   "exit status indicating an error.\n\n"
   "@param message The message to log to the console and show in an error message box.\n"
   "@param status  The status code to return to the OS.\n\n"
   "@see quit\n\n"
   "@ingroup Platform" )
{
   Con::errorf( message );
   Platform::AlertOK( "Error", message );
   
   // [rene 03/30/10] This was previously using forceShutdown which is a bad thing
   //    as the script code should not be allowed to pretty much hard-crash the engine
   //    and prevent proper shutdown.  Changed this to use postQuitMessage.
   
   Platform::postQuitMessage( status );
}

//-----------------------------------------------------------------------------

DefineConsoleFunction( quitWithStatus, void, ( S32 status ), (0),
   "Shut down the engine and exit its process.\n"
   "This function cleanly uninitializes the engine and then exits back to the system with a given "
   "return status code.\n\n"
   "@param status The status code to return to the OS.\n\n"
   "@see quitWithErrorMessage\n\n"
   "@ingroup Platform" )
{
   Platform::postQuitMessage(status);
}

//-----------------------------------------------------------------------------

DefineEngineFunction( gotoWebPage, void, ( const char* address ),,
   "Open the given URL or file in the user's web browser.\n\n"
   "@param address The address to open.  If this is not prefixed by a protocol specifier (\"...://\"), then "
      "the function checks whether the address refers to a file or directory and if so, prepends \"file://\" "
      "to @a adress; if the file check fails, \"http://\" is prepended to @a address.\n\n"
   "@tsexample\n"
      "gotoWebPage( \"http://www.garagegames.com\" );\n"
   "@endtsexample\n\n"
   "@ingroup Platform" )
{
   // If there's a protocol prefix in the address, just invoke
   // the browser on the given address.
   
   char* protocolSep = dStrstr( address,"://");
   if( protocolSep != NULL )
   {
      Platform::openWebBrowser( address );
      return;
   }

   // If we don't see a protocol seperator, then we know that some bullethead
   // sent us a bad url. We'll first check to see if a file inside the sandbox
   // with that name exists, then we'll just glom "http://" onto the front of 
   // the bogus url, and hope for the best.
   
   String addr;
   if( Platform::isFile( address ) || Platform::isDirectory( address ) )
   {
#ifdef TORQUE2D_TOOLS_FIXME
      addr = String::ToString( "file://%s", address );
#else
      addr = String::ToString( "file://%s/%s", Platform::getCurrentDirectory(), address );
#endif
   }
   else
      addr = String::ToString( "http://%s", address );
   
   Platform::openWebBrowser( addr );
   return;
}

//-----------------------------------------------------------------------------

DefineEngineFunction( displaySplashWindow, bool, (const char* path), ("art/gui/splash.bmp"),
   "Display a startup splash window suitable for showing while the engine still starts up.\n\n"
   "@note This is currently only implemented on Windows.\n\n"
   "@param path	relative path to splash screen image to display.\n"
   "@return True if the splash window could be successfully initialized.\n\n"
   "@ingroup Platform" )
{
   return Platform::displaySplashWindow(path);
}

DefineEngineFunction( closeSplashWindow, void, (),,
   "Close our startup splash window.\n\n"
   "@note This is currently only implemented on Windows.\n\n"
   "@ingroup Platform" )
{
   Platform::closeSplashWindow();
}
//-----------------------------------------------------------------------------

DefineEngineFunction( getWebDeployment, bool, (),,
   "Test whether Torque is running in web-deployment mode.\n"
   "In this mode, Torque will usually run within a browser and certain restrictions apply (e.g. Torque will not "
   "be able to enter fullscreen exclusive mode).\n"
   "@return True if Torque is running in web-deployment mode.\n"
   "@ingroup Platform" )
{
   return Platform::getWebDeployment();
}

//-----------------------------------------------------------------------------

DefineEngineFunction( countBits, S32, ( S32 v ),,
   "Count the number of bits that are set in the given 32 bit integer.\n"
   "@param v An integer value.\n\n"
   "@return The number of bits that are set in @a v.\n\n"
   "@ingroup Utilities" )
{
   S32 c = 0;

   // from 
   // http://graphics.stanford.edu/~seander/bithacks.html

   // for at most 32-bit values in v:
   c =  ((v & 0xfff) * 0x1001001001001ULL & 0x84210842108421ULL) % 0x1f;
   c += (((v & 0xfff000) >> 12) * 0x1001001001001ULL & 0x84210842108421ULL) % 
      0x1f;
   c += ((v >> 24) * 0x1001001001001ULL & 0x84210842108421ULL) % 0x1f;

#ifndef TORQUE_SHIPPING
   // since the above isn't very obvious, for debugging compute the count in a more 
   // traditional way and assert if it is different
   {
      S32 c2 = 0;
      S32 v2 = v;
      for (c2 = 0; v2; v2 >>= 1)
      {
         c2 += v2 & 1;
      }
      if (c2 != c)
         Con::errorf("countBits: Uh oh bit count mismatch");
      AssertFatal(c2 == c, "countBits: uh oh, bit count mismatch");
   }
#endif

   return c;
}

//-----------------------------------------------------------------------------

DefineEngineFunction( generateUUID, Torque::UUID, (),,
   "Generate a new universally unique identifier (UUID).\n\n"
   "@return A newly generated UUID.\n\n"
   "@ingroup Utilities" )
{
   Torque::UUID uuid;
   
   uuid.generate();
   return uuid;
}

//=============================================================================
//    Meta Scripting.
//=============================================================================
// MARK: ---- Meta Scripting ----

//-----------------------------------------------------------------------------

ConsoleFunction( call, const char *, 2, 0, "( string functionName, string args... ) "
   "Apply the given arguments to the specified global function and return the result of the call.\n\n"
   "@param functionName The name of the function to call.  This function must be in the global namespace, i.e. "
      "you cannot call a function in a namespace through #call.  Use eval() for that.\n"
   "@return The result of the function call.\n\n"
   "@tsexample\n"
      "function myFunction( %arg )\n"
      "{\n"
      "  return ( %arg SPC \"World!\" );\n"
      "}\n"
      "\n"
      "echo( call( \"myFunction\", \"Hello\" ) ); // Prints \"Hello World!\" to the console.\n"
   "@endtsexample\n\n"
   "@ingroup Scripting" )
{
   return Con::execute( argc - 1, argv + 1 );
}

//-----------------------------------------------------------------------------

static U32 execDepth = 0;
static U32 journalDepth = 1;

static StringTableEntry getDSOPath(const char *scriptPath)
{
#ifndef TORQUE2D_TOOLS_FIXME

   // [tom, 11/17/2006] Force old behavior for the player. May not want to do this.
   const char *slash = dStrrchr(scriptPath, '/');
   if(slash != NULL)
      return StringTable->insertn(scriptPath, slash - scriptPath, true);
   
   slash = dStrrchr(scriptPath, ':');
   if(slash != NULL)
      return StringTable->insertn(scriptPath, (slash - scriptPath) + 1, true);
   
   return "";

#else

   char relPath[1024], dsoPath[1024];
   bool isPrefs = false;

   // [tom, 11/17/2006] Prefs are handled slightly differently to avoid dso name clashes
   StringTableEntry prefsPath = Platform::getPrefsPath();
   if(dStrnicmp(scriptPath, prefsPath, dStrlen(prefsPath)) == 0)
   {
      relPath[0] = 0;
      isPrefs = true;
   }
   else
   {
      StringTableEntry strippedPath = Platform::stripBasePath(scriptPath);
      dStrcpy(relPath, strippedPath);

      char *slash = dStrrchr(relPath, '/');
      if(slash)
         *slash = 0;
   }

   const char *overridePath;
   if(! isPrefs)
      overridePath = Con::getVariable("$Scripts::OverrideDSOPath");
   else
      overridePath = prefsPath;

   if(overridePath && *overridePath)
      Platform::makeFullPathName(relPath, dsoPath, sizeof(dsoPath), overridePath);
   else
   {
      char t[1024];
      dSprintf(t, sizeof(t), "compiledScripts/%s", relPath);
      Platform::makeFullPathName(t, dsoPath, sizeof(dsoPath), Platform::getPrefsPath());
   }

   return StringTable->insert(dsoPath);

#endif
}

DefineConsoleFunction( getDSOPath, const char*, ( const char* scriptFileName ),,
   "Get the absolute path to the file in which the compiled code for the given script file will be stored.\n"
   "@param scriptFileName %Path to the .cs script file.\n"
   "@return The absolute path to the .dso file for the given script file.\n\n"
   "@note The compiler will store newly compiled DSOs in the prefs path but pre-existing DSOs will be loaded "
      "from the current paths.\n\n"
   "@see compile\n"
   "@see getPrefsPath\n"
   "@ingroup Scripting" )
{
   Con::expandScriptFilename( scriptFilenameBuffer, sizeof(scriptFilenameBuffer), scriptFileName );
   
   const char* filename = getDSOPath(scriptFilenameBuffer);
   if(filename == NULL || *filename == 0)
      return "";

   return filename;
}

//-----------------------------------------------------------------------------

DefineEngineFunction( compile, bool, ( const char* fileName, bool overrideNoDSO ), ( false ),
   "Compile a file to bytecode.\n\n"
   "This function will read the TorqueScript code in the specified file, compile it to internal bytecode, and, "
   "if DSO generation is enabled or @a overrideNoDDSO is true, will store the compiled code in a .dso file "
   "in the current DSO path mirrorring the path of @a fileName.\n\n"
   "@param fileName Path to the file to compile to bytecode.\n"
   "@param overrideNoDSO If true, force generation of DSOs even if the engine is compiled to not "
      "generate write compiled code to DSO files.\n\n"
   "@return True if the file was successfully compiled, false if not.\n\n"
   "@note The definitions contained in the given file will not be made available and no code will actually "
      "be executed.  Use exec() for that.\n\n"
   "@see getDSOPath\n"
   "@see exec\n"
   "@ingroup Scripting" )
{
   Con::expandScriptFilename( scriptFilenameBuffer, sizeof( scriptFilenameBuffer ), fileName );

   // Figure out where to put DSOs
   StringTableEntry dsoPath = getDSOPath(scriptFilenameBuffer);
   if(dsoPath && *dsoPath == 0)
      return false;

   // If the script file extention is '.ed.cs' then compile it to a different compiled extention
   bool isEditorScript = false;
   const char *ext = dStrrchr( scriptFilenameBuffer, '.' );
   if( ext && ( dStricmp( ext, ".cs" ) == 0 ) )
   {
      const char* ext2 = ext - 3;
      if( dStricmp( ext2, ".ed.cs" ) == 0 )
         isEditorScript = true;
   }
   else if( ext && ( dStricmp( ext, ".gui" ) == 0 ) )
   {
      const char* ext2 = ext - 3;
      if( dStricmp( ext2, ".ed.gui" ) == 0 )
         isEditorScript = true;
   }

   const char *filenameOnly = dStrrchr(scriptFilenameBuffer, '/');
   if(filenameOnly)
      ++filenameOnly;
   else
      filenameOnly = scriptFilenameBuffer;
 
   char nameBuffer[512];

   if( isEditorScript )
      dStrcpyl(nameBuffer, sizeof(nameBuffer), dsoPath, "/", filenameOnly, ".edso", NULL);
   else
      dStrcpyl(nameBuffer, sizeof(nameBuffer), dsoPath, "/", filenameOnly, ".dso", NULL);
   
   void *data = NULL;
   U32 dataSize = 0;
   Torque::FS::ReadFile(scriptFilenameBuffer, data, dataSize, true);
   if(data == NULL)
   {
      Con::errorf(ConsoleLogEntry::Script, "compile: invalid script file %s.", scriptFilenameBuffer);
      return false;
   }

   const char *script = static_cast<const char *>(data);

#ifdef TORQUE_DEBUG
   Con::printf("Compiling %s...", scriptFilenameBuffer);
#endif 

   CodeBlock *code = new CodeBlock();
   code->compile(nameBuffer, scriptFilenameBuffer, script, overrideNoDSO);
   delete code;
   delete[] script;

   return true;
}

//-----------------------------------------------------------------------------

DefineEngineFunction( exec, bool, ( const char* fileName, bool noCalls, bool journalScript ), ( false, false ),
   "Execute the given script file.\n"
   "@param fileName Path to the file to execute\n"
   "@param noCalls Deprecated\n"
   "@param journalScript Deprecated\n"
   "@return True if the script was successfully executed, false if not.\n\n"
   "@tsexample\n"
      "// Execute the init.cs script file found in the same directory as the current script file.\n"
      "exec( \"./init.cs\" );\n"
   "@endtsexample\n\n"
   "@see compile\n"
   "@see eval\n"
   "@ingroup Scripting" )
{
   bool journal = false;

   execDepth++;
   if(journalDepth >= execDepth)
      journalDepth = execDepth + 1;
   else
      journal = true;

   bool ret = false;

   if( journalScript && !journal )
   {
      journal = true;
      journalDepth = execDepth;
   }

   // Determine the filename we actually want...
   Con::expandScriptFilename( scriptFilenameBuffer, sizeof( scriptFilenameBuffer ), fileName );

   // since this function expects a script file reference, if it's a .dso
   // lets terminate the string before the dso so it will act like a .cs
   if(dStrEndsWith(scriptFilenameBuffer, ".dso"))
   {
      scriptFilenameBuffer[dStrlen(scriptFilenameBuffer) - dStrlen(".dso")] = '\0';
   }

   // Figure out where to put DSOs
   StringTableEntry dsoPath = getDSOPath(scriptFilenameBuffer);

   const char *ext = dStrrchr(scriptFilenameBuffer, '.');

   if(!ext)
   {
      // We need an extension!
      Con::errorf(ConsoleLogEntry::Script, "exec: invalid script file name %s.", scriptFilenameBuffer);
      execDepth--;
      return false;
   }

   // Check Editor Extensions
   bool isEditorScript = false;

   // If the script file extension is '.ed.cs' then compile it to a different compiled extension
   if( dStricmp( ext, ".cs" ) == 0 )
   {
      const char* ext2 = ext - 3;
      if( dStricmp( ext2, ".ed.cs" ) == 0 )
         isEditorScript = true;
   }
   else if( dStricmp( ext, ".gui" ) == 0 )
   {
      const char* ext2 = ext - 3;
      if( dStricmp( ext2, ".ed.gui" ) == 0 )
         isEditorScript = true;
   }


   StringTableEntry scriptFileName = StringTable->insert(scriptFilenameBuffer);

#ifndef TORQUE_OS_XENON
   // Is this a file we should compile? (anything in the prefs path should not be compiled)
   StringTableEntry prefsPath = Platform::getPrefsPath();
   bool compiled = dStricmp(ext, ".mis") && !journal && !Con::getBoolVariable("Scripts::ignoreDSOs");

   // [tom, 12/5/2006] stripBasePath() fucks up if the filename is not in the exe
   // path, current directory or prefs path. Thus, getDSOFilename() will also screw
   // up and so this allows the scripts to still load but without a DSO.
   if(Platform::isFullPath(Platform::stripBasePath(scriptFilenameBuffer)))
      compiled = false;

   // [tom, 11/17/2006] It seems to make sense to not compile scripts that are in the
   // prefs directory. However, getDSOPath() can handle this situation and will put
   // the dso along with the script to avoid name clashes with tools/game dsos.
   if( (dsoPath && *dsoPath == 0) || (prefsPath && prefsPath[ 0 ] && dStrnicmp(scriptFileName, prefsPath, dStrlen(prefsPath)) == 0) )
      compiled = false;
#else
   bool compiled = false;  // Don't try to compile things on the 360, ignore DSO's when debugging
                           // because PC prefs will screw up stuff like SFX.
#endif

   // If we're in a journaling mode, then we will read the script
   // from the journal file.
   if(journal && Journal::IsPlaying())
   {
      char fileNameBuf[256];
      bool fileRead = false;
      U32 fileSize;

      Journal::ReadString(fileNameBuf);
      Journal::Read(&fileRead);

      if(!fileRead)
      {
         Con::errorf(ConsoleLogEntry::Script, "Journal script read (failed) for %s", fileNameBuf);
         execDepth--;
         return false;
      }
      Journal::Read(&fileSize);
      char *script = new char[fileSize + 1];
      Journal::Read(fileSize, script);
      script[fileSize] = 0;
      Con::printf("Executing (journal-read) %s.", scriptFileName);
      CodeBlock *newCodeBlock = new CodeBlock();
      newCodeBlock->compileExec(scriptFileName, script, noCalls, 0);
      delete [] script;

      execDepth--;
      return true;
   }

   // Ok, we let's try to load and compile the script.
   Torque::FS::FileNodeRef scriptFile = Torque::FS::GetFileNode(scriptFileName);
   Torque::FS::FileNodeRef dsoFile;
   
//    ResourceObject *rScr = gResourceManager->find(scriptFileName);
//    ResourceObject *rCom = NULL;

   char nameBuffer[512];
   char* script = NULL;
   U32 version;

   Stream *compiledStream = NULL;
   Torque::Time scriptModifiedTime, dsoModifiedTime;

   // Check here for .edso
   bool edso = false;
   if( dStricmp( ext, ".edso" ) == 0  && scriptFile != NULL )
   {
      edso = true;
      dsoFile = scriptFile;
      scriptFile = NULL;

      dsoModifiedTime = dsoFile->getModifiedTime();
      dStrcpy( nameBuffer, scriptFileName );
   }

   // If we're supposed to be compiling this file, check to see if there's a DSO
   if(compiled && !edso)
   {
      const char *filenameOnly = dStrrchr(scriptFileName, '/');
      if(filenameOnly)
         ++filenameOnly;
      else
         filenameOnly = scriptFileName;

      char pathAndFilename[1024];
      Platform::makeFullPathName(filenameOnly, pathAndFilename, sizeof(pathAndFilename), dsoPath);

      if( isEditorScript )
         dStrcpyl(nameBuffer, sizeof(nameBuffer), pathAndFilename, ".edso", NULL);
      else
         dStrcpyl(nameBuffer, sizeof(nameBuffer), pathAndFilename, ".dso", NULL);

      dsoFile = Torque::FS::GetFileNode(nameBuffer);

      if(scriptFile != NULL)
         scriptModifiedTime = scriptFile->getModifiedTime();
      
      if(dsoFile != NULL)
         dsoModifiedTime = dsoFile->getModifiedTime();
   }

   // Let's do a sanity check to complain about DSOs in the future.
   //
   // MM:	This doesn't seem to be working correctly for now so let's just not issue
   //		the warning until someone knows how to resolve it.
   //
   //if(compiled && rCom && rScr && Platform::compareFileTimes(comModifyTime, scrModifyTime) < 0)
   //{
      //Con::warnf("exec: Warning! Found a DSO from the future! (%s)", nameBuffer);
   //}

   // If we had a DSO, let's check to see if we should be reading from it.
   //MGT: fixed bug with dsos not getting recompiled correctly
   //Note: Using Nathan Martin's version from the forums since its easier to read and understand
   if(compiled && dsoFile != NULL && (scriptFile == NULL|| (dsoModifiedTime >= scriptModifiedTime)))
   { //MGT: end
      compiledStream = FileStream::createAndOpen( nameBuffer, Torque::FS::File::Read );
      if (compiledStream)
      {
         // Check the version!
         compiledStream->read(&version);
         if(version != Con::DSOVersion)
         {
            Con::warnf("exec: Found an old DSO (%s, ver %d < %d), ignoring.", nameBuffer, version, Con::DSOVersion);
            delete compiledStream;
            compiledStream = NULL;
         }
      }
   }

   // If we're journalling, let's write some info out.
   if(journal && Journal::IsRecording())
      Journal::WriteString(scriptFileName);

   if(scriptFile != NULL && !compiledStream)
   {
      // If we have source but no compiled version, then we need to compile
      // (and journal as we do so, if that's required).

      void *data;
      U32 dataSize = 0;
      Torque::FS::ReadFile(scriptFileName, data, dataSize, true);

      if(journal && Journal::IsRecording())
         Journal::Write(bool(data != NULL));
         
      if( data == NULL )
      {
         Con::errorf(ConsoleLogEntry::Script, "exec: invalid script file %s.", scriptFileName);
         execDepth--;
         return false;
      }
      else
      {
         if( !dataSize )
         {
            execDepth --;
            return false;
         }
         
         script = (char *)data;

         if(journal && Journal::IsRecording())
         {
            Journal::Write(dataSize);
            Journal::Write(dataSize, data);
         }
      }

#ifndef TORQUE_NO_DSO_GENERATION
      if(compiled)
      {
         // compile this baddie.
#ifdef TORQUE_DEBUG
         Con::printf("Compiling %s...", scriptFileName);
#endif   

         CodeBlock *code = new CodeBlock();
         code->compile(nameBuffer, scriptFileName, script);
         delete code;
         code = NULL;

         compiledStream = FileStream::createAndOpen( nameBuffer, Torque::FS::File::Read );
         if(compiledStream)
         {
            compiledStream->read(&version);
         }
         else
         {
            // We have to exit out here, as otherwise we get double error reports.
            delete [] script;
            execDepth--;
            return false;
         }
      }
#endif
   }
   else
   {
      if(journal && Journal::IsRecording())
         Journal::Write(bool(false));
   }

   if(compiledStream)
   {
      // Delete the script object first to limit memory used
      // during recursive execs.
      delete [] script;
      script = 0;

      // We're all compiled, so let's run it.
#ifdef TORQUE_DEBUG
      Con::printf("Loading compiled script %s.", scriptFileName);
#endif   
      CodeBlock *code = new CodeBlock;
      code->read(scriptFileName, *compiledStream);
      delete compiledStream;
      code->exec(0, scriptFileName, NULL, 0, NULL, noCalls, NULL, 0);
      ret = true;
   }
   else
      if(scriptFile)
      {
         // No compiled script,  let's just try executing it
         // directly... this is either a mission file, or maybe
         // we're on a readonly volume.
#ifdef TORQUE_DEBUG
         Con::printf("Executing %s.", scriptFileName);
#endif   

         CodeBlock *newCodeBlock = new CodeBlock();
         StringTableEntry name = StringTable->insert(scriptFileName);

         newCodeBlock->compileExec(name, script, noCalls, 0);
         ret = true;
      }
      else
      {
         // Don't have anything.
         Con::warnf(ConsoleLogEntry::Script, "Missing file: %s!", scriptFileName);
         ret = false;
      }

   delete [] script;
   execDepth--;
   return ret;
}

DefineConsoleFunction( eval, const char*, ( const char* consoleString ), , "eval(consoleString)" )
{
   return Con::evaluate(consoleString, false, NULL);
}

DefineConsoleFunction( getVariable, const char*, ( const char* varName ), , "(string varName)\n" 
   "@brief Returns the value of the named variable or an empty string if not found.\n\n"
   "@varName Name of the variable to search for\n"
   "@return Value contained by varName, \"\" if the variable does not exist\n"
   "@ingroup Scripting")
{
   return Con::getVariable(varName);
}

DefineConsoleFunction( setVariable, void, ( const char* varName, const char* value ), , "(string varName, string value)\n" 
   "@brief Sets the value of the named variable.\n\n"
   "@param varName Name of the variable to locate\n"
   "@param value New value of the variable\n"
   "@return True if variable was successfully found and set\n"
   "@ingroup Scripting")
{
   return Con::setVariable(varName, value);
}

DefineConsoleFunction( isFunction, bool, ( const char* funcName ), , "(string funcName)" 
	"@brief Determines if a function exists or not\n\n"
	"@param funcName String containing name of the function\n"
	"@return True if the function exists, false if not\n"
	"@ingroup Scripting")
{
   return Con::isFunction(funcName);
}

DefineConsoleFunction( getFunctionPackage, const char*, ( const char* funcName ), , "(string funcName)" 
	"@brief Provides the name of the package the function belongs to\n\n"
	"@param funcName String containing name of the function\n"
	"@return The name of the function's package\n"
	"@ingroup Packages")
{
   Namespace::Entry* nse = Namespace::global()->lookup( StringTable->insert( funcName ) );
   if( !nse )
      return "";

   return nse->mPackage;
}

DefineConsoleFunction( isMethod, bool, ( const char* nameSpace, const char* method ), , "(string namespace, string method)" 
	"@brief Determines if a class/namespace method exists\n\n"
	"@param namespace Class or namespace, such as Player\n"
	"@param method Name of the function to search for\n"
	"@return True if the method exists, false if not\n"
	"@ingroup Scripting\n")
{
   Namespace* ns = Namespace::find( StringTable->insert( nameSpace ) );
   Namespace::Entry* nse = ns->lookup( StringTable->insert( method ) );
   if( !nse )
      return false;

   return true;
}

DefineConsoleFunction( getMethodPackage, const char*, ( const char* nameSpace, const char* method ), , "(string namespace, string method)" 
	"@brief Provides the name of the package the method belongs to\n\n"
	"@param namespace Class or namespace, such as Player\n"
	"@param method Name of the funciton to search for\n"
	"@return The name of the method's package\n"
	"@ingroup Packages")
{
   Namespace* ns = Namespace::find( StringTable->insert( nameSpace ) );
   if( !ns )
      return "";

   Namespace::Entry* nse = ns->lookup( StringTable->insert( method ) );
   if( !nse )
      return "";

   return nse->mPackage;
}

DefineConsoleFunction( isDefined, bool, ( const char* varName, const char* varValue ), ("") , "(string varName)" 
	"@brief Determines if a variable exists and contains a value\n"
	"@param varName Name of the variable to search for\n"
	"@return True if the variable was defined in script, false if not\n"
   "@tsexample\n"
      "isDefined( \"$myVar\" );\n"
   "@endtsexample\n\n"
	"@ingroup Scripting")
{
   if(String::isEmpty(varName))
   {
      Con::errorf("isDefined() - did you forget to put quotes around the variable name?");
      return false;
   }

   StringTableEntry name = StringTable->insert(varName);

   // Deal with <var>.<value>
   if (dStrchr(name, '.'))
   {
      static char scratchBuffer[4096];

      S32 len = dStrlen(name);
      AssertFatal(len < sizeof(scratchBuffer)-1, "isDefined() - name too long");
      dMemcpy(scratchBuffer, name, len+1);

      char * token = dStrtok(scratchBuffer, ".");

      if (!token || token[0] == '\0')
         return false;

      StringTableEntry objName = StringTable->insert(token);

      // Attempt to find the object
      SimObject * obj = Sim::findObject(objName);

      // If we didn't find the object then we can safely
      // assume that the field variable doesn't exist
      if (!obj)
         return false;

      // Get the name of the field
      token = dStrtok(0, ".\0");
      if (!token)
         return false;

      while (token != NULL)
      {
         StringTableEntry valName = StringTable->insert(token);

         // Store these so we can restore them after we search for the variable
         bool saveModStatic = obj->canModStaticFields();
         bool saveModDyn = obj->canModDynamicFields();

         // Set this so that we can search both static and dynamic fields
         obj->setModStaticFields(true);
         obj->setModDynamicFields(true);

         const char* value = obj->getDataField(valName, 0);

         // Restore our mod flags to be safe
         obj->setModStaticFields(saveModStatic);
         obj->setModDynamicFields(saveModDyn);

         if (!value)
         {
            obj->setDataField(valName, 0, varValue);

            return false;
         }
         else
         {
            // See if we are field on a field
            token = dStrtok(0, ".\0");
            if (token)
            {
               // The previous field must be an object
               obj = Sim::findObject(value);
               if (!obj)
                  return false;
            }
            else
            {
               if (dStrlen(value) > 0)
                  return true;
               else if (!String::isEmpty(varValue))
               { 
                  obj->setDataField(valName, 0, varValue); 
               }
            }
         }
      }
   }
   else if (name[0] == '%')
   {
      // Look up a local variable
      if( gEvalState.getStackDepth() > 0 )
      {
         Dictionary::Entry* ent = gEvalState.getCurrentFrame().lookup(name);

         if (ent)
            return true;
         else if (!String::isEmpty(varValue))
         {
            gEvalState.getCurrentFrame().setVariable(name, varValue);
         }
      }
      else
         Con::errorf("%s() - no local variable frame.", __FUNCTION__);
   }
   else if (name[0] == '$')
   {
      // Look up a global value
      Dictionary::Entry* ent = gEvalState.globalVars.lookup(name);

      if (ent)
         return true;
      else if (!String::isEmpty(varValue))
      {
         gEvalState.globalVars.setVariable(name, varValue);
      }
   }
   else
   {
      // Is it an object?
      if (dStrcmp(varName, "0") && dStrcmp(varName, "") && (Sim::findObject(varName) != NULL))
         return true;
      else if (!String::isEmpty(varValue))
      {
         Con::errorf("%s() - can't assign a value to a variable of the form \"%s\"", __FUNCTION__, varValue);
      }
   }

   return false;
}

//-----------------------------------------------------------------------------

DefineConsoleFunction( isCurrentScriptToolScript, bool, (), , "()" 
   "Returns true if the calling script is a tools script.\n"
   "@hide")
{
   return Con::isCurrentScriptToolScript();
}

DefineConsoleFunction( getModNameFromPath, const char *, ( const char* path ), , "(string path)" 
				"@brief Attempts to extract a mod directory from path. Returns empty string on failure.\n\n"
				"@param File path of mod folder\n"
				"@note This is no longer relevant in Torque 3D (which does not use mod folders), should be deprecated\n"
				"@internal")
{
   StringTableEntry modPath = Con::getModNameFromPath(path);
   return modPath ? modPath : "";
}

//-----------------------------------------------------------------------------

DefineConsoleFunction( pushInstantGroup, void, ( String group ),("") , "([group])" 
				"@brief Pushes the current $instantGroup on a stack "
				"and sets it to the given value (or clears it).\n\n"
				"@note Currently only used for editors\n"
				"@ingroup Editors\n"
				"@internal")
{
   if( group.size() > 0 )
      Con::pushInstantGroup( group );
   else
      Con::pushInstantGroup();
}

DefineConsoleFunction( popInstantGroup, void, (), , "()" 
				"@brief Pop and restore the last setting of $instantGroup off the stack.\n\n"
				"@note Currently only used for editors\n\n"
				"@ingroup Editors\n"
				"@internal")
{
   Con::popInstantGroup();
}

//-----------------------------------------------------------------------------

DefineConsoleFunction( getPrefsPath, const char *, ( const char* relativeFileName ), (""), "([relativeFileName])" 
				"@note Appears to be useless in Torque 3D, should be deprecated\n"
				"@internal")
{
   const char *filename = Platform::getPrefsPath(relativeFileName);
   if(filename == NULL || *filename == 0)
      return "";
     
   return filename;
}

//-----------------------------------------------------------------------------

ConsoleFunction( execPrefs, bool, 2, 4, "( string relativeFileName, bool noCalls=false, bool journalScript=false )"
				"@brief Manually execute a special script file that contains game or editor preferences\n\n"
				"@param relativeFileName Name and path to file from project folder\n"
				"@param noCalls Deprecated\n"
				"@param journalScript Deprecated\n"
				"@return True if script was successfully executed\n"
				"@note Appears to be useless in Torque 3D, should be deprecated\n"
				"@ingroup Scripting")
{
   const char *filename = Platform::getPrefsPath(argv[1]);
   if(filename == NULL || *filename == 0)
      return false;

   // Scripts do this a lot, so we may as well help them out
   if(! Platform::isFile(filename) && ! Torque::FS::IsFile(filename))
      return true;

   argv[0] = "exec";
   argv[1] = filename;
   return dAtob(Con::execute(argc, argv));
}

//-----------------------------------------------------------------------------

DefineConsoleFunction( export, void, ( const char* pattern, const char* filename, bool append ), ( "", false ),
   "Write out the definitions of all global variables matching the given name @a pattern.\n"
   "If @a fileName is not \"\", the variable definitions are written to the specified file.  Otherwise the "
   "definitions will be printed to the console.\n\n"
   "The output are valid TorqueScript statements that can be executed to restore the global variable "
   "values.\n\n"
   "@param pattern A global variable name pattern.  Must begin with '$'.\n"
   "@param filename %Path of the file to which to write the definitions or \"\" to write the definitions "
      "to the console.\n"
   "@param append If true and @a fileName is not \"\", then the definitions are appended to the specified file. "
      "Otherwise existing contents of the file (if any) will be overwritten.\n\n"
   "@tsexample\n"
      "// Write out all preference variables to a prefs.cs file.\n"
      "export( \"$prefs::*\", \"prefs.cs\" );\n"
   "@endtsexample\n\n"
   "@ingroup Scripting" )
{
   if( filename && filename[ 0 ] )
   {
#ifndef TORQUE2D_TOOLS_FIXME
      if(Con::expandScriptFilename(scriptFilenameBuffer, sizeof(scriptFilenameBuffer), filename))
         filename = scriptFilenameBuffer;
#else
      filename = Platform::getPrefsPath( filename );
      if(filename == NULL || *filename == 0)
         return;
#endif
   }
   else
      filename = NULL;

   gEvalState.globalVars.exportVariables( pattern, filename, append );
}

//-----------------------------------------------------------------------------

DefineEngineFunction( deleteVariables, void, ( const char* pattern ),,
   "Undefine all global variables matching the given name @a pattern.\n"
   "@param pattern A global variable name pattern.  Must begin with '$'.\n"
   "@tsexample\n"
      "// Define a global variable in the \"My\" namespace.\n"
      "$My::Variable = \"value\";\n\n"
      "// Undefine all variable in the \"My\" namespace.\n"
      "deleteVariables( \"$My::*\" );\n"
   "@endtsexample\n\n"
   "@see strIsMatchExpr\n"
   "@ingroup Scripting" )
{
   gEvalState.globalVars.deleteVariables( pattern );
}

//-----------------------------------------------------------------------------

DefineConsoleFunction( trace, void, ( bool enable ), ( true ),
   "Enable or disable tracing in the script code VM.\n\n"
   "When enabled, the script code runtime will trace the invocation and returns "
   "from all functions that are called and log them to the console. This is helpful in "
   "observing the flow of the script program.\n\n"
   "@param enable New setting for script trace execution, on by default.\n"
   "@ingroup Debugging" )
{
   gEvalState.traceOn = enable;
   Con::printf( "Console trace %s", gEvalState.traceOn ? "enabled." : "disabled." );
}

//-----------------------------------------------------------------------------

#if defined(TORQUE_DEBUG) || !defined(TORQUE_SHIPPING)

DefineConsoleFunction( debug, void, (),,
   "Drops the engine into the native C++ debugger.\n\n"
   "This function triggers a debug break and drops the process into the IDE's debugger.  If the process is not "
   "running with a debugger attached it will generate a runtime error on most platforms.\n\n"
   "@note This function is not available in shipping builds."
   "@ingroup Debugging" )
{
   Platform::debugBreak();
}

#endif

//-----------------------------------------------------------------------------

DefineEngineFunction( isShippingBuild, bool, (),,
   "Test whether the engine has been compiled with TORQUE_SHIPPING, i.e. in a form meant for final release.\n\n"
   "@return True if this is a shipping build; false otherwise.\n\n"
   "@ingroup Platform" )
{
#ifdef TORQUE_SHIPPING
   return true;
#else
   return false;
#endif
}

//-----------------------------------------------------------------------------

DefineEngineFunction( isDebugBuild, bool, (),,
   "Test whether the engine has been compiled with TORQUE_DEBUG, i.e. if it includes debugging functionality.\n\n"
   "@return True if this is a debug build; false otherwise.\n\n"
   "@ingroup Platform" )
{
#ifdef TORQUE_DEBUG
   return true;
#else
   return false;
#endif
}

//-----------------------------------------------------------------------------

DefineEngineFunction( isToolBuild, bool, (),,
   "Test whether the engine has been compiled with TORQUE_TOOLS, i.e. if it includes tool-related functionality.\n\n"
   "@return True if this is a tool build; false otherwise.\n\n"
   "@ingroup Platform" )
{
#ifdef TORQUE_TOOLS
   return true;
#else
   return false;
#endif
}

DefineEngineFunction( getMaxDynamicVerts, S32, (),,
	"Get max number of allowable dynamic vertices in a single vertex buffer.\n\n"
	"@return the max number of allowable dynamic vertices in a single vertex buffer" )
{
   return MAX_DYNAMIC_VERTS / 2;
}<|MERGE_RESOLUTION|>--- conflicted
+++ resolved
@@ -1034,71 +1034,6 @@
 }
 
 DefineConsoleFunction(ColorIntToFloat, ColorF, (ColorI color), ,
-<<<<<<< HEAD
-	"Convert from a integer color to an float color (0 to 255 to 0.0 - 1.0).\n"
-	"@param color Integer color value to be converted in the form \"R G B A\", where R is red, G is green, B is blue, and A is alpha.\n"
-	"@return Converted color value (0.0 - 1.0)\n\n"
-	"@tsexample\n"
-	"ColorIntToFloat( \"0 0 255 128\" ) // Returns \"0 0 1 0.5\".\n"
-	"@endtsexample\n"
-	"@ingroup Strings")
-{
-	return (ColorF)color;
-}
-
-DefineConsoleFunction(ColorRGBToHEX, const char*, (ColorI color), ,
-	"Convert from a integer RGB (red, green, blue) color to hex color value (0 to 255 to 00 - FF).\n"
-	"@param color Integer color value to be converted in the form \"R G B A\", where R is red, G is green, B is blue, and A is alpha. It excepts an alpha, but keep in mind this will not be converted.\n"
-	"@return Hex color value (#000000 - #FFFFFF), alpha isn't handled/converted so it is only the RGB value\n\n"
-	"@tsexample\n"
-	"ColorRBGToHEX( \"0 0 255 128\" ) // Returns \"#0000FF\".\n"
-	"@endtsexample\n"
-	"@ingroup Strings")
-{
-	return Con::getReturnBuffer(color.getHex());
-}
-
-DefineConsoleFunction(ColorRGBToHSB, const char*, (ColorI color), ,
-	"Convert from a integer RGB (red, green, blue) color to HSB (hue, saturation, brightness). HSB is also know as HSL or HSV as well, with the last letter standing for lightness or value.\n"
-	"@param color Integer color value to be converted in the form \"R G B A\", where R is red, G is green, B is blue, and A is alpha. It excepts an alpha, but keep in mind this will not be converted.\n"
-	"@return HSB color value, alpha isn't handled/converted so it is only the RGB value\n\n"
-	"@tsexample\n"
-	"ColorRBGToHSB( \"0 0 255 128\" ) // Returns \"240 100 100\".\n"
-	"@endtsexample\n"
-	"@ingroup Strings")
-{
-	ColorI::Hsb hsb(color.getHSB());
-	String s(String::ToString(hsb.hue) + " " + String::ToString(hsb.sat) + " " + String::ToString(hsb.brightness));
-	return Con::getReturnBuffer(s);
-}
-
-DefineConsoleFunction(ColorHEXToRGB, ColorI, (const char* hex), ,
-	"Convert from a hex color value to an integer RGB (red, green, blue) color (00 - FF to 0 to 255).\n"
-	"@param hex Hex color value (#000000 - #FFFFFF) to be converted to an RGB (red, green, blue) value.\n"
-	"@return Integer color value to be converted in the form \"R G B A\", where R is red, G is green, B is blue, and A is alpha. Alpha isn't handled/converted so only pay attention to the RGB value\n\n"
-	"@tsexample\n"
-	"ColorHEXToRGB( \"#0000FF\" ) // Returns \"0 0 255 0\".\n"
-	"@endtsexample\n"
-	"@ingroup Strings")
-{
-	ColorI color;
-	color.set(hex);
-	return color;
-}
-
-DefineConsoleFunction(ColorHSBToRGB, ColorI, (Point3I hsb), ,
-	"Convert from a HSB (hue, saturation, brightness) to an integer RGB (red, green, blue) color. HSB is also know as HSL or HSV as well, with the last letter standing for lightness or value.\n"
-	"@param hsb HSB (hue, saturation, brightness) value to be converted.\n"
-	"@return Integer color value to be converted in the form \"R G B A\", where R is red, G is green, B is blue, and A is alpha. Alpha isn't handled/converted so only pay attention to the RGB value\n\n"
-	"@tsexample\n"
-	"ColorHSBToRGB( \"240 100 100\" ) // Returns \"0 0 255 0\".\n"
-	"@endtsexample\n"
-	"@ingroup Strings")
-{
-	ColorI color;
-	color.set(ColorI::Hsb(hsb.x, hsb.y, hsb.z));
-	return color;
-=======
    "Convert from a integer color to an float color (0 to 255 to 0.0 - 1.0).\n"
    "@param color Integer color value to be converted in the form \"R G B A\", where R is red, G is green, B is blue, and A is alpha.\n"
    "@return Converted color value (0.0 - 1.0)\n\n"
@@ -1268,7 +1203,6 @@
 {
 	for(int i = 1; i < argc; i++)
 		StringTable->insert(argv[i], true);
->>>>>>> 973e5a6c
 }
 
 //=============================================================================
