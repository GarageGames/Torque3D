//-----------------------------------------------------------------------------
// Copyright (c) 2012 GarageGames, LLC
//
// Permission is hereby granted, free of charge, to any person obtaining a copy
// of this software and associated documentation files (the "Software"), to
// deal in the Software without restriction, including without limitation the
// rights to use, copy, modify, merge, publish, distribute, sublicense, and/or
// sell copies of the Software, and to permit persons to whom the Software is
// furnished to do so, subject to the following conditions:
//
// The above copyright notice and this permission notice shall be included in
// all copies or substantial portions of the Software.
//
// THE SOFTWARE IS PROVIDED "AS IS", WITHOUT WARRANTY OF ANY KIND, EXPRESS OR
// IMPLIED, INCLUDING BUT NOT LIMITED TO THE WARRANTIES OF MERCHANTABILITY,
// FITNESS FOR A PARTICULAR PURPOSE AND NONINFRINGEMENT. IN NO EVENT SHALL THE
// AUTHORS OR COPYRIGHT HOLDERS BE LIABLE FOR ANY CLAIM, DAMAGES OR OTHER
// LIABILITY, WHETHER IN AN ACTION OF CONTRACT, TORT OR OTHERWISE, ARISING
// FROM, OUT OF OR IN CONNECTION WITH THE SOFTWARE OR THE USE OR OTHER DEALINGS
// IN THE SOFTWARE.
//-----------------------------------------------------------------------------

#include "platform/platform.h"
#include "console/console.h"
#include "console/telnetDebugger.h"

#include "console/ast.h"
#include "core/tAlgorithm.h"

#include "core/strings/findMatch.h"
#include "console/consoleInternal.h"
#include "core/stream/fileStream.h"
#include "console/compiler.h"

#include "console/simBase.h"

template< typename T >
struct Token
{
   T value;
   S32 lineNumber;
};
#include "console/cmdgram.h"


namespace Compiler
{
   U32 compileBlock(StmtNode *block, CodeStream &codeStream, U32 ip)
   {
      for(StmtNode *walk = block; walk; walk = walk->getNext())
         ip = walk->compileStmt(codeStream, ip);
      return codeStream.tell();
   }
}

using namespace Compiler;

//-----------------------------------------------------------------------------

void StmtNode::addBreakLine(CodeStream &code)
{
<<<<<<< HEAD
   CodeBlock::smBreakLineCount++;
}

void StmtNode::addBreakLine(U32 ip)
{
   U32 line = CodeBlock::smBreakLineCount * 2;
   CodeBlock::smBreakLineCount++;

   if(getBreakCodeBlock()->mLineBreakPairs)
   {
      getBreakCodeBlock()->mLineBreakPairs[line] = dbgLineNumber;
      getBreakCodeBlock()->mLineBreakPairs[line+1] = ip;
   }
=======
   code.addBreakLine(dbgLineNumber, code.tell());
>>>>>>> e0436efc
}

//------------------------------------------------------------

StmtNode::StmtNode()
{
   next = NULL;
   dbgFileName = CodeBlock::smCurrentParser->getCurrentFile();
}

void StmtNode::setPackage(StringTableEntry)
{
}

void StmtNode::append(StmtNode *next)
{
   StmtNode *walk = this;
   while(walk->next)
      walk = walk->next;
   walk->next = next;
}


void FunctionDeclStmtNode::setPackage(StringTableEntry packageName)
{
   package = packageName;
}

//------------------------------------------------------------
//
// Console language compilers
//
//------------------------------------------------------------

static U32 conversionOp(TypeReq src, TypeReq dst)
{
   if(src == TypeReqString)
   {
      switch(dst)
      {
      case TypeReqUInt:
         return OP_STR_TO_UINT;
      case TypeReqFloat:
         return OP_STR_TO_FLT;
      case TypeReqNone:
         return OP_STR_TO_NONE;
      case TypeReqVar:
         return OP_SAVEVAR_STR;
      default:
         break;
      }
   }
   else if(src == TypeReqFloat)
   {
      switch(dst)
      {
      case TypeReqUInt:
         return OP_FLT_TO_UINT;
      case TypeReqString:
         return OP_FLT_TO_STR;
      case TypeReqNone:
         return OP_FLT_TO_NONE;
      case TypeReqVar:
         return OP_SAVEVAR_FLT;
      default:
         break;
      }
   }
   else if(src == TypeReqUInt)
   {
      switch(dst)
      {
      case TypeReqFloat:
         return OP_UINT_TO_FLT;
      case TypeReqString:
         return OP_UINT_TO_STR;
      case TypeReqNone:
         return OP_UINT_TO_NONE;
      case TypeReqVar:
         return OP_SAVEVAR_UINT;
      default:
         break;
      }
   }
   else if(src == TypeReqVar)
   {
      switch(dst)
      {
      case TypeReqUInt:
         return OP_LOADVAR_UINT;
      case TypeReqFloat:
         return OP_LOADVAR_FLT;
      case TypeReqString:
         return OP_LOADVAR_STR;
      case TypeReqNone:
         return OP_COPYVAR_TO_NONE;
      default:
         break;
      }
   }
   return OP_INVALID;
}

//------------------------------------------------------------

U32 BreakStmtNode::compileStmt(CodeStream &codeStream, U32 ip)
{
   if(codeStream.inLoop())
   {
      addBreakLine(codeStream);
      codeStream.emit(OP_JMP);
      codeStream.emitFix(CodeStream::FIXTYPE_BREAK);
   }
   else
   {
      Con::warnf(ConsoleLogEntry::General, "%s (%d): break outside of loop... ignoring.", dbgFileName, dbgLineNumber);
   }
   return codeStream.tell();
}

//------------------------------------------------------------

U32 ContinueStmtNode::compileStmt(CodeStream &codeStream, U32 ip)
{
   if(codeStream.inLoop())
   {
      addBreakLine(codeStream);
      codeStream.emit(OP_JMP);
      codeStream.emitFix(CodeStream::FIXTYPE_CONTINUE);
   }
   else
   {
      Con::warnf(ConsoleLogEntry::General, "%s (%d): continue outside of loop... ignoring.", dbgFileName, dbgLineNumber);
   }
   return codeStream.tell();
}

//------------------------------------------------------------

U32 ExprNode::compileStmt(CodeStream &codeStream, U32 ip)
{
   addBreakLine(codeStream);
   return compile(codeStream, ip, TypeReqNone);
}

//------------------------------------------------------------

U32 ReturnStmtNode::compileStmt(CodeStream &codeStream, U32 ip)
{
   addBreakLine(codeStream);
   if(!expr)
      codeStream.emit(OP_RETURN_VOID);
   else
   {
      TypeReq walkType = expr->getPreferredType();
      if (walkType == TypeReqNone) walkType = TypeReqString;
      ip = expr->compile(codeStream, ip, walkType);

      // Return the correct type
      switch (walkType) {
      case TypeReqUInt:
         codeStream.emit(OP_RETURN_UINT);
         break;
      case TypeReqFloat:
         codeStream.emit(OP_RETURN_FLT);
         break;
      default:
         codeStream.emit(OP_RETURN);
         break;
      }
   }
   return codeStream.tell();
}

//------------------------------------------------------------

ExprNode *IfStmtNode::getSwitchOR(ExprNode *left, ExprNode *list, bool string)
{
   ExprNode *nextExpr = (ExprNode *) list->getNext();
   ExprNode *test;
   if(string)
      test = StreqExprNode::alloc( left->dbgLineNumber, left, list, true );
   else
      test = IntBinaryExprNode::alloc( left->dbgLineNumber, opEQ, left, list );
   if(!nextExpr)
      return test;
   return IntBinaryExprNode::alloc( test->dbgLineNumber, opOR, test, getSwitchOR( left, nextExpr, string ) );
}

void IfStmtNode::propagateSwitchExpr(ExprNode *left, bool string)
{
   testExpr = getSwitchOR(left, testExpr, string);
   if(propagate && elseBlock)
      ((IfStmtNode *) elseBlock)->propagateSwitchExpr(left, string);
}

U32 IfStmtNode::compileStmt(CodeStream &codeStream, U32 ip)
{
   U32 start = ip;
   U32 endifIp, elseIp;
   addBreakLine(codeStream);
   
   if(testExpr->getPreferredType() == TypeReqUInt)
   {
      integer = true;
   }
   else
   {
      integer = false;
   }

   ip = testExpr->compile(codeStream, ip, integer ? TypeReqUInt : TypeReqFloat);
   codeStream.emit(integer ? OP_JMPIFNOT : OP_JMPIFFNOT);

   if(elseBlock)
   {
      elseIp = codeStream.emit(0);
      elseOffset = compileBlock(ifBlock, codeStream, ip) + 2;
      codeStream.emit(OP_JMP);
      endifIp = codeStream.emit(0);
      endifOffset = compileBlock(elseBlock, codeStream, ip);
      
      codeStream.patch(endifIp, endifOffset);
      codeStream.patch(elseIp, elseOffset);
   }
   else
   {
      endifIp = codeStream.emit(0);
      endifOffset = compileBlock(ifBlock, codeStream, ip);
      
      codeStream.patch(endifIp, endifOffset);
   }
   
   // Resolve fixes
   return codeStream.tell();
}

//------------------------------------------------------------

U32 LoopStmtNode::compileStmt(CodeStream &codeStream, U32 ip)
{
   if(testExpr->getPreferredType() == TypeReqUInt)
   {
      integer = true;
   }
   else
   {
      integer = false;
   }
   
   // if it's a for loop or a while loop it goes:
   // initExpr
   // testExpr
   // OP_JMPIFNOT to break point
   // loopStartPoint:
   // loopBlock
   // continuePoint:
   // endLoopExpr
   // testExpr
   // OP_JMPIF loopStartPoint
   // breakPoint:
   
   // otherwise if it's a do ... while() it goes:
   // initExpr
   // loopStartPoint:
   // loopBlock
   // continuePoint:
   // endLoopExpr
   // testExpr
   // OP_JMPIF loopStartPoint
   // breakPoint:
   
   // loopBlockStart == start of loop block
   // continue == skip to end
   // break == exit loop
   
   
   addBreakLine(codeStream);
   codeStream.pushFixScope(true);
   
   U32 start = ip;
   if(initExpr)
      ip = initExpr->compile(codeStream, ip, TypeReqNone);

   if(!isDoLoop)
   {
      ip = testExpr->compile(codeStream, ip, integer ? TypeReqUInt : TypeReqFloat);
      codeStream.emit(integer ? OP_JMPIFNOT : OP_JMPIFFNOT);
      codeStream.emitFix(CodeStream::FIXTYPE_BREAK);
   }

   // Compile internals of loop.
   loopBlockStartOffset = codeStream.tell();
   continueOffset = compileBlock(loopBlock, codeStream, ip);

   if(endLoopExpr)
      ip = endLoopExpr->compile(codeStream, ip, TypeReqNone);

   ip = testExpr->compile(codeStream, ip, integer ? TypeReqUInt : TypeReqFloat);

   codeStream.emit(integer ? OP_JMPIF : OP_JMPIFF);
   codeStream.emitFix(CodeStream::FIXTYPE_LOOPBLOCKSTART);
   
   breakOffset = codeStream.tell(); // exit loop
   
   codeStream.fixLoop(loopBlockStartOffset, breakOffset, continueOffset);
   codeStream.popFixScope();
   
   return codeStream.tell();
}

//------------------------------------------------------------

U32 IterStmtNode::compileStmt( CodeStream &codeStream, U32 ip )
{
   // Instruction sequence:
   //
   //   containerExpr
   //   OP_ITER_BEGIN varName .fail
   // .continue:
   //   OP_ITER .break
   //   body
   //   OP_JMP .continue
   // .break:
   //   OP_ITER_END
   // .fail:
   
   addBreakLine(codeStream);
   
   codeStream.pushFixScope(true);
   
   const U32 startIp = ip;
   containerExpr->compile( codeStream, startIp, TypeReqString );
   
   codeStream.emit(isStringIter ? OP_ITER_BEGIN_STR : OP_ITER_BEGIN);
   codeStream.emitSTE( varName );
   const U32 finalFix = codeStream.emit(0);
   const U32 continueIp = codeStream.emit(OP_ITER);
   codeStream.emitFix(CodeStream::FIXTYPE_BREAK);
   const U32 bodyIp = codeStream.tell();
   
   const U32 jmpIp = compileBlock( body, codeStream, bodyIp);
   const U32 breakIp = jmpIp + 2;
   const U32 finalIp = breakIp + 1;
   
   codeStream.emit(OP_JMP);
   codeStream.emitFix(CodeStream::FIXTYPE_CONTINUE);
   codeStream.emit(OP_ITER_END);
   
   codeStream.patch(finalFix, finalIp);
   codeStream.fixLoop(bodyIp, breakIp, continueIp);
   codeStream.popFixScope();
   
   return codeStream.tell();
}

//------------------------------------------------------------

U32 ConditionalExprNode::compile(CodeStream &codeStream, U32 ip, TypeReq type)
{
   // code is testExpr
   // JMPIFNOT falseStart
   // trueExpr
   // JMP end
   // falseExpr
   if(testExpr->getPreferredType() == TypeReqUInt)
   {
      integer = true;
   }
   else
   {
      integer = false;
   }
   
   ip = testExpr->compile(codeStream, ip, integer ? TypeReqUInt : TypeReqFloat);
   codeStream.emit(integer ? OP_JMPIFNOT : OP_JMPIFFNOT);
   
   U32 jumpElseIp = codeStream.emit(0);
   ip = trueExpr->compile(codeStream, ip, type);
   codeStream.emit(OP_JMP);
   U32 jumpEndIp = codeStream.emit(0);
   codeStream.patch(jumpElseIp, codeStream.tell());
   ip = falseExpr->compile(codeStream, ip, type);
   codeStream.patch(jumpEndIp, codeStream.tell());
   
   return codeStream.tell();
}

TypeReq ConditionalExprNode::getPreferredType()
{
   return trueExpr->getPreferredType();
}

//------------------------------------------------------------

U32 FloatBinaryExprNode::compile(CodeStream &codeStream, U32 ip, TypeReq type)
{
   ip = right->compile(codeStream, ip, TypeReqFloat);
   ip = left->compile(codeStream, ip, TypeReqFloat);
   U32 operand = OP_INVALID;
   switch(op)
   {
   case '+':
      operand = OP_ADD;
      break;
   case '-':
      operand = OP_SUB;
      break;
   case '/':
      operand = OP_DIV;
      break;
   case '*':
      operand = OP_MUL;
      break;
   }
   codeStream.emit(operand);
   if(type != TypeReqFloat)
      codeStream.emit(conversionOp(TypeReqFloat, type));
   return codeStream.tell();
}

TypeReq FloatBinaryExprNode::getPreferredType()
{
   return TypeReqFloat;
}

//------------------------------------------------------------

void IntBinaryExprNode::getSubTypeOperand()
{
   subType = TypeReqUInt;
   switch(op)
   {
   case '^':
      operand = OP_XOR;
      break;
   case '%':
      operand = OP_MOD;
      break;
   case '&':
      operand = OP_BITAND;
      break;
   case '|':
      operand = OP_BITOR;
      break;
   case '<':
      operand = OP_CMPLT;
      subType = TypeReqFloat;
      break;
   case '>':
      operand = OP_CMPGR;
      subType = TypeReqFloat;
      break;
   case opGE:
      operand = OP_CMPGE;
      subType = TypeReqFloat;
      break;
   case opLE:
      operand = OP_CMPLE;
      subType = TypeReqFloat;
      break;
   case opEQ:
      operand = OP_CMPEQ;
      subType = TypeReqFloat;
      break;
   case opNE:
      operand = OP_CMPNE;
      subType = TypeReqFloat;
      break;
   case opOR:
      operand = OP_OR;
      break;
   case opAND:
      operand = OP_AND;
      break;
   case opSHR:
      operand = OP_SHR;
      break;
   case opSHL:
      operand = OP_SHL;
      break;
   }
}

U32 IntBinaryExprNode::compile(CodeStream &codeStream, U32 ip, TypeReq type)
{
   getSubTypeOperand();
   
   if(operand == OP_OR || operand == OP_AND)
   {
      ip = left->compile(codeStream, ip, subType);
      codeStream.emit(operand == OP_OR ? OP_JMPIF_NP : OP_JMPIFNOT_NP);
      U32 jmpIp = codeStream.emit(0);
      ip = right->compile(codeStream, ip, subType);
      codeStream.patch(jmpIp, ip);
   }
   else
   {
      ip = right->compile(codeStream, ip, subType);
      ip = left->compile(codeStream, ip, subType);
      codeStream.emit(operand);
   }
   if(type != TypeReqUInt)
      codeStream.emit(conversionOp(TypeReqUInt, type));
   return codeStream.tell();
}

TypeReq IntBinaryExprNode::getPreferredType()
{
   return TypeReqUInt;
}

//------------------------------------------------------------

U32 StreqExprNode::compile(CodeStream &codeStream, U32 ip, TypeReq type)
{
   // eval str left
   // OP_ADVANCE_STR_NUL
   // eval str right
   // OP_COMPARE_STR
   // optional conversion
   
   ip = left->compile(codeStream, ip, TypeReqString);
   codeStream.emit(OP_ADVANCE_STR_NUL);
   ip = right->compile(codeStream, ip, TypeReqString);
   codeStream.emit(OP_COMPARE_STR);
   if(!eq)
      codeStream.emit(OP_NOT);
   if(type != TypeReqUInt)
      codeStream.emit(conversionOp(TypeReqUInt, type));
   return codeStream.tell();
}

TypeReq StreqExprNode::getPreferredType()
{
   return TypeReqUInt;
}

//------------------------------------------------------------

U32 StrcatExprNode::compile(CodeStream &codeStream, U32 ip, TypeReq type)
{
   ip = left->compile(codeStream, ip, TypeReqString);
   if(!appendChar)
      codeStream.emit(OP_ADVANCE_STR);
   else
   {
      codeStream.emit(OP_ADVANCE_STR_APPENDCHAR);
      codeStream.emit(appendChar);
   }
   ip = right->compile(codeStream, ip, TypeReqString);
   codeStream.emit(OP_REWIND_STR);
   if(type == TypeReqUInt)
      codeStream.emit(OP_STR_TO_UINT);
   else if(type == TypeReqFloat)
      codeStream.emit(OP_STR_TO_FLT);
   return codeStream.tell();
}

TypeReq StrcatExprNode::getPreferredType()
{
   return TypeReqString;
}

//------------------------------------------------------------

U32 CommaCatExprNode::compile(CodeStream &codeStream, U32 ip, TypeReq type)
{
   ip = left->compile(codeStream, ip, TypeReqString);
   codeStream.emit(OP_ADVANCE_STR_COMMA);
   ip = right->compile(codeStream, ip, TypeReqString);
   codeStream.emit(OP_REWIND_STR);

   // At this point the stack has the concatenated string.

   // But we're paranoid, so accept (but whine) if we get an oddity...
   if(type == TypeReqUInt || type == TypeReqFloat)
      Con::warnf(ConsoleLogEntry::General, "%s (%d): converting comma string to a number... probably wrong.", dbgFileName, dbgLineNumber);
   if(type == TypeReqUInt)
      codeStream.emit(OP_STR_TO_UINT);
   else if(type == TypeReqFloat)
      codeStream.emit(OP_STR_TO_FLT);
   return codeStream.tell();
}

TypeReq CommaCatExprNode::getPreferredType()
{
   return TypeReqString;
}

//------------------------------------------------------------

U32 IntUnaryExprNode::compile(CodeStream &codeStream, U32 ip, TypeReq type)
{
   integer = true;
   TypeReq prefType = expr->getPreferredType();
   if(op == '!' && (prefType == TypeReqFloat || prefType == TypeReqString))
      integer = false;
   
   ip = expr->compile(codeStream, ip, integer ? TypeReqUInt : TypeReqFloat);
   if(op == '!')
      codeStream.emit(integer ? OP_NOT : OP_NOTF);
   else if(op == '~')
      codeStream.emit(OP_ONESCOMPLEMENT);
   if(type != TypeReqUInt)
      codeStream.emit(conversionOp(TypeReqUInt, type));
   return codeStream.tell();
}

TypeReq IntUnaryExprNode::getPreferredType()
{
   return TypeReqUInt;
}

//------------------------------------------------------------

U32 FloatUnaryExprNode::compile(CodeStream &codeStream, U32 ip, TypeReq type)
{
   ip = expr->compile(codeStream, ip, TypeReqFloat);
   codeStream.emit(OP_NEG);
   if(type != TypeReqFloat)
      codeStream.emit(conversionOp(TypeReqFloat, type));
   return codeStream.tell();
}

TypeReq FloatUnaryExprNode::getPreferredType()
{
   return TypeReqFloat;
}

//------------------------------------------------------------

U32 VarNode::compile(CodeStream &codeStream, U32 ip, TypeReq type)
{
   // if this has an arrayIndex...
   // OP_LOADIMMED_IDENT
   // varName
   // OP_ADVANCE_STR
   // evaluate arrayIndex TypeReqString
   // OP_REWIND_STR
   // OP_SETCURVAR_ARRAY
   // OP_LOADVAR (type)
   
   // else
   // OP_SETCURVAR
   // varName
   // OP_LOADVAR (type)
   
   if(type == TypeReqNone)
      return codeStream.tell();
   
   precompileIdent(varName);

   codeStream.emit(arrayIndex ? OP_LOADIMMED_IDENT : OP_SETCURVAR);
   codeStream.emitSTE(varName);
   
   if(arrayIndex)
   {
      codeStream.emit(OP_ADVANCE_STR);
      ip = arrayIndex->compile(codeStream, ip, TypeReqString);
      codeStream.emit(OP_REWIND_STR);
      codeStream.emit(OP_SETCURVAR_ARRAY);
   }
   switch(type)
   {
   case TypeReqUInt:
      codeStream.emit(OP_LOADVAR_UINT);
      break;
   case TypeReqFloat:
      codeStream.emit(OP_LOADVAR_FLT);
      break;
   case TypeReqString:
      codeStream.emit(OP_LOADVAR_STR);
      break;
   case TypeReqVar:
      codeStream.emit(OP_LOADVAR_VAR);
      break;
   case TypeReqNone:
      break;
   default:
      break;
   }
   return codeStream.tell();
}

TypeReq VarNode::getPreferredType()
{
   return TypeReqNone; // no preferred type
}

//------------------------------------------------------------

U32 IntNode::compile(CodeStream &codeStream, U32 ip, TypeReq type)
{
   if(type == TypeReqString)
      index = getCurrentStringTable()->addIntString(value);
   else if(type == TypeReqFloat)
      index = getCurrentFloatTable()->add(value);
   
   switch(type)
   {
   case TypeReqUInt:
      codeStream.emit(OP_LOADIMMED_UINT);
      codeStream.emit(value);
      break;
   case TypeReqString:
      codeStream.emit(OP_LOADIMMED_STR);
      codeStream.emit(index);
      break;
   case TypeReqFloat:
      codeStream.emit(OP_LOADIMMED_FLT);
      codeStream.emit(index);
      break;
   case TypeReqNone:
      break;
   }
   return codeStream.tell();
}

TypeReq IntNode::getPreferredType()
{
   return TypeReqUInt;
}

//------------------------------------------------------------

U32 FloatNode::compile(CodeStream &codeStream, U32 ip, TypeReq type)
{
   if(type == TypeReqString)
      index = getCurrentStringTable()->addFloatString(value);
   else if(type == TypeReqFloat)
      index = getCurrentFloatTable()->add(value);
   
   switch(type)
   {
   case TypeReqUInt:
      codeStream.emit(OP_LOADIMMED_UINT);
      codeStream.emit(U32(value));
      break;
   case TypeReqString:
      codeStream.emit(OP_LOADIMMED_STR);
      codeStream.emit(index);
      break;
   case TypeReqFloat:
      codeStream.emit(OP_LOADIMMED_FLT);
      codeStream.emit(index);
      break;
   case TypeReqNone:
      break;
   }
   return codeStream.tell();
}

TypeReq FloatNode::getPreferredType()
{
   return TypeReqFloat;
}

//------------------------------------------------------------

U32 StrConstNode::compile(CodeStream &codeStream, U32 ip, TypeReq type)
{
   // Early out for documentation block.
   if( doc )
   {
      index = getCurrentStringTable()->add(str, true, tag);
   }
   else if(type == TypeReqString)
   {
      index = getCurrentStringTable()->add(str, true, tag);
   }
   else if (type != TypeReqNone)
   {
      fVal = consoleStringToNumber(str, dbgFileName, dbgLineNumber);
      if(type == TypeReqFloat)
      {
         index = getCurrentFloatTable()->add(fVal);
      }
   }
   
   // If this is a DOCBLOCK, then process w/ appropriate op...
   if( doc )
   {
      codeStream.emit(OP_DOCBLOCK_STR);
      codeStream.emit(index);
      return ip;
   }

   // Otherwise, deal with it normally as a string literal case.
   switch(type)
   {
   case TypeReqString:
      codeStream.emit(tag ? OP_TAG_TO_STR : OP_LOADIMMED_STR);
      codeStream.emit(index);
      break;
   case TypeReqUInt:
      codeStream.emit(OP_LOADIMMED_UINT);
      codeStream.emit(U32(fVal));
      break;
   case TypeReqFloat:
      codeStream.emit(OP_LOADIMMED_FLT);
      codeStream.emit(index);
      break;         
   case TypeReqNone:
      break;
   }
   return codeStream.tell();
}

TypeReq StrConstNode::getPreferredType()
{
   return TypeReqString;
}

//------------------------------------------------------------

U32 ConstantNode::compile(CodeStream &codeStream, U32 ip, TypeReq type)
{
   if(type == TypeReqString)
   {
      precompileIdent(value);
   }
   else if (type != TypeReqNone)
   {
      fVal = consoleStringToNumber(value, dbgFileName, dbgLineNumber);
      if(type == TypeReqFloat)
         index = getCurrentFloatTable()->add(fVal);
   }
   
   switch(type)
   {
   case TypeReqString:
      codeStream.emit(OP_LOADIMMED_IDENT);
      codeStream.emitSTE(value);
      break;
   case TypeReqUInt:
      codeStream.emit(OP_LOADIMMED_UINT);
      codeStream.emit(U32(fVal));
      break;
   case TypeReqFloat:
      codeStream.emit(OP_LOADIMMED_FLT);
      codeStream.emit(index);
      break;
   case TypeReqNone:
      break;
   }
   return ip;
}

TypeReq ConstantNode::getPreferredType()
{
   return TypeReqString;
}

//------------------------------------------------------------

U32 AssignExprNode::compile(CodeStream &codeStream, U32 ip, TypeReq type)
{
   subType = expr->getPreferredType();
   if(subType == TypeReqNone)
      subType = type;
   if(subType == TypeReqNone)
   {
      // What we need to do in this case is turn it into a VarNode reference. 
      // Unfortunately other nodes such as field access (SlotAccessNode) 
      // cannot be optimized in the same manner as all fields are exposed 
      // and set as strings.
      if (dynamic_cast<VarNode*>(expr) != NULL)
      {
         subType = TypeReqVar;
      }
      else
      {
         subType = TypeReqString;
      }
   }
   // if it's an array expr, the formula is:
   // eval expr
   // (push and pop if it's TypeReqString) OP_ADVANCE_STR
   // OP_LOADIMMED_IDENT
   // varName
   // OP_ADVANCE_STR
   // eval array
   // OP_REWIND_STR
   // OP_SETCURVAR_ARRAY_CREATE
   // OP_TERMINATE_REWIND_STR
   // OP_SAVEVAR
   
   //else
   // eval expr
   // OP_SETCURVAR_CREATE
   // varname
   // OP_SAVEVAR
   
   precompileIdent(varName);
   
   ip = expr->compile(codeStream, ip, subType);

   if(arrayIndex)
   {
      if(subType == TypeReqString)
         codeStream.emit(OP_ADVANCE_STR);

      codeStream.emit(OP_LOADIMMED_IDENT);
      codeStream.emitSTE(varName);
      
      codeStream.emit(OP_ADVANCE_STR);
      ip = arrayIndex->compile(codeStream, ip, TypeReqString);
      codeStream.emit(OP_REWIND_STR);
      codeStream.emit(OP_SETCURVAR_ARRAY_CREATE);
      if(subType == TypeReqString)
         codeStream.emit(OP_TERMINATE_REWIND_STR);
   }
   else
   {
      codeStream.emit(OP_SETCURVAR_CREATE);
      codeStream.emitSTE(varName);
   }
   switch(subType)
   {
   case TypeReqString:
      codeStream.emit(OP_SAVEVAR_STR);
      break;
   case TypeReqUInt:
      codeStream.emit(OP_SAVEVAR_UINT);
      break;
   case TypeReqFloat:
      codeStream.emit(OP_SAVEVAR_FLT);
      break;
   case TypeReqVar:
      codeStream.emit(OP_SAVEVAR_VAR);
      break;
   case TypeReqNone:
      break;
   }
   if(type != subType)
      codeStream.emit(conversionOp(subType, type));
   return ip;
}

TypeReq AssignExprNode::getPreferredType()
{
   return expr->getPreferredType();
}

//------------------------------------------------------------

static void getAssignOpTypeOp(S32 op, TypeReq &type, U32 &operand)
{
   switch(op)
   {
   case '+':
      type = TypeReqFloat;
      operand = OP_ADD;
      break;
   case '-':
      type = TypeReqFloat;
      operand = OP_SUB;
      break;
   case '*':
      type = TypeReqFloat;
      operand = OP_MUL;
      break;
   case '/':
      type = TypeReqFloat;
      operand = OP_DIV;
      break;
   case '%':
      type = TypeReqUInt;
      operand = OP_MOD;
      break;
   case '&':
      type = TypeReqUInt;
      operand = OP_BITAND;
      break;
   case '^':
      type = TypeReqUInt;
      operand = OP_XOR;
      break;
   case '|':
      type = TypeReqUInt;
      operand = OP_BITOR;
      break;
   case opSHL:
      type = TypeReqUInt;
      operand = OP_SHL;
      break;
   case opSHR:
      type = TypeReqUInt;
      operand = OP_SHR;
      break;
   }   
}

U32 AssignOpExprNode::compile(CodeStream &codeStream, U32 ip, TypeReq type)
{
   
   // goes like this...
   // eval expr as float or int
   // if there's an arrayIndex
   
   // OP_LOADIMMED_IDENT
   // varName
   // OP_ADVANCE_STR
   // eval arrayIndex stringwise
   // OP_REWIND_STR
   // OP_SETCURVAR_ARRAY_CREATE
   
   // else
   // OP_SETCURVAR_CREATE
   // varName
   
   // OP_LOADVAR_FLT or UINT
   // operand
   // OP_SAVEVAR_FLT or UINT
   
   // conversion OP if necessary.
   getAssignOpTypeOp(op, subType, operand);
   precompileIdent(varName);
   
   ip = expr->compile(codeStream, ip, subType);
   if(!arrayIndex)
   {
      codeStream.emit(OP_SETCURVAR_CREATE);
      codeStream.emitSTE(varName);
   }
   else
   {
      codeStream.emit(OP_LOADIMMED_IDENT);
      codeStream.emitSTE(varName);
      
      codeStream.emit(OP_ADVANCE_STR);
      ip = arrayIndex->compile(codeStream, ip, TypeReqString);
      codeStream.emit(OP_REWIND_STR);
      codeStream.emit(OP_SETCURVAR_ARRAY_CREATE);
   }
   codeStream.emit((subType == TypeReqFloat) ? OP_LOADVAR_FLT : OP_LOADVAR_UINT);
   codeStream.emit(operand);
   codeStream.emit((subType == TypeReqFloat) ? OP_SAVEVAR_FLT : OP_SAVEVAR_UINT);
   if(subType != type)
      codeStream.emit(conversionOp(subType, type));
   return codeStream.tell();
}

TypeReq AssignOpExprNode::getPreferredType()
{
   getAssignOpTypeOp(op, subType, operand);
   return subType;
}

//------------------------------------------------------------

U32 TTagSetStmtNode::compileStmt(CodeStream&, U32 ip)
{
   return ip;
}

//------------------------------------------------------------

U32 TTagDerefNode::compile(CodeStream&, U32 ip, TypeReq)
{
   return ip;
}

TypeReq TTagDerefNode::getPreferredType()
{
   return TypeReqNone;
}

//------------------------------------------------------------

U32 TTagExprNode::compile(CodeStream&, U32 ip, TypeReq)
{
   return ip;
}

TypeReq TTagExprNode::getPreferredType()
{
   return TypeReqNone;
}

//------------------------------------------------------------

U32 FuncCallExprNode::compile(CodeStream &codeStream, U32 ip, TypeReq type)
{
   // OP_PUSH_FRAME
   // arg OP_PUSH arg OP_PUSH arg OP_PUSH
   // eval all the args, then call the function.
   
   // OP_CALLFUNC
   // function
   // namespace
   // isDot
   
   precompileIdent(funcName);
   precompileIdent(nameSpace);
   
   codeStream.emit(OP_PUSH_FRAME);
   for(ExprNode *walk = args; walk; walk = (ExprNode *) walk->getNext())
   {
      TypeReq walkType = walk->getPreferredType();
      if (walkType == TypeReqNone) walkType = TypeReqString;
      ip = walk->compile(codeStream, ip, walkType);
      switch (walk->getPreferredType())
      {
         case TypeReqFloat:
            codeStream.emit(OP_PUSH_FLT);
            break;
         case TypeReqUInt:
            codeStream.emit(OP_PUSH_UINT);
            break;
         default:
            codeStream.emit(OP_PUSH);
            break;
      }
   }
   if(callType == MethodCall || callType == ParentCall)
      codeStream.emit(OP_CALLFUNC);
   else
      codeStream.emit(OP_CALLFUNC_RESOLVE);

   codeStream.emitSTE(funcName);
   codeStream.emitSTE(nameSpace);
   
   codeStream.emit(callType);
   if(type != TypeReqString)
      codeStream.emit(conversionOp(TypeReqString, type));
   return codeStream.tell();
}

TypeReq FuncCallExprNode::getPreferredType()
{
   return TypeReqString;
}


//------------------------------------------------------------

U32 AssertCallExprNode::compile( CodeStream &codeStream, U32 ip, TypeReq type )
{
   #ifdef TORQUE_ENABLE_SCRIPTASSERTS
   
      messageIndex = getCurrentStringTable()->add( message, true, false );
   
      ip = testExpr->compile( codeStream, ip, TypeReqUInt );
      codeStream.emit(OP_ASSERT);
      codeStream.emit(messageIndex);

   #endif

   return codeStream.tell();
}

TypeReq AssertCallExprNode::getPreferredType()
{
   return TypeReqNone;
}

//------------------------------------------------------------

U32 SlotAccessNode::compile(CodeStream &codeStream, U32 ip, TypeReq type)
{
   if(type == TypeReqNone)
      return ip;
   
   precompileIdent(slotName);

   if(arrayExpr)
   {
      // eval array
      // OP_ADVANCE_STR
      // evaluate object expression sub (OP_SETCURFIELD)
      // OP_TERMINATE_REWIND_STR
      // OP_SETCURFIELDARRAY
      // total add of 4 + array precomp
      
      ip = arrayExpr->compile(codeStream, ip, TypeReqString);
      codeStream.emit(OP_ADVANCE_STR);
   }
   ip = objectExpr->compile(codeStream, ip, TypeReqString);
   codeStream.emit(OP_SETCUROBJECT);
   
   codeStream.emit(OP_SETCURFIELD);
   
   codeStream.emitSTE(slotName);

   if(arrayExpr)
   {
      codeStream.emit(OP_TERMINATE_REWIND_STR);
      codeStream.emit(OP_SETCURFIELD_ARRAY);
   }
   
   switch(type)
   {
      case TypeReqUInt:
         codeStream.emit(OP_LOADFIELD_UINT);
         break;
      case TypeReqFloat:
         codeStream.emit(OP_LOADFIELD_FLT);
         break;
      case TypeReqString:
         codeStream.emit(OP_LOADFIELD_STR);
         break;
      case TypeReqNone:
         break;
   }
   return codeStream.tell();
}

TypeReq SlotAccessNode::getPreferredType()
{
   return TypeReqNone;
}

//-----------------------------------------------------------------------------

U32 InternalSlotAccessNode::compile(CodeStream &codeStream, U32 ip, TypeReq type)
{
   if(type == TypeReqNone)
      return ip;

   ip = objectExpr->compile(codeStream, ip, TypeReqString);
   codeStream.emit(OP_SETCUROBJECT);

   ip = slotExpr->compile(codeStream, ip, TypeReqString);
   codeStream.emit(OP_SETCUROBJECT_INTERNAL);
   codeStream.emit(recurse);

   if(type != TypeReqUInt)
      codeStream.emit(conversionOp(TypeReqUInt, type));
   return codeStream.tell();
}

TypeReq InternalSlotAccessNode::getPreferredType()
{
   return TypeReqUInt;
}

//-----------------------------------------------------------------------------

U32 SlotAssignNode::compile(CodeStream &codeStream, U32 ip, TypeReq type)
{
   // first eval the expression TypeReqString
   
   // if it's an array:
   
   // if OP_ADVANCE_STR 1
   // eval array
   
   // OP_ADVANCE_STR 1
   // evaluate object expr
   // OP_SETCUROBJECT 1
   // OP_SETCURFIELD 1
   // fieldName 1
   // OP_TERMINATE_REWIND_STR 1
   
   // OP_SETCURFIELDARRAY 1
   // OP_TERMINATE_REWIND_STR 1
   
   // else
   // OP_ADVANCE_STR
   // evaluate object expr
   // OP_SETCUROBJECT
   // OP_SETCURFIELD
   // fieldName
   // OP_TERMINATE_REWIND_STR
   
   // OP_SAVEFIELD
   // convert to return type if necessary.
   
   precompileIdent(slotName);
   
   ip = valueExpr->compile(codeStream, ip, TypeReqString);
   codeStream.emit(OP_ADVANCE_STR);
   if(arrayExpr)
   {
      ip = arrayExpr->compile(codeStream, ip, TypeReqString);
      codeStream.emit(OP_ADVANCE_STR);
   }
   if(objectExpr)
   {
      ip = objectExpr->compile(codeStream, ip, TypeReqString);
      codeStream.emit(OP_SETCUROBJECT);
   }
   else
      codeStream.emit(OP_SETCUROBJECT_NEW);
   codeStream.emit(OP_SETCURFIELD);
   codeStream.emitSTE(slotName);

   if(arrayExpr)
   {
      codeStream.emit(OP_TERMINATE_REWIND_STR);
      codeStream.emit(OP_SETCURFIELD_ARRAY);
   }

   codeStream.emit(OP_TERMINATE_REWIND_STR);
   codeStream.emit(OP_SAVEFIELD_STR);

   if(typeID != -1)
   {
      codeStream.emit(OP_SETCURFIELD_TYPE);
      codeStream.emit(typeID);
   }

   if(type != TypeReqString)
      codeStream.emit(conversionOp(TypeReqString, type));
   return codeStream.tell();
}

TypeReq SlotAssignNode::getPreferredType()
{
   return TypeReqString;
}

//------------------------------------------------------------

U32 SlotAssignOpNode::compile(CodeStream &codeStream, U32 ip, TypeReq type)
{
   // first eval the expression as its type
   
   // if it's an array:
   // eval array
   // OP_ADVANCE_STR
   // evaluate object expr
   // OP_SETCUROBJECT
   // OP_SETCURFIELD
   // fieldName
   // OP_TERMINATE_REWIND_STR
   // OP_SETCURFIELDARRAY
   
   // else
   // evaluate object expr
   // OP_SETCUROBJECT
   // OP_SETCURFIELD
   // fieldName
   
   // OP_LOADFIELD of appropriate type
   // operand
   // OP_SAVEFIELD of appropriate type
   // convert to return type if necessary.
   
   getAssignOpTypeOp(op, subType, operand);
   precompileIdent(slotName);
   
   ip = valueExpr->compile(codeStream, ip, subType);
   if(arrayExpr)
   {
      ip = arrayExpr->compile(codeStream, ip, TypeReqString);
      codeStream.emit(OP_ADVANCE_STR);
   }
   ip = objectExpr->compile(codeStream, ip, TypeReqString);
   codeStream.emit(OP_SETCUROBJECT);
   codeStream.emit(OP_SETCURFIELD);
   codeStream.emitSTE(slotName);
   
   if(arrayExpr)
   {
      codeStream.emit(OP_TERMINATE_REWIND_STR);
      codeStream.emit(OP_SETCURFIELD_ARRAY);
   }
   codeStream.emit((subType == TypeReqFloat) ? OP_LOADFIELD_FLT : OP_LOADFIELD_UINT);
   codeStream.emit(operand);
   codeStream.emit((subType == TypeReqFloat) ? OP_SAVEFIELD_FLT : OP_SAVEFIELD_UINT);
   if(subType != type)
      codeStream.emit(conversionOp(subType, type));
   return codeStream.tell();
}

TypeReq SlotAssignOpNode::getPreferredType()
{
   getAssignOpTypeOp(op, subType, operand);
   return subType;
}

//------------------------------------------------------------

U32 ObjectDeclNode::compileSubObject(CodeStream &codeStream, U32 ip, bool root)
{
   // goes
   
   // OP_PUSHFRAME 1
   // name expr
   // OP_PUSH 1
   // args... PUSH
   // OP_CREATE_OBJECT 1
   // parentObject 1
   // isDatablock 1
   // internalName 1
   // isSingleton 1
   // lineNumber 1
   // fail point 1
   
   // for each field, eval
   // OP_ADD_OBJECT (to UINT[0]) 1
   // root? 1
   
   // add all the sub objects.
   // OP_END_OBJECT 1
   // root? 1
   // To fix the stack issue [7/9/2007 Black]
   // OP_FINISH_OBJECT <-- fail point jumps to this opcode
   
   codeStream.emit(OP_PUSH_FRAME);

   ip = classNameExpr->compile(codeStream, ip, TypeReqString);
   codeStream.emit(OP_PUSH);

   ip = objectNameExpr->compile(codeStream, ip, TypeReqString);
   codeStream.emit(OP_PUSH);
   for(ExprNode *exprWalk = argList; exprWalk; exprWalk = (ExprNode *) exprWalk->getNext())
   {
      TypeReq walkType = exprWalk->getPreferredType();
      if (walkType == TypeReqNone) walkType = TypeReqString;
      ip = exprWalk->compile(codeStream, ip, walkType);
      switch (exprWalk->getPreferredType())
      {
         case TypeReqFloat:
            codeStream.emit(OP_PUSH_FLT);
            break;
         case TypeReqUInt:
            codeStream.emit(OP_PUSH_UINT);
            break;
         default:
            codeStream.emit(OP_PUSH);
            break;      
      }
   }
   codeStream.emit(OP_CREATE_OBJECT);
   codeStream.emitSTE(parentObject);

   codeStream.emit(isDatablock);
   codeStream.emit(isClassNameInternal);
   codeStream.emit(isSingleton);
   codeStream.emit(dbgLineNumber);
   const U32 failIp = codeStream.emit(0);
   for(SlotAssignNode *slotWalk = slotDecls; slotWalk; slotWalk = (SlotAssignNode *) slotWalk->getNext())
      ip = slotWalk->compile(codeStream, ip, TypeReqNone);
   codeStream.emit(OP_ADD_OBJECT);
   codeStream.emit(root);
   for(ObjectDeclNode *objectWalk = subObjects; objectWalk; objectWalk = (ObjectDeclNode *) objectWalk->getNext())
      ip = objectWalk->compileSubObject(codeStream, ip, false);
   codeStream.emit(OP_END_OBJECT);
   codeStream.emit(root || isDatablock);
   // Added to fix the object creation issue [7/9/2007 Black]
   failOffset = codeStream.emit(OP_FINISH_OBJECT);
   
   codeStream.patch(failIp, failOffset);
   
   return codeStream.tell();
}

U32 ObjectDeclNode::compile(CodeStream &codeStream, U32 ip, TypeReq type)
{
   // root object decl does:
   
   // push 0 onto the UINT stack OP_LOADIMMED_UINT
   // precompiles the subObject(true)
   // UINT stack now has object id
   // type conv to type
   
   codeStream.emit(OP_LOADIMMED_UINT);
   codeStream.emit(0);
   ip = compileSubObject(codeStream, ip, true);
   if(type != TypeReqUInt)
      codeStream.emit(conversionOp(TypeReqUInt, type));
   return codeStream.tell();
}

TypeReq ObjectDeclNode::getPreferredType()
{
   return TypeReqUInt;
}

//------------------------------------------------------------

U32 FunctionDeclStmtNode::compileStmt(CodeStream &codeStream, U32 ip)
{
   // OP_FUNC_DECL
   // func name
   // namespace
   // package
   // hasBody?
   // func end ip
   // argc
   // ident array[argc]
   // code
   // OP_RETURN_VOID
   setCurrentStringTable(&getFunctionStringTable());
   setCurrentFloatTable(&getFunctionFloatTable());
   
   argc = 0;
   for(VarNode *walk = args; walk; walk = (VarNode *)((StmtNode*)walk)->getNext())
   {
      precompileIdent(walk->varName);
      argc++;
   }
   
   CodeBlock::smInFunction = true;
   
   precompileIdent(fnName);
   precompileIdent(nameSpace);
   precompileIdent(package);
   
   CodeBlock::smInFunction = false;
   
   
   U32 start = ip;
   codeStream.emit(OP_FUNC_DECL);
   codeStream.emitSTE(fnName);
   codeStream.emitSTE(nameSpace);
   codeStream.emitSTE(package);
   
   codeStream.emit(U32( bool(stmts != NULL) ? 1 : 0 ) + U32( dbgLineNumber << 1 ));
   const U32 endIp = codeStream.emit(0);
   codeStream.emit(argc);
   for(VarNode *walk = args; walk; walk = (VarNode *)((StmtNode*)walk)->getNext())
   {
      codeStream.emitSTE(walk->varName);
   }
   CodeBlock::smInFunction = true;
   ip = compileBlock(stmts, codeStream, ip);

   // Add break so breakpoint can be set at closing brace or
   // in empty function.
   addBreakLine(codeStream);

   CodeBlock::smInFunction = false;
   codeStream.emit(OP_RETURN_VOID);
   
   codeStream.patch(endIp, codeStream.tell());
   
   setCurrentStringTable(&getGlobalStringTable());
   setCurrentFloatTable(&getGlobalFloatTable());
   
   return ip;
}<|MERGE_RESOLUTION|>--- conflicted
+++ resolved
@@ -59,23 +59,7 @@
 
 void StmtNode::addBreakLine(CodeStream &code)
 {
-<<<<<<< HEAD
-   CodeBlock::smBreakLineCount++;
-}
-
-void StmtNode::addBreakLine(U32 ip)
-{
-   U32 line = CodeBlock::smBreakLineCount * 2;
-   CodeBlock::smBreakLineCount++;
-
-   if(getBreakCodeBlock()->mLineBreakPairs)
-   {
-      getBreakCodeBlock()->mLineBreakPairs[line] = dbgLineNumber;
-      getBreakCodeBlock()->mLineBreakPairs[line+1] = ip;
-   }
-=======
    code.addBreakLine(dbgLineNumber, code.tell());
->>>>>>> e0436efc
 }
 
 //------------------------------------------------------------
