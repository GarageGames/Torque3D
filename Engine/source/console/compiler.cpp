//-----------------------------------------------------------------------------
// Copyright (c) 2012 GarageGames, LLC
//
// Permission is hereby granted, free of charge, to any person obtaining a copy
// of this software and associated documentation files (the "Software"), to
// deal in the Software without restriction, including without limitation the
// rights to use, copy, modify, merge, publish, distribute, sublicense, and/or
// sell copies of the Software, and to permit persons to whom the Software is
// furnished to do so, subject to the following conditions:
//
// The above copyright notice and this permission notice shall be included in
// all copies or substantial portions of the Software.
//
// THE SOFTWARE IS PROVIDED "AS IS", WITHOUT WARRANTY OF ANY KIND, EXPRESS OR
// IMPLIED, INCLUDING BUT NOT LIMITED TO THE WARRANTIES OF MERCHANTABILITY,
// FITNESS FOR A PARTICULAR PURPOSE AND NONINFRINGEMENT. IN NO EVENT SHALL THE
// AUTHORS OR COPYRIGHT HOLDERS BE LIABLE FOR ANY CLAIM, DAMAGES OR OTHER
// LIABILITY, WHETHER IN AN ACTION OF CONTRACT, TORT OR OTHERWISE, ARISING
// FROM, OUT OF OR IN CONNECTION WITH THE SOFTWARE OR THE USE OR OTHER DEALINGS
// IN THE SOFTWARE.
//-----------------------------------------------------------------------------

#include "platform/platform.h"
#include "console/console.h"
#include "console/telnetDebugger.h"

#include "console/ast.h"
#include "core/tAlgorithm.h"

#include "core/strings/findMatch.h"
#include "console/consoleInternal.h"
#include "core/stream/fileStream.h"
#include "console/compiler.h"

#include "console/simBase.h"

namespace Compiler
{

   F64 consoleStringToNumber(const char *str, StringTableEntry file, U32 line)
   {
      F64 val = dAtof(str);
      if(val != 0)
         return val;
      else if(!dStricmp(str, "true"))
         return 1;
      else if(!dStricmp(str, "false"))
         return 0;
      else if(file)
      {
         Con::warnf(ConsoleLogEntry::General, "%s (%d): string always evaluates to 0.", file, line);
         return 0;
      }
      return 0;
   }

   //------------------------------------------------------------

   CompilerStringTable *gCurrentStringTable, gGlobalStringTable, gFunctionStringTable;
   CompilerFloatTable  *gCurrentFloatTable,  gGlobalFloatTable,  gFunctionFloatTable;
   DataChunker          gConsoleAllocator;
   CompilerIdentTable   gIdentTable;

   //------------------------------------------------------------

<<<<<<< HEAD

   CodeBlock *getBreakCodeBlock()         { return gCurBreakBlock; }
   void setBreakCodeBlock(CodeBlock *cb)  { gCurBreakBlock = cb;   }

   //------------------------------------------------------------

#ifdef TORQUE_CPU_X64
     // Fixed unsafe conversion from pointer to U32. @todo x64 revise
     U32 u32toSTEId = 0;
     typedef Map< U32, StringTableEntry > U32toSteMap;
     U32toSteMap u32toSTEMap;

     StringTableEntry U32toSTE( U32 u )
     {
         // @todo x64 Added thread-safe convertion.
         const U32toSteMap::Iterator result = u32toSTEMap.find( u );
         AssertFatal( result != u32toSTEMap.end( ),
         "Don't converted U32 to STE. See evalSTEtoU32()." );
         return result->value;
     }

     U32 evalSTEtoU32( StringTableEntry ste, U32 )
     {
         // @todo x64 Added thread-safe convertion.
         u32toSTEMap.insert( u32toSTEId++, ste );
         return (u32toSTEId - 1); // pointer to inserted
     }

#else

    StringTableEntry U32toSTE(U32 u)
    {
        return *((StringTableEntry *) &u);
    }

   U32 evalSTEtoU32(StringTableEntry ste, U32)
=======
   void evalSTEtoCode(StringTableEntry ste, U32 ip, U32 *ptr)
>>>>>>> 1e3db968
   {
#ifdef TORQUE_64
      *((U64*)(ptr) = (U64)ste;
#else
      *ptr = (U32)ste;
#endif
   }
<<<<<<< HEAD

#endif

   U32 compileSTEtoU32(StringTableEntry ste, U32 ip)
=======
   
   void compileSTEtoCode(StringTableEntry ste, U32 ip, U32 *ptr)
>>>>>>> 1e3db968
   {
      if(ste)
         getIdentTable().add(ste, ip);
      *ptr = 0;
      *(ptr+1) = 0;
   }
   
   void (*STEtoCode)(StringTableEntry ste, U32 ip, U32 *ptr) = evalSTEtoCode;

   //------------------------------------------------------------

   bool gSyntaxError = false;

   //------------------------------------------------------------

   CompilerStringTable *getCurrentStringTable()  { return gCurrentStringTable;  }
   CompilerStringTable &getGlobalStringTable()   { return gGlobalStringTable;   }
   CompilerStringTable &getFunctionStringTable() { return gFunctionStringTable; }

   void setCurrentStringTable (CompilerStringTable* cst) { gCurrentStringTable  = cst; }

   CompilerFloatTable *getCurrentFloatTable()    { return gCurrentFloatTable;   }
   CompilerFloatTable &getGlobalFloatTable()     { return gGlobalFloatTable;    }
   CompilerFloatTable &getFunctionFloatTable()   { return gFunctionFloatTable; }

   void setCurrentFloatTable (CompilerFloatTable* cst) { gCurrentFloatTable  = cst; }

   CompilerIdentTable &getIdentTable() { return gIdentTable; }

   void precompileIdent(StringTableEntry ident)
   {
      if(ident)
         gGlobalStringTable.add(ident);
   }

   void resetTables()
   {
      setCurrentStringTable(&gGlobalStringTable);
      setCurrentFloatTable(&gGlobalFloatTable);
      getGlobalFloatTable().reset();
      getGlobalStringTable().reset();
      getFunctionFloatTable().reset();
      getFunctionStringTable().reset();
      getIdentTable().reset();
   }

   void *consoleAlloc(U32 size) { return gConsoleAllocator.alloc(size);  }
   void consoleAllocReset()     { gConsoleAllocator.freeBlocks(); }

}

//-------------------------------------------------------------------------

using namespace Compiler;

//-------------------------------------------------------------------------


U32 CompilerStringTable::add(const char *str, bool caseSens, bool tag)
{
   // Is it already in?
   Entry **walk;
   for(walk = &list; *walk; walk = &((*walk)->next))
   {
      if((*walk)->tag != tag)
         continue;

      if(caseSens)
      {
         if(!dStrcmp((*walk)->string, str))
            return (*walk)->start;
      }
      else
      {
         if(!dStricmp((*walk)->string, str))
            return (*walk)->start;
      }
   }

   // Write it out.
   Entry *newStr = (Entry *) consoleAlloc(sizeof(Entry));
   *walk = newStr;
   newStr->next = NULL;
   newStr->start = totalLen;
   U32 len = dStrlen(str) + 1;
   if(tag && len < 7) // alloc space for the numeric tag 1 for tag, 5 for # and 1 for nul
      len = 7;
   totalLen += len;
   newStr->string = (char *) consoleAlloc(len);
   newStr->len = len;
   newStr->tag = tag;
   dStrcpy(newStr->string, str);
   return newStr->start;
}

U32 CompilerStringTable::addIntString(U32 value)
{
   dSprintf(buf, sizeof(buf), "%d", value);
   return add(buf);
}

U32 CompilerStringTable::addFloatString(F64 value)
{
   dSprintf(buf, sizeof(buf), "%g", value);
   return add(buf);
}

void CompilerStringTable::reset()
{
   list = NULL;
   totalLen = 0;
}

char *CompilerStringTable::build()
{
   char *ret = new char[totalLen];
   for(Entry *walk = list; walk; walk = walk->next)
      dStrcpy(ret + walk->start, walk->string);
   return ret;
}

void CompilerStringTable::write(Stream &st)
{
   st.write(totalLen);
   for(Entry *walk = list; walk; walk = walk->next)
      st.write(walk->len, walk->string);
}

//------------------------------------------------------------

U32 CompilerFloatTable::add(F64 value)
{
   Entry **walk;
   U32 i = 0;
   for(walk = &list; *walk; walk = &((*walk)->next), i++)
      if(value == (*walk)->val)
         return i;
   Entry *newFloat = (Entry *) consoleAlloc(sizeof(Entry));
   newFloat->val = value;
   newFloat->next = NULL;
   count++;
   *walk = newFloat;
   return count-1;
}
void CompilerFloatTable::reset()
{
   list = NULL;
   count = 0;
}
F64 *CompilerFloatTable::build()
{
   F64 *ret = new F64[count];
   U32 i = 0;
   for(Entry *walk = list; walk; walk = walk->next, i++)
      ret[i] = walk->val;
   return ret;
}

void CompilerFloatTable::write(Stream &st)
{
   st.write(count);
   for(Entry *walk = list; walk; walk = walk->next)
      st.write(walk->val);
}

//------------------------------------------------------------

void CompilerIdentTable::reset()
{
   list = NULL;
}

void CompilerIdentTable::add(StringTableEntry ste, U32 ip)
{
   U32 index = gGlobalStringTable.add(ste, false);
   Entry *newEntry = (Entry *) consoleAlloc(sizeof(Entry));
   newEntry->offset = index;
   newEntry->ip = ip;
   for(Entry *walk = list; walk; walk = walk->next)
   {
      if(walk->offset == index)
      {
         newEntry->nextIdent = walk->nextIdent;
         walk->nextIdent = newEntry;
         return;
      }
   }
   newEntry->next = list;
   list = newEntry;
   newEntry->nextIdent = NULL;
}

void CompilerIdentTable::write(Stream &st)
{
   U32 count = 0;
   Entry * walk;
   for(walk = list; walk; walk = walk->next)
      count++;
   st.write(count);
   for(walk = list; walk; walk = walk->next)
   {
      U32 ec = 0;
      Entry * el;
      for(el = walk; el; el = el->nextIdent)
         ec++;
      st.write(walk->offset);
      st.write(ec);
      for(el = walk; el; el = el->nextIdent)
         st.write(el->ip);
   }
}

//-------------------------------------------------------------------------
  
U8 *CodeStream::allocCode(U32 sz)
{
   U8 *ptr = NULL;
   if (mCodeHead)
   {
      const U32 bytesLeft = BlockSize - mCodeHead->size;
      if (bytesLeft > sz)
      {
         ptr = mCodeHead->data + mCodeHead->size;
         mCodeHead->size += sz;
         return ptr;
      }
   }
   
   CodeData *data = new CodeData;
   data->data = (U8*)dMalloc(BlockSize);
   data->size = sz;
   data->next = NULL;
   
   if (mCodeHead)
      mCodeHead->next = data;
   mCodeHead = data;
   if (mCode == NULL)
      mCode = data;
   return data->data;
}
  
//-------------------------------------------------------------------------
  
void CodeStream::fixLoop(U32 loopBlockStart, U32 breakPoint, U32 continuePoint)
{
   AssertFatal(mFixStack.size() > 0, "Fix stack mismatch");
   
   U32 fixStart = mFixStack[mFixStack.size()-1];
   for (U32 i=fixStart; i<mFixList.size(); i += 2)
   {
      FixType type = (FixType)mFixList[i+1];
      
      U32 fixedIp = 0;
      bool valid = true;
      
      switch (type)
      {
         case FIXTYPE_LOOPBLOCKSTART:
            fixedIp = loopBlockStart;
            break;
         case FIXTYPE_BREAK:
            fixedIp = breakPoint;
            break;
         case FIXTYPE_CONTINUE:
            fixedIp = continuePoint;
            break;
         default:
            //Con::warnf("Address %u fixed as %u", mFixList[i], mFixList[i+1]);
            valid = false;
            break;
      }
      
      if (valid)
      {
         patch(mFixList[i], fixedIp);
      }
   }
}

//-------------------------------------------------------------------------
  
void CodeStream::emitCodeStream(U32 *size, U32 **stream, U32 **lineBreaks)
{
   // Alloc stream
   U32 numLineBreaks = getNumLineBreaks();
   *stream = new U32[mCodePos + (numLineBreaks * 2)];
   dMemset(*stream, '\0', mCodePos + (numLineBreaks * 2));
   *size = mCodePos;
   
   // Dump chunks & line breaks
   U32 outBytes = mCodePos * sizeof(U32);
   U8 *outPtr = *((U8**)stream);
   for (CodeData *itr = mCode; itr != NULL; itr = itr->next)
   {
      U32 bytesToCopy = itr->size > outBytes ? outBytes : itr->size;
      dMemcpy(outPtr, itr->data, bytesToCopy);
      outPtr += bytesToCopy;
      outBytes -= bytesToCopy;
   }
   
   *lineBreaks = *stream + mCodePos;
   dMemcpy(*lineBreaks, mBreakLines.address(), sizeof(U32) * mBreakLines.size());
   
   // Apply patches on top
   for (U32 i=0; i<mPatchList.size(); i++)
   {
      PatchEntry &e = mPatchList[i];
      (*stream)[e.addr] = e.value;
   }
}
  
//-------------------------------------------------------------------------
  
void CodeStream::reset()
{
   mCodePos = 0;
   mFixStack.clear();
   mFixLoopStack.clear();
   mFixList.clear();
   mBreakLines.clear();
   
   // Pop down to one code block
   CodeData *itr = mCode ? mCode->next : NULL;
   while (itr != NULL)
   {
      CodeData *next = itr->next;
      dFree(itr->data);
      dFree(itr);
      itr = next;
   }
   
   if (mCode)
   {
      mCode->size = 0;
      mCode->next = NULL;
      mCodeHead = mCode;
   }
}
<|MERGE_RESOLUTION|>--- conflicted
+++ resolved
@@ -63,46 +63,7 @@
 
    //------------------------------------------------------------
 
-<<<<<<< HEAD
-
-   CodeBlock *getBreakCodeBlock()         { return gCurBreakBlock; }
-   void setBreakCodeBlock(CodeBlock *cb)  { gCurBreakBlock = cb;   }
-
-   //------------------------------------------------------------
-
-#ifdef TORQUE_CPU_X64
-     // Fixed unsafe conversion from pointer to U32. @todo x64 revise
-     U32 u32toSTEId = 0;
-     typedef Map< U32, StringTableEntry > U32toSteMap;
-     U32toSteMap u32toSTEMap;
-
-     StringTableEntry U32toSTE( U32 u )
-     {
-         // @todo x64 Added thread-safe convertion.
-         const U32toSteMap::Iterator result = u32toSTEMap.find( u );
-         AssertFatal( result != u32toSTEMap.end( ),
-         "Don't converted U32 to STE. See evalSTEtoU32()." );
-         return result->value;
-     }
-
-     U32 evalSTEtoU32( StringTableEntry ste, U32 )
-     {
-         // @todo x64 Added thread-safe convertion.
-         u32toSTEMap.insert( u32toSTEId++, ste );
-         return (u32toSTEId - 1); // pointer to inserted
-     }
-
-#else
-
-    StringTableEntry U32toSTE(U32 u)
-    {
-        return *((StringTableEntry *) &u);
-    }
-
-   U32 evalSTEtoU32(StringTableEntry ste, U32)
-=======
    void evalSTEtoCode(StringTableEntry ste, U32 ip, U32 *ptr)
->>>>>>> 1e3db968
    {
 #ifdef TORQUE_64
       *((U64*)(ptr) = (U64)ste;
@@ -110,15 +71,8 @@
       *ptr = (U32)ste;
 #endif
    }
-<<<<<<< HEAD
-
-#endif
-
-   U32 compileSTEtoU32(StringTableEntry ste, U32 ip)
-=======
    
    void compileSTEtoCode(StringTableEntry ste, U32 ip, U32 *ptr)
->>>>>>> 1e3db968
    {
       if(ste)
          getIdentTable().add(ste, ip);
