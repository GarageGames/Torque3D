//-----------------------------------------------------------------------------
// Copyright (c) 2012 GarageGames, LLC
//
// Permission is hereby granted, free of charge, to any person obtaining a copy
// of this software and associated documentation files (the "Software"), to
// deal in the Software without restriction, including without limitation the
// rights to use, copy, modify, merge, publish, distribute, sublicense, and/or
// sell copies of the Software, and to permit persons to whom the Software is
// furnished to do so, subject to the following conditions:
//
// The above copyright notice and this permission notice shall be included in
// all copies or substantial portions of the Software.
//
// THE SOFTWARE IS PROVIDED "AS IS", WITHOUT WARRANTY OF ANY KIND, EXPRESS OR
// IMPLIED, INCLUDING BUT NOT LIMITED TO THE WARRANTIES OF MERCHANTABILITY,
// FITNESS FOR A PARTICULAR PURPOSE AND NONINFRINGEMENT. IN NO EVENT SHALL THE
// AUTHORS OR COPYRIGHT HOLDERS BE LIABLE FOR ANY CLAIM, DAMAGES OR OTHER
// LIABILITY, WHETHER IN AN ACTION OF CONTRACT, TORT OR OTHERWISE, ARISING
// FROM, OUT OF OR IN CONNECTION WITH THE SOFTWARE OR THE USE OR OTHER DEALINGS
// IN THE SOFTWARE.
//-----------------------------------------------------------------------------

#include "windowManager/sdl/sdlWindowMgr.h"
#include "gfx/gfxDevice.h"
#include "core/util/journal/process.h"
#include "core/strings/unicode.h"
#include "gfx/bitmap/gBitmap.h"

#include "SDL.h"

// ------------------------------------------------------------------------

void sdl_CloseSplashWindow(void* hinst);

#ifdef TORQUE_SDL

PlatformWindowManager * CreatePlatformWindowManager()
{
   return new PlatformWindowManagerSDL();
}

#endif

// ------------------------------------------------------------------------

PlatformWindowManagerSDL::PlatformWindowManagerSDL()
{
   // Register in the process list.
   mOnProcessSignalSlot.setDelegate( this, &PlatformWindowManagerSDL::_process );
   Process::notify( mOnProcessSignalSlot, PROCESS_INPUT_ORDER );

   // Init our list of allocated windows.
   mWindowListHead = NULL;

   // By default, we have no parent window.
   mParentWindow = NULL;

   mCurtainWindow = NULL;

   mDisplayWindow = true;
   mOffscreenRender = false;

   mInputState = KeyboardInputState::NONE;

   buildMonitorsList();
}

PlatformWindowManagerSDL::~PlatformWindowManagerSDL()
{
   // Kill all our windows first.
   while(mWindowListHead)
      // The destructors update the list, so this works just fine.
      delete mWindowListHead;
}

RectI PlatformWindowManagerSDL::getPrimaryDesktopArea()
{
   // TODO SDL
   AssertFatal(0, "");
   return RectI(0,0,0,0);
}

Point2I PlatformWindowManagerSDL::getDesktopResolution()
{
   SDL_DisplayMode mode;
   SDL_GetDesktopDisplayMode(0, &mode);

   // Return Resolution
   return Point2I(mode.w, mode.h);
}

S32 PlatformWindowManagerSDL::getDesktopBitDepth()
{
   // Return Bits per Pixel
   SDL_DisplayMode mode;
   SDL_GetDesktopDisplayMode(0, &mode);
   int bbp;
   unsigned int r,g,b,a;
   SDL_PixelFormatEnumToMasks(mode.format, &bbp, &r, &g, &b, &a);
   return bbp;
}

void PlatformWindowManagerSDL::buildMonitorsList()
{
   // TODO SDL
}

S32 PlatformWindowManagerSDL::findFirstMatchingMonitor(const char* name)
{
   /// TODO SDL
   AssertFatal(0, "");

   return 0;
}

U32 PlatformWindowManagerSDL::getMonitorCount()
{
   // TODO SDL
   AssertFatal(0, "");
   return 1;
}

const char* PlatformWindowManagerSDL::getMonitorName(U32 index)
{
   // TODO SDL
   AssertFatal(0, "");

   return "Monitor";
}

RectI PlatformWindowManagerSDL::getMonitorRect(U32 index)
{
   // TODO SDL
   AssertFatal(0, "");

   return RectI(0, 0, 0,0 );
}

void PlatformWindowManagerSDL::getMonitorRegions(Vector<RectI> &regions)
{
   // TODO SDL
   AssertFatal(0, "");
}

void PlatformWindowManagerSDL::getWindows(VectorPtr<PlatformWindow*> &windows)
{
   PlatformWindowSDL *win = mWindowListHead;
   while(win)
   {
      windows.push_back(win);
      win = win->mNextWindow;
   }
}

PlatformWindow *PlatformWindowManagerSDL::createWindow(GFXDevice *device, const GFXVideoMode &mode)
{
   // Do the allocation.
   PlatformWindowSDL *window = new PlatformWindowSDL();   
   U32 windowFlags = /*SDL_WINDOW_SHOWN |*/ SDL_WINDOW_RESIZABLE | SDL_WINDOW_HIDDEN;

   if(GFX->getAdapterType() == OpenGL)
       windowFlags |= SDL_WINDOW_OPENGL;

   window->mWindowHandle = SDL_CreateWindow("", SDL_WINDOWPOS_CENTERED, SDL_WINDOWPOS_CENTERED, mode.resolution.x, mode.resolution.y, windowFlags );
   window->mWindowId = SDL_GetWindowID( window->mWindowHandle );
   window->mOwningManager = this;
   mWindowMap[ window->mWindowId ] = window;

   //Now, fetch our window icon, if any
   Torque::Path iconPath = Torque::Path(Con::getVariable( "$Core::windowIcon" ));
<<<<<<< HEAD
   Resource<GBitmap> bmp = GBitmap::load(iconPath);
   if (bmp != NULL)
   {
      U32 pitch;
      U32 width = bmp->getWidth();
      bool hasAlpha = bmp->getHasTransparency();
      U32 depth;

      if (hasAlpha)
      {
         pitch = 4 * width;
         depth = 32;
      }
      else
      {
         pitch = 3 * width;
         depth = 24;
      }

      Uint32 rmask, gmask, bmask, amask;
      if (SDL_BYTEORDER == SDL_BIG_ENDIAN)
      {
         S32 shift = hasAlpha ? 8 : 0;
         rmask = 0xff000000 >> shift;
         gmask = 0x00ff0000 >> shift;
         bmask = 0x0000ff00 >> shift;
         amask = 0x000000ff >> shift;
      }
      else
      {
         rmask = 0x000000ff;
         gmask = 0x0000ff00;
         bmask = 0x00ff0000;
         amask = hasAlpha ? 0xff000000 : 0;
      }

      SDL_Surface* iconSurface = SDL_CreateRGBSurfaceFrom(bmp->getAddress(0, 0), bmp->getWidth(), bmp->getHeight(), depth, pitch, rmask, gmask, bmask, amask);

      SDL_SetWindowIcon(window->mWindowHandle, iconSurface);

      SDL_FreeSurface(iconSurface);
=======

   if (iconPath.getExtension() == String("bmp"))
   {
      Con::errorf("Unable to use bmp format images for the window icon. Please use a different format.");
   }
   else
   {
      Resource<GBitmap> img = GBitmap::load(iconPath);
      if (img != NULL)
      {
         U32 pitch;
         U32 width = img->getWidth();
         bool hasAlpha = img->getHasTransparency();
         U32 depth;

         if (hasAlpha)
         {
            pitch = 4 * width;
            depth = 32;
         }
         else
         {
            pitch = 3 * width;
            depth = 24;
         }

         Uint32 rmask, gmask, bmask, amask;
         if (SDL_BYTEORDER == SDL_BIG_ENDIAN)
         {
            S32 shift = hasAlpha ? 8 : 0;
            rmask = 0xff000000 >> shift;
            gmask = 0x00ff0000 >> shift;
            bmask = 0x0000ff00 >> shift;
            amask = 0x000000ff >> shift;
         }
         else
         {
            rmask = 0x000000ff;
            gmask = 0x0000ff00;
            bmask = 0x00ff0000;
            amask = hasAlpha ? 0xff000000 : 0;
         }

         SDL_Surface* iconSurface = SDL_CreateRGBSurfaceFrom(img->getAddress(0, 0), img->getWidth(), img->getHeight(), depth, pitch, rmask, gmask, bmask, amask);

         SDL_SetWindowIcon(window->mWindowHandle, iconSurface);

         SDL_FreeSurface(iconSurface);
      }
>>>>>>> 8684cd1a
   }

   if(device)
   {
      window->mDevice = device;
      window->mTarget = device->allocWindowTarget(window);
      AssertISV(window->mTarget, "PlatformWindowManagerSDL::createWindow - failed to get a window target back from the device.");
   }
   else
   {
      Con::warnf("PlatformWindowManagerSDL::createWindow - created a window with no device!");
   }

   linkWindow(window);

   return window;
}


void PlatformWindowManagerSDL::setParentWindow(void* newParent)
{
   
}

void* PlatformWindowManagerSDL::getParentWindow()
{
   return NULL;
}

void PlatformWindowManagerSDL::_process()
{
   SDL_Event evt;
   while( SDL_PollEvent(&evt) )
   {      
      switch(evt.type)
      {
          case SDL_QUIT:
          {
             PlatformWindowSDL *window = static_cast<PlatformWindowSDL*>( getFirstWindow() );
             if(window)
               window->appEvent.trigger( window->getWindowId(), WindowClose );
             break;
          }

         case SDL_KEYDOWN:
         case SDL_KEYUP:
         {
            PlatformWindowSDL *window = mWindowMap[evt.key.windowID];
            if(window)
               window->_processSDLEvent(evt);
            break;
         }

         case SDL_MOUSEWHEEL:
         {
            PlatformWindowSDL *window = mWindowMap[evt.wheel.windowID];
            if (window)
               window->_processSDLEvent(evt);
            break;
         }

         case SDL_MOUSEMOTION:
         {
            PlatformWindowSDL *window = mWindowMap[evt.motion.windowID];
            if(window)
               window->_processSDLEvent(evt);
            break;
         }

         case SDL_MOUSEBUTTONDOWN:
         case SDL_MOUSEBUTTONUP:
         {
            PlatformWindowSDL *window = mWindowMap[evt.button.windowID];
            if(window)
               window->_processSDLEvent(evt);
            break;
         }

         case SDL_TEXTINPUT:
         {
            PlatformWindowSDL *window = mWindowMap[evt.text.windowID];
            if(window)
               window->_processSDLEvent(evt);
            break;
         }

         case SDL_WINDOWEVENT:
         {
            PlatformWindowSDL *window = mWindowMap[evt.window.windowID];
            if(window)
               window->_processSDLEvent(evt);
            break;
         }

         default:
         {
            //Con::printf("Event: %d", evt.type);
         }
      }
   }

   // After the event loop is processed, we can now see if we have to notify
   // SDL that we want text based events. This fixes a bug where text based
   // events would be generated while key presses would still be happening.
   // See KeyboardInputState for further documentation.
   if (mInputState != KeyboardInputState::NONE)
   {
      // Update text mode toggling.
      if (mInputState == KeyboardInputState::TEXT_INPUT)
         SDL_StartTextInput();
      else
         SDL_StopTextInput();

      // Done until we need to update it again.
      mInputState = KeyboardInputState::NONE;
   }
}

PlatformWindow * PlatformWindowManagerSDL::getWindowById( WindowId id )
{
   // Walk the list and find the matching id, if any.
   PlatformWindowSDL *win = mWindowListHead;
   while(win)
   {
      if(win->getWindowId() == id)
         return win;

      win = win->mNextWindow;
   }

   return NULL; 
}

PlatformWindow * PlatformWindowManagerSDL::getFirstWindow()
{
   return mWindowListHead != NULL ? mWindowListHead : NULL;
}

PlatformWindow* PlatformWindowManagerSDL::getFocusedWindow()
{
   PlatformWindowSDL* window = mWindowListHead;
   while( window )
   {
      if( window->isFocused() )
         return window;

      window = window->mNextWindow;
   }

   return NULL;
}

void PlatformWindowManagerSDL::linkWindow( PlatformWindowSDL *w )
{
   w->mNextWindow = mWindowListHead;
   mWindowListHead = w;
}

void PlatformWindowManagerSDL::unlinkWindow( PlatformWindowSDL *w )
{
   PlatformWindowSDL **walk = &mWindowListHead;
   while(*walk)
   {
      if(*walk != w)
      {
         // Advance to next item in list.
         walk = &(*walk)->mNextWindow;
         continue;
      }

      // Got a match - unlink and return.
      *walk = (*walk)->mNextWindow;
      return;
   }
}

void PlatformWindowManagerSDL::_processCmdLineArgs( const S32 argc, const char **argv )
{
   // TODO SDL
}

void PlatformWindowManagerSDL::lowerCurtain()
{
   if(mCurtainWindow)
      return;

   // TODO SDL
}

void PlatformWindowManagerSDL::raiseCurtain()
{
   if(!mCurtainWindow)
      return;

   // TODO SDL
}

void PlatformWindowManagerSDL::updateSDLTextInputState(KeyboardInputState state)
{
   // Force update state. This will respond at the end of the event loop.
   mInputState = state;
}

void Platform::openFolder(const char* path )
{
    AssertFatal(0, "Not Implemented");
}

void Platform::openFile(const char* path )
{
    AssertFatal(0, "Not Implemented");
}

//------------------------------------------------------------------------------

namespace GL
{
   void gglPerformBinds();
}

void InitWindowingSystem()
{

}

AFTER_MODULE_INIT(gfx)
{   
   int res = SDL_Init( SDL_INIT_VIDEO | SDL_INIT_JOYSTICK | SDL_INIT_HAPTIC | SDL_INIT_GAMECONTROLLER | SDL_INIT_EVENTS | SDL_INIT_NOPARACHUTE );
   AssertFatal(res != -1, "SDL init error");

   // By default, SDL enables text input. We disable it on initialization, and
   // we will enable it whenever the time is right.
   SDL_StopTextInput();
}<|MERGE_RESOLUTION|>--- conflicted
+++ resolved
@@ -168,49 +168,6 @@
 
    //Now, fetch our window icon, if any
    Torque::Path iconPath = Torque::Path(Con::getVariable( "$Core::windowIcon" ));
-<<<<<<< HEAD
-   Resource<GBitmap> bmp = GBitmap::load(iconPath);
-   if (bmp != NULL)
-   {
-      U32 pitch;
-      U32 width = bmp->getWidth();
-      bool hasAlpha = bmp->getHasTransparency();
-      U32 depth;
-
-      if (hasAlpha)
-      {
-         pitch = 4 * width;
-         depth = 32;
-      }
-      else
-      {
-         pitch = 3 * width;
-         depth = 24;
-      }
-
-      Uint32 rmask, gmask, bmask, amask;
-      if (SDL_BYTEORDER == SDL_BIG_ENDIAN)
-      {
-         S32 shift = hasAlpha ? 8 : 0;
-         rmask = 0xff000000 >> shift;
-         gmask = 0x00ff0000 >> shift;
-         bmask = 0x0000ff00 >> shift;
-         amask = 0x000000ff >> shift;
-      }
-      else
-      {
-         rmask = 0x000000ff;
-         gmask = 0x0000ff00;
-         bmask = 0x00ff0000;
-         amask = hasAlpha ? 0xff000000 : 0;
-      }
-
-      SDL_Surface* iconSurface = SDL_CreateRGBSurfaceFrom(bmp->getAddress(0, 0), bmp->getWidth(), bmp->getHeight(), depth, pitch, rmask, gmask, bmask, amask);
-
-      SDL_SetWindowIcon(window->mWindowHandle, iconSurface);
-
-      SDL_FreeSurface(iconSurface);
-=======
 
    if (iconPath.getExtension() == String("bmp"))
    {
@@ -260,7 +217,6 @@
 
          SDL_FreeSurface(iconSurface);
       }
->>>>>>> 8684cd1a
    }
 
    if(device)
